--- conflicted
+++ resolved
@@ -47,8 +47,4 @@
 
 ### The output
 
-<<<<<<< HEAD
-You can find the cuDF jar in java/target/ like cudf-24.04.1-SNAPSHOT-cuda11.jar.
-=======
-You can find the cuDF jar in java/target/ like cudf-24.06.0-SNAPSHOT-cuda11.jar.
->>>>>>> dc829b83
+You can find the cuDF jar in java/target/ like cudf-24.06.0-SNAPSHOT-cuda11.jar.