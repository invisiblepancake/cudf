name: test

on:
  workflow_dispatch:
    inputs:
      branch:
        required: true
        type: string
      date:
        required: true
        type: string
      sha:
        required: true
        type: string

jobs:
  conda-cpp-tests:
    secrets: inherit
    uses: rapidsai/shared-action-workflows/.github/workflows/conda-cpp-tests.yaml@branch-23.06
    with:
      build_type: nightly
      branch: ${{ inputs.branch }}
      date: ${{ inputs.date }}
      sha: ${{ inputs.sha }}
  conda-cpp-memcheck-tests:
    secrets: inherit
    uses: rapidsai/shared-action-workflows/.github/workflows/custom-job.yaml@branch-23.06
    with:
      build_type: nightly
      branch: ${{ inputs.branch }}
      date: ${{ inputs.date }}
      sha: ${{ inputs.sha }}
      node_type: "gpu-latest-1"
      arch: "amd64"
      container_image: "rapidsai/ci:latest"
      run_script: "ci/test_cpp_memcheck.sh"
  conda-python-cudf-tests:
    secrets: inherit
    uses: rapidsai/shared-action-workflows/.github/workflows/conda-python-tests.yaml@branch-23.06
    with:
      build_type: nightly
      branch: ${{ inputs.branch }}
      date: ${{ inputs.date }}
      sha: ${{ inputs.sha }}
      test_script: "ci/test_python_cudf.sh"
  conda-python-other-tests:
    # Tests for dask_cudf, custreamz, cudf_kafka are separated for CI parallelism
    secrets: inherit
    uses: rapidsai/shared-action-workflows/.github/workflows/conda-python-tests.yaml@branch-23.06
    with:
      build_type: nightly
      branch: ${{ inputs.branch }}
      date: ${{ inputs.date }}
      sha: ${{ inputs.sha }}
      test_script: "ci/test_python_other.sh"
  conda-java-tests:
    secrets: inherit
    uses: rapidsai/shared-action-workflows/.github/workflows/custom-job.yaml@branch-23.06
    with:
      build_type: nightly
      branch: ${{ inputs.branch }}
      date: ${{ inputs.date }}
      sha: ${{ inputs.sha }}
      node_type: "gpu-latest-1"
      arch: "amd64"
      container_image: "rapidsai/ci:latest"
      run_script: "ci/test_java.sh"
  conda-notebook-tests:
    secrets: inherit
    uses: rapidsai/shared-action-workflows/.github/workflows/custom-job.yaml@branch-23.06
    with:
      build_type: nightly
      branch: ${{ inputs.branch }}
      date: ${{ inputs.date }}
      sha: ${{ inputs.sha }}
      node_type: "gpu-latest-1"
      arch: "amd64"
      container_image: "rapidsai/ci:latest"
      run_script: "ci/test_notebooks.sh"
  wheel-tests-cudf:
    secrets: inherit
    uses: rapidsai/shared-action-workflows/.github/workflows/wheels-manylinux-test.yml@branch-23.06
    with:
      build_type: nightly
      branch: ${{ inputs.branch }}
      date: ${{ inputs.date }}
      sha: ${{ inputs.sha }}
      package-name: cudf
      test-before-arm64: "python -m pip install 'cupy-cuda11x<12.0.0' -f https://pip.cupy.dev/aarch64"
      test-unittest: "python -m pytest -v -n 8 ./python/cudf/cudf/tests"
  wheel-tests-dask-cudf:
    secrets: inherit
    uses: rapidsai/shared-action-workflows/.github/workflows/wheels-pure-test.yml@branch-23.06
    with:
      build_type: nightly
      branch: ${{ inputs.branch }}
      date: ${{ inputs.date }}
      sha: ${{ inputs.sha }}
      package-name: dask_cudf
      # Test against latest dask/distributed/dask-cuda.
<<<<<<< HEAD
      test-before: "pip install git+https://github.com/dask/dask.git@main git+https://github.com/dask/distributed.git@main git+https://github.com/rapidsai/dask-cuda.git@branch-23.06"
=======
      test-before: "pip install git+https://github.com/dask/dask.git@2023.3.2 git+https://github.com/dask/distributed.git@2023.3.2.1 git+https://github.com/rapidsai/dask-cuda.git@branch-23.04"
>>>>>>> 2c3b2abd
      test-unittest: "python -m pytest -v -n 8 ./python/dask_cudf/dask_cudf/tests"<|MERGE_RESOLUTION|>--- conflicted
+++ resolved
@@ -98,9 +98,5 @@
       sha: ${{ inputs.sha }}
       package-name: dask_cudf
       # Test against latest dask/distributed/dask-cuda.
-<<<<<<< HEAD
-      test-before: "pip install git+https://github.com/dask/dask.git@main git+https://github.com/dask/distributed.git@main git+https://github.com/rapidsai/dask-cuda.git@branch-23.06"
-=======
-      test-before: "pip install git+https://github.com/dask/dask.git@2023.3.2 git+https://github.com/dask/distributed.git@2023.3.2.1 git+https://github.com/rapidsai/dask-cuda.git@branch-23.04"
->>>>>>> 2c3b2abd
+      test-before: "pip install git+https://github.com/dask/dask.git@2023.3.2 git+https://github.com/dask/distributed.git@2023.3.2.1 git+https://github.com/rapidsai/dask-cuda.git@branch-23.06"
       test-unittest: "python -m pytest -v -n 8 ./python/dask_cudf/dask_cudf/tests"