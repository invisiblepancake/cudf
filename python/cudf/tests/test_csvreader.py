--- conflicted
+++ resolved
@@ -341,15 +341,6 @@
     pd.util.testing.assert_frame_equal(df_out, out.to_pandas())
 
 
-<<<<<<< HEAD
-def test_csv_quotednumbers(tmpdir):
-    fname = tmpdir.mkdir("gdf_csv").join("tmp_csvreader_file11.csv")
-
-    names = ['integer', 'decimal']
-    dtypes = ['int32', 'float32']
-    lines = [','.join(names),
-             '1,"3.14"', '"2","300"', '"3",10101.0101', '4,"6.28318"']
-=======
 @pytest.mark.parametrize('names, dtypes, data, trues, falses', [
     (['A', 'B'], ['int32', 'int32'], 'True,1\nFalse,2\nTrue,3', None, None),
     (['A', 'B'], ['int32', 'int32'], 'YES,1\nno,2\nyes,3\nNo,4\nYes,5',
@@ -360,12 +351,33 @@
     fname = tmpdir.mkdir("gdf_csv").join("tmp_csvreader_file11.csv")
 
     lines = [','.join(names), data]
->>>>>>> 5bf333b7
-
-    with open(str(fname), 'w') as fp:
-        fp.write('\n'.join(lines) + '\n')
-
-<<<<<<< HEAD
+
+    with open(str(fname), 'w') as fp:
+        fp.write('\n'.join(lines) + '\n')
+
+    # Usage of true_values and false_values makes that column into bool type
+    df_out = pd.read_csv(fname, names=names, skiprows=1,
+                         dtype=(dtypes[0] if dtypes else None),
+                         true_values=trues, false_values=falses)
+
+    out = read_csv(str(fname), names=names, dtype=dtypes, skiprows=1,
+                   true_values=trues, false_values=falses)
+
+    assert len(out.columns) == len(df_out.columns)
+    assert len(out) == len(df_out)
+
+
+def test_csv_quotednumbers(tmpdir):
+    fname = tmpdir.mkdir("gdf_csv").join("tmp_csvreader_file12.csv")
+
+    names = ['integer', 'decimal']
+    dtypes = ['int32', 'float32']
+    lines = [','.join(names),
+             '1,"3.14"', '"2","300"', '"3",10101.0101', '4,"6.28318"']
+
+    with open(str(fname), 'w') as fp:
+        fp.write('\n'.join(lines) + '\n')
+
     integer_ref = [1, 2, 3, 4]
     decimal_ref = [3.14, 300, 10101.0101, 6.28318]
 
@@ -376,16 +388,4 @@
     np.testing.assert_allclose(integer_ref, cols1['integer'])
     np.testing.assert_allclose(decimal_ref, cols1['decimal'])
     np.testing.assert_allclose(integer_ref, cols2[0])
-    np.testing.assert_allclose(decimal_ref, cols2[1])
-=======
-    # Usage of true_values and false_values makes that column into bool type
-    df_out = pd.read_csv(fname, names=names, skiprows=1,
-                         dtype=(dtypes[0] if dtypes else None),
-                         true_values=trues, false_values=falses)
-
-    out = read_csv(str(fname), names=names, dtype=dtypes, skiprows=1,
-                   true_values=trues, false_values=falses)
-
-    assert len(out.columns) == len(df_out.columns)
-    assert len(out) == len(df_out)
->>>>>>> 5bf333b7
+    np.testing.assert_allclose(decimal_ref, cols2[1])