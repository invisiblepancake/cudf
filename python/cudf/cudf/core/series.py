# Copyright (c) 2018-2020, NVIDIA CORPORATION.
import pickle
import warnings
from numbers import Number
from shutil import get_terminal_size

import cupy
import numpy as np
import pandas as pd
from pandas._config import get_option
from pandas.api.types import is_dict_like

import cudf
from cudf import _lib as libcudf
from cudf._lib.nvtx import annotate
from cudf._lib.transform import bools_to_mask
from cudf.core.abc import Serializable
from cudf.core.column import (
    ColumnBase,
    DatetimeColumn,
    as_column,
    column,
    column_empty_like,
)
from cudf.core.column.categorical import (
    CategoricalAccessor as CategoricalAccessor,
)
from cudf.core.column.lists import ListMethods
from cudf.core.column.string import StringMethods
from cudf.core.column_accessor import ColumnAccessor
from cudf.core.frame import Frame
from cudf.core.groupby.groupby import SeriesGroupBy
from cudf.core.index import Index, RangeIndex, as_index
from cudf.core.indexing import _SeriesIlocIndexer, _SeriesLocIndexer
from cudf.core.window import Rolling
from cudf.utils import cudautils, ioutils, utils
from cudf.utils.docutils import copy_docstring
from cudf.utils.dtypes import (
    can_convert_to_column,
    is_list_dtype,
    is_list_like,
    is_mixed_with_object_dtype,
    is_scalar,
    is_string_dtype,
    min_scalar_type,
    numeric_normalize_types,
)


class Series(Frame, Serializable):
    @property
    def _constructor(self):
        return Series

    @property
    def _constructor_sliced(self):
        raise NotImplementedError(
            "_constructor_sliced not supported for Series!"
        )

    @property
    def _constructor_expanddim(self):
        from cudf import DataFrame

        return DataFrame

    @classmethod
    def from_categorical(cls, categorical, codes=None):
        """Creates from a pandas.Categorical

        If ``codes`` is defined, use it instead of ``categorical.codes``
        """
        from cudf.core.column.categorical import pandas_categorical_as_column

        col = pandas_categorical_as_column(categorical, codes=codes)
        return Series(data=col)

    @classmethod
    def from_masked_array(cls, data, mask, null_count=None):
        """Create a Series with null-mask.
        This is equivalent to:

            Series(data).set_mask(mask, null_count=null_count)

        Parameters
        ----------
        data : 1D array-like
            The values.  Null values must not be skipped.  They can appear
            as garbage values.
        mask : 1D array-like
            The null-mask.  Valid values are marked as ``1``; otherwise ``0``.
            The mask bit given the data index ``idx`` is computed as::

                (mask[idx // 8] >> (idx % 8)) & 1
        null_count : int, optional
            The number of null values.
            If None, it is calculated automatically.
        """
        col = column.as_column(data).set_mask(mask)
        return cls(data=col)

    def __init__(
        self, data=None, index=None, dtype=None, name=None, nan_as_null=True,
    ):
        """
        One-dimensional GPU array (including time series).

        Labels need not be unique but must be a hashable type. The object
        supports both integer- and label-based indexing and provides a
        host of methods for performing operations involving the index.
        Statistical methods from ndarray have been overridden to
        automatically exclude missing data (currently represented
        as null/NaN).

        Operations between Series (`+`, `-`, `/`, `*`, `**`) align
        values based on their associated index values-– they need
        not be the same length. The result index will be the
        sorted union of the two indexes.

        ``Series`` objects are used as columns of ``DataFrame``.

        Parameters
        ----------
        data : array-like, Iterable, dict, or scalar value
            Contains data stored in Series.

        index : array-like or Index (1d)
            Values must be hashable and have the same length
            as data. Non-unique index values are allowed. Will
            default to RangeIndex (0, 1, 2, …, n) if not provided.
            If both a dict and index sequence are used, the index will
            override the keys found in the dict.

        dtype : str, numpy.dtype, or ExtensionDtype, optional
            Data type for the output Series. If not specified,
            this will be inferred from data.

        name : str, optional
            The name to give to the Series.

        nan_as_null : bool, Default True
            If ``None``/``True``, converts ``np.nan`` values to
            ``null`` values.
            If ``False``, leaves ``np.nan`` values as is.
        """
        if isinstance(data, pd.Series):
            if name is None:
                name = data.name
            if isinstance(data.index, pd.MultiIndex):
                import cudf

                index = cudf.from_pandas(data.index)
            else:
                index = as_index(data.index)
        elif isinstance(data, pd.Index):
            name = data.name
            data = data.values
        elif isinstance(data, Index):
            name = data.name
            data = data._values
            if dtype is not None:
                data = data.astype(dtype)
        elif isinstance(data, ColumnAccessor):
            name, data = data.names[0], data.columns[0]

        if isinstance(data, Series):
            index = data._index if index is None else index
            if name is None:
                name = data.name
            data = data._column
            if dtype is not None:
                data = data.astype(dtype)

        if isinstance(data, dict):
            index = data.keys()
            data = column.as_column(
                data.values(), nan_as_null=nan_as_null, dtype=dtype
            )

        if data is None:
            if index is not None:
                data = column.column_empty(
                    row_count=len(index), dtype=None, masked=True
                )
            else:
                data = {}

        if not isinstance(data, column.ColumnBase):
            data = column.as_column(data, nan_as_null=nan_as_null, dtype=dtype)

        if index is not None and not isinstance(index, Index):
            index = as_index(index)

        assert isinstance(data, column.ColumnBase)

        super().__init__({name: data})
        self._index = RangeIndex(len(data)) if index is None else index

    @classmethod
    def _from_table(cls, table, index=None):
        name = next(iter(table._data.keys()))
        data = next(iter(table._data.values()))
        if index is None:
            if table._index is not None:
                index = Index._from_table(table._index)
        return cls(data=data, index=index, name=name)

    @property
    def _column(self):
        return self._data[self.name]

    @_column.setter
    def _column(self, value):
        self._data[self.name] = value

    def __contains__(self, item):
        return item in self._index

    @classmethod
    def from_pandas(cls, s, nan_as_null=None):
        """
        Convert from a Pandas Series.

        Parameters
        ----------
        s : Pandas Series object
            A Pandas Series object which has to be converted
            to cuDF Series.
        nan_as_null : bool, Default None
            If ``None``/``True``, converts ``np.nan`` values to
            ``null`` values.
            If ``False``, leaves ``np.nan`` values as is.

        Raises
        ------
        TypeError for invalid input type.

        Examples
        --------
        >>> import cudf
        >>> import pandas as pd
        >>> import numpy as np
        >>> data = [10, 20, 30, np.nan]
        >>> pds = pd.Series(data)
        >>> cudf.Series.from_pandas(pds)
        0    10.0
        1    20.0
        2    30.0
        3    null
        dtype: float64
        >>> cudf.Series.from_pandas(pds, nan_as_null=False)
        0    10.0
        1    20.0
        2    30.0
        3     NaN
        dtype: float64
        """
        return cls(s, nan_as_null=nan_as_null)

    @property
    def values(self):
        """
        Return a CuPy representation of the Series.

        Only the values in the Series will be returned.

        Returns
        -------
        out : cupy.ndarray
            The values of the Series.

        Examples
        --------
        >>> import cudf
        >>> ser = cudf.Series([1, -10, 100, 20])
        >>> ser.values
        array([  1, -10, 100,  20])
        >>> type(ser.values)
        <class 'cupy.core.core.ndarray'>
        """
        return self._column.values

    @property
    def values_host(self):
        """
        Return a numpy representation of the Series.

        Only the values in the Series will be returned.

        Returns
        -------
        out : numpy.ndarray
            The values of the Series.

        Examples
        --------
        >>> import cudf
        >>> ser = cudf.Series([1, -10, 100, 20])
        >>> ser.values_host
        array([  1, -10, 100,  20])
        >>> type(ser.values_host)
        <class 'numpy.ndarray'>
        """
        return self._column.values_host

    @classmethod
    def from_arrow(cls, s):
        """Convert from a PyArrow Array.

        Parameters
        ----------
        s : PyArrow Object
            PyArrow Object which has to be converted to cudf Series.

        Raises
        ------
        TypeError for invalid input type.

        Examples
        --------
        >>> import pyarrow as pa
        >>> import cudf
        >>> import pyarrow as pa
        >>> data = pa.array([1, 2, 3])
        >>> data
        <pyarrow.lib.Int64Array object at 0x7f67007e07c0>
        [
        1,
        2,
        3
        ]
        >>> cudf.Series.from_arrow(data)
        0    1
        1    2
        2    3
        dtype: int64
        """
        return cls(s)

    def serialize(self):
        header = {}
        frames = []
        header["index"], index_frames = self._index.serialize()
        header["name"] = pickle.dumps(self.name)
        frames.extend(index_frames)
        header["index_frame_count"] = len(index_frames)
        header["column"], column_frames = self._column.serialize()
        header["type-serialized"] = pickle.dumps(type(self))
        frames.extend(column_frames)
        header["column_frame_count"] = len(column_frames)

        return header, frames

    @property
    def shape(self):
        """Returns a tuple representing the dimensionality of the Series.
        """
        return (len(self),)

    @property
    def dt(self):
        """
        Accessor object for datetimelike properties of the Series values.

        Examples
        --------
        >>> s.dt.hour
        >>> s.dt.second
        >>> s.dt.day

        Returns
        -------
            A Series indexed like the original Series.

        Raises
        ------
            TypeError if the Series does not contain datetimelike values.
        """
        if isinstance(self._column, DatetimeColumn):
            return DatetimeProperties(self)
        else:
            raise AttributeError(
                "Can only use .dt accessor with datetimelike values"
            )

    @property
    def ndim(self):
        """Dimension of the data. Series ndim is always 1.
        """
        return 1

    @property
    def name(self):
        """Returns name of the Series.
        """
        return self._data.names[0]

    @name.setter
    def name(self, value):
        col = self._data.pop(self.name)
        self._data[value] = col

    @classmethod
    def deserialize(cls, header, frames):
        index_nframes = header["index_frame_count"]
        idx_typ = pickle.loads(header["index"]["type-serialized"])
        index = idx_typ.deserialize(header["index"], frames[:index_nframes])
        name = pickle.loads(header["name"])

        frames = frames[index_nframes:]

        column_nframes = header["column_frame_count"]
        col_typ = pickle.loads(header["column"]["type-serialized"])
        column = col_typ.deserialize(header["column"], frames[:column_nframes])

        return Series(column, index=index, name=name)

    def _copy_construct_defaults(self):
        return dict(data=self._column, index=self._index, name=self.name)

    def _copy_construct(self, **kwargs):
        """Shallow copy this object by replacing certain ctor args.
        """
        params = self._copy_construct_defaults()
        cls = type(self)
        params.update(kwargs)
        return cls(**params)

    def copy(self, deep=True):
        """
        Make a copy of this object's indices and data.

        When ``deep=True`` (default), a new object will be created with a
        copy of the calling object's data and indices. Modifications to
        the data or indices of the copy will not be reflected in the
        original object (see notes below).
        When ``deep=False``, a new object will be created without copying
        the calling object's data or index (only references to the data
        and index are copied). Any changes to the data of the original
        will be reflected in the shallow copy (and vice versa).

        Parameters
        ----------
        deep : bool, default True
            Make a deep copy, including a copy of the data and the indices.
            With ``deep=False`` neither the indices nor the data are copied.

        Returns
        -------
        copy : Series or DataFrame
            Object type matches caller.


        Examples
        --------
        >>> s = cudf.Series([1, 2], index=["a", "b"])
        >>> s
        a    1
        b    2
        dtype: int64
        >>> s_copy = s.copy()
        >>> s_copy
        a    1
        b    2
        dtype: int64

        **Shallow copy versus default (deep) copy:**

        >>> s = cudf.Series([1, 2], index=["a", "b"])
        >>> deep = s.copy()
        >>> shallow = s.copy(deep=False)

        Shallow copy shares data and index with original.

        >>> s is shallow
        False
        >>> s._column is shallow._column and s.index is shallow.index
        True

        Deep copy has own copy of data and index.

        >>> s is deep
        False
        >>> s.values is deep.values or s.index is deep.index
        False

        Updates to the data shared by shallow copy and original is reflected
        in both; deep copy remains unchanged.

        >>> s['a'] = 3
        >>> shallow['b'] = 4
        >>> s
        a    3
        b    4
        dtype: int64
        >>> shallow
        a    3
        b    4
        dtype: int64
        >>> deep
        a    1
        b    2
        dtype: int64
        """
        result = self._copy_construct()
        if deep:
            result._column = self._column.copy(deep)
            result.index = self.index.copy(deep)
        return result

    def __copy__(self, deep=True):
        return self.copy(deep)

    def __deepcopy__(self, memo=None):
        if memo is None:
            memo = {}
        return self.copy()

    def append(self, to_append, ignore_index=False, verify_integrity=False):
        """Append values from another ``Series`` or array-like object.
        If ``ignore_index=True``, the index is reset.

        Parameters
        ----------
        to_append : Series or list/tuple of Series
            Series to append with self.
        ignore_index : boolean, default False.
            If True, do not use the index.
        verify_integrity : bool, default False
            This Parameter is currently not supported.

        Returns
        -------
        Series
            A new concatenated series

        See Also
        --------
        cudf.concat : General function to concatenate DataFrame or
            Series objects.

        Examples
        --------
        >>> import cudf
        >>> s1 = cudf.Series([1, 2, 3])
        >>> s2 = cudf.Series([4, 5, 6])
        >>> s1
        0    1
        1    2
        2    3
        dtype: int64
        >>> s2
        0    4
        1    5
        2    6
        dtype: int64
        >>> s1.append(s2)
        0    1
        1    2
        2    3
        0    4
        1    5
        2    6
        dtype: int64

        >>> s3 = cudf.Series([4, 5, 6], index=[3, 4, 5])
        >>> s3
        3    4
        4    5
        5    6
        dtype: int64
        >>> s1.append(s3)
        0    1
        1    2
        2    3
        3    4
        4    5
        5    6
        dtype: int64

        With `ignore_index` set to True:

        >>> s1.append(s2, ignore_index=True)
        0    1
        1    2
        2    3
        3    4
        4    5
        5    6
        dtype: int64
        """
        if verify_integrity not in (None, False):
            raise NotImplementedError(
                "verify_integrity parameter is not supported yet."
            )

        if is_list_like(to_append):
            to_concat = [self]
            to_concat.extend(to_append)
        else:
            to_concat = [self, to_append]

        return cudf.concat(to_concat, ignore_index=ignore_index)

    def reindex(self, index=None, copy=True):
        """Return a Series that conforms to a new index

        Parameters
        ----------
        index : Index, Series-convertible, default None
        copy : boolean, default True

        Returns
        -------
        A new Series that conforms to the supplied index
        """
        name = self.name or 0
        idx = self._index if index is None else index
        return self.to_frame(name).reindex(idx, copy=copy)[name]

    def reset_index(self, drop=False, inplace=False):
        """ Reset index to RangeIndex """
        if not drop:
            if inplace is True:
                raise TypeError(
                    "Cannot reset_index inplace on a Series "
                    "to create a DataFrame"
                )
            return self.to_frame().reset_index(drop=drop)
        else:
            if inplace is True:
                self._index = RangeIndex(len(self))
            else:
                return self._copy_construct(index=RangeIndex(len(self)))

    def set_index(self, index):
        """Returns a new Series with a different index.

        Parameters
        ----------
        index : Index, Series-convertible
            the new index or values for the new index
        """
        index = index if isinstance(index, Index) else as_index(index)
        return self._copy_construct(index=index)

    def as_index(self):
        """Returns a new Series with a RangeIndex.

        Examples
        ----------
        >>> s = cudf.Series([1,2,3], index=['a','b','c'])
        >>> s
        a    1
        b    2
        c    3
        dtype: int64
        >>> s.as_index()
        0    1
        1    2
        2    3
        dtype: int64
        """
        return self.set_index(RangeIndex(len(self)))

    def to_frame(self, name=None):
        """Convert Series into a DataFrame

        Parameters
        ----------
        name : str, default None
            Name to be used for the column

        Returns
        -------
        DataFrame
            cudf DataFrame
        """

        from cudf import DataFrame

        if name is not None:
            col = name
        elif self.name is None:
            col = 0
        else:
            col = self.name

        return DataFrame({col: self._column}, index=self.index)

    def set_mask(self, mask, null_count=None):
        """Create new Series by setting a mask array.

        This will override the existing mask.  The returned Series will
        reference the same data buffer as this Series.

        Parameters
        ----------
        mask : 1D array-like
            The null-mask.  Valid values are marked as ``1``; otherwise ``0``.
            The mask bit given the data index ``idx`` is computed as::

                (mask[idx // 8] >> (idx % 8)) & 1
        null_count : int, optional
            The number of null values.
            If None, it is calculated automatically.
        """
        col = self._column.set_mask(mask)
        return self._copy_construct(data=col)

    def __sizeof__(self):
        return self._column.__sizeof__() + self._index.__sizeof__()

    def memory_usage(self, index=True, deep=False):
        """
        Return the memory usage of the Series.

        The memory usage can optionally include the contribution of
        the index and of elements of `object` dtype.

        Parameters
        ----------
        index : bool, default True
            Specifies whether to include the memory usage of the Series index.
        deep : bool, default False
            If True, introspect the data deeply by interrogating
            `object` dtypes for system-level memory consumption, and include
            it in the returned value.

        Returns
        -------
        int
            Bytes of memory consumed.

        See Also
        --------
        cudf.core.dataframe.DataFrame.memory_usage : Bytes consumed by
            a DataFrame.

        Examples
        --------
        >>> s = cudf.Series(range(3), index=['a','b','c'])
        >>> s.memory_usage()
        48

        Not including the index gives the size of the rest of the data, which
        is necessarily smaller:

        >>> s.memory_usage(index=False)
        24
        """
        n = self._column._memory_usage(deep=deep)
        if index:
            n += self._index.memory_usage(deep=deep)
        return n

    def __len__(self):
        """Returns the size of the ``Series`` including null values.
        """
        return len(self._column)

    def __array_ufunc__(self, ufunc, method, *inputs, **kwargs):
        import cudf

        if method == "__call__" and hasattr(cudf, ufunc.__name__):
            func = getattr(cudf, ufunc.__name__)
            return func(*inputs)
        else:
            return NotImplemented

    def __array_function__(self, func, types, args, kwargs):

        cudf_series_module = Series
        for submodule in func.__module__.split(".")[1:]:
            # point cudf to the correct submodule
            if hasattr(cudf_series_module, submodule):
                cudf_series_module = getattr(cudf_series_module, submodule)
            else:
                return NotImplemented

        fname = func.__name__

        handled_types = [cudf_series_module]
        for t in types:
            if t not in handled_types:
                return NotImplemented

        if hasattr(cudf_series_module, fname):
            cudf_func = getattr(cudf_series_module, fname)
            # Handle case if cudf_func is same as numpy function
            if cudf_func is func:
                return NotImplemented
            else:
                return cudf_func(*args, **kwargs)

        else:
            return NotImplemented

    def __getitem__(self, arg):
        if isinstance(arg, slice):
            return self.iloc[arg]
        else:
            return self.loc[arg]

    def __iter__(self):
        cudf.utils.utils.raise_iteration_error(obj=self)

    iteritems = __iter__

    items = __iter__

    def to_dict(self, into=dict):
        raise TypeError(
            "Implicit conversion to a host memory via to_dict() is not "
            "allowed, To explicitly construct a dictionary object, "
            "consider using .to_pandas().to_dict()"
        )

    def __setitem__(self, key, value):
        if isinstance(key, slice):
            self.iloc[key] = value
        else:
            self.loc[key] = value

    def take(self, indices, keep_index=True):
        """Return Series by taking values from the corresponding *indices*.
        """
        if keep_index is True or is_scalar(indices):
            return self.iloc[indices]
        else:
            col_inds = as_column(indices)
            data = self._column.take(col_inds, keep_index=False)
            return self._copy_construct(data=data)

    def __bool__(self):
        """Always raise TypeError when converting a Series
        into a boolean.
        """
        raise TypeError("can't compute boolean for {!r}".format(type(self)))

    def values_to_string(self, nrows=None):
        """Returns a list of string for each element.
        """
        values = self[:nrows]
        if self.dtype == np.dtype("object"):
            out = [str(v) for v in values]
        else:
            out = ["" if v is None else str(v) for v in values]
        return out

    def tolist(self):
        """
        Return a list type from series data.

        Returns
        -------
        list
        """
        # TODO: Raise error as part
        # of https://github.com/rapidsai/cudf/issues/5689
        return self.to_arrow().to_pylist()

    to_list = tolist

    def head(self, n=5):
        """
        Return the first `n` rows.
        This function returns the first `n` rows for the object based
        on position. It is useful for quickly testing if your object
        has the right type of data in it.
        For negative values of `n`, this function returns all rows except
        the last `n` rows, equivalent to ``df[:-n]``.

        Parameters
        ----------
        n : int, default 5
            Number of rows to select.

        Returns
        -------
        same type as caller
            The first `n` rows of the caller object.

        See Also
        --------
        Series.tail: Returns the last `n` rows.

        Examples
        --------
        >>> ser = cudf.Series(['alligator', 'bee', 'falcon',
        ... 'lion', 'monkey', 'parrot', 'shark', 'whale', 'zebra'])
        >>> ser
        0    alligator
        1          bee
        2       falcon
        3         lion
        4       monkey
        5       parrot
        6        shark
        7        whale
        8        zebra
        dtype: object

        Viewing the first 5 lines

        >>> ser.head()
        0    alligator
        1          bee
        2       falcon
        3         lion
        4       monkey
        dtype: object

        Viewing the first `n` lines (three in this case)

        >>> ser.head(3)
        0    alligator
        1          bee
        2       falcon
        dtype: object

        For negative values of `n`

        >>> ser.head(-3)
        0    alligator
        1          bee
        2       falcon
        3         lion
        4       monkey
        5       parrot
        dtype: object
        """
        return self.iloc[:n]

    def tail(self, n=5):
        """
        Returns the last n rows as a new Series

        Examples
        --------
        >>> import cudf
        >>> ser = cudf.Series([4, 3, 2, 1, 0])
        >>> print(ser.tail(2))
        3    1
        4    0
        """
        if n == 0:
            return self.iloc[0:0]

        return self.iloc[-n:]

    def to_string(self):
        """Convert to string

        Uses Pandas formatting internals to produce output identical to Pandas.
        Use the Pandas formatting settings directly in Pandas to control cuDF
        output.
        """
        return self.__repr__()

    def __str__(self):
        return self.to_string()

    def __repr__(self):
        width, height = get_terminal_size()
        max_rows = (
            height
            if get_option("display.max_rows") == 0
            else get_option("display.max_rows")
        )

        if len(self) > max_rows and max_rows != 0:
            top = self.head(int(max_rows / 2 + 1))
            bottom = self.tail(int(max_rows / 2 + 1))

            preprocess = cudf.concat([top, bottom])
        else:
            preprocess = self

        preprocess.index = preprocess.index._clean_nulls_from_index()

        if (
            preprocess.nullable
            and not isinstance(
                preprocess._column, cudf.core.column.CategoricalColumn
            )
            and not is_list_dtype(preprocess.dtype)
        ):
            output = (
                preprocess.astype("O")
                .fillna(cudf._NA_REP)
                .to_pandas()
                .__repr__()
            )
        elif isinstance(
            preprocess._column, cudf.core.column.CategoricalColumn
        ):
            min_rows = (
                height
                if get_option("display.max_rows") == 0
                else get_option("display.min_rows")
            )
            show_dimensions = get_option("display.show_dimensions")
            output = preprocess.to_pandas().to_string(
                name=self.name,
                dtype=self.dtype,
                min_rows=min_rows,
                max_rows=max_rows,
                length=show_dimensions,
                na_rep=cudf._NA_REP,
            )
        else:
            output = preprocess.to_pandas().__repr__()

        lines = output.split("\n")

        if isinstance(preprocess._column, cudf.core.column.CategoricalColumn):
            category_memory = lines[-1]
            lines = lines[:-1]
        if len(lines) > 1:
            if lines[-1].startswith("Name: "):
                lines = lines[:-1]
                lines.append("Name: %s" % str(self.name))
                if len(self) > len(preprocess):
                    lines[-1] = lines[-1] + ", Length: %d" % len(self)
                lines[-1] = lines[-1] + ", "
            elif lines[-1].startswith("Length: "):
                lines = lines[:-1]
                lines.append("Length: %d" % len(self))
                lines[-1] = lines[-1] + ", "
            else:
                lines = lines[:-1]
                lines[-1] = lines[-1] + "\n"
            lines[-1] = lines[-1] + "dtype: %s" % self.dtype
        else:
            lines = output.split(",")
            return lines[0] + ", dtype: %s)" % self.dtype
        if isinstance(preprocess._column, cudf.core.column.CategoricalColumn):
            lines.append(category_memory)
        return "\n".join(lines)

    @annotate("BINARY_OP", color="orange", domain="cudf_python")
    def _binaryop(self, other, fn, fill_value=None, reflect=False):
        """
        Internal util to call a binary operator *fn* on operands *self*
        and *other*.  Return the output Series.  The output dtype is
        determined by the input operands.

        If ``reflect`` is ``True``, swap the order of the operands.
        """
        from cudf import DataFrame

        if isinstance(other, DataFrame):
            # TODO: fn is not the same as arg expected by _apply_op
            # e.g. for fn = 'and', _apply_op equivalent is '__and__'
            return other._apply_op(self, fn)

        result_name = utils.get_result_name(self, other)
        if isinstance(other, Series):
            lhs, rhs = _align_indices([self, other], allow_non_unique=True)
        else:
            lhs, rhs = self, other
        rhs = self._normalize_binop_value(rhs)

        if fn == "truediv":
            if str(lhs.dtype) in truediv_int_dtype_corrections:
                truediv_type = truediv_int_dtype_corrections[str(lhs.dtype)]
                lhs = lhs.astype(truediv_type)

        if fill_value is not None:
            if is_scalar(rhs):
                lhs = lhs.fillna(fill_value)
            else:
                if lhs.nullable and rhs.nullable:
                    lmask = Series(data=lhs.nullmask)
                    rmask = Series(data=rhs.nullmask)
                    mask = (lmask | rmask).data
                    lhs = lhs.fillna(fill_value)
                    rhs = rhs.fillna(fill_value)
                    result = lhs._binaryop(rhs, fn=fn, reflect=reflect)
                    data = column.build_column(
                        data=result.data, dtype=result.dtype, mask=mask
                    )
                    return lhs._copy_construct(data=data)
                elif lhs.nullable:
                    lhs = lhs.fillna(fill_value)
                elif rhs.nullable:
                    rhs = rhs.fillna(fill_value)

        outcol = lhs._column.binary_operator(fn, rhs, reflect=reflect)
        result = lhs._copy_construct(data=outcol, name=result_name)
        return result

    def add(self, other, fill_value=None, axis=0):
        """Addition of series and other, element-wise
        (binary operator add).

        Parameters
        ----------
        other : Series or scalar value
        fill_value : None or value
            Value to fill nulls with before computation. If data in both
            corresponding Series locations is null the result will be null
        """
        if axis != 0:
            raise NotImplementedError("Only axis=0 supported at this time.")
        return self._binaryop(other, "add", fill_value)

    def __add__(self, other):
        return self._binaryop(other, "add")

    def radd(self, other, fill_value=None, axis=0):
        """Addition of series and other, element-wise
        (binary operator radd).

        Parameters
        ----------
        other : Series or scalar value
        fill_value : None or value
            Value to fill nulls with before computation. If data in both
            corresponding Series locations is null the result will be null
        """
        if axis != 0:
            raise NotImplementedError("Only axis=0 supported at this time.")
        return self._binaryop(
            other, "add", fill_value=fill_value, reflect=True
        )

    def __radd__(self, other):
        return self._binaryop(other, "add", reflect=True)

    def sub(self, other, fill_value=None, axis=0):
        """Subtraction of series and other, element-wise
        (binary operator sub).

        Parameters
        ----------
        other : Series or scalar value
        fill_value : None or value
            Value to fill nulls with before computation. If data in both
            corresponding Series locations is null the result will be null
        """
        if axis != 0:
            raise NotImplementedError("Only axis=0 supported at this time.")
        return self._binaryop(other, "sub", fill_value)

    def __sub__(self, other):
        return self._binaryop(other, "sub")

    def rsub(self, other, fill_value=None, axis=0):
        """Subtraction of series and other, element-wise
        (binary operator rsub).

        Parameters
        ----------
        other : Series or scalar value
        fill_value : None or value
            Value to fill nulls with before computation. If data in both
            corresponding Series locations is null the result will be null
        """
        if axis != 0:
            raise NotImplementedError("Only axis=0 supported at this time.")
        return self._binaryop(other, "sub", fill_value, reflect=True)

    def __rsub__(self, other):
        return self._binaryop(other, "sub", reflect=True)

    def mul(self, other, fill_value=None, axis=0):
        """Multiplication of series and other, element-wise
        (binary operator mul).

        Parameters
        ----------
        other : Series or scalar value
        fill_value : None or value
            Value to fill nulls with before computation. If data in both
            corresponding Series locations is null the result will be null
        """
        if axis != 0:
            raise NotImplementedError("Only axis=0 supported at this time.")
        return self._binaryop(other, "mul", fill_value=fill_value)

    def __mul__(self, other):
        return self._binaryop(other, "mul")

    def rmul(self, other, fill_value=None, axis=0):
        """Multiplication of series and other, element-wise
        (binary operator rmul).

        Parameters
        ----------
        other : Series or scalar value
        fill_value : None or value
            Value to fill nulls with before computation. If data in both
            corresponding Series locations is null the result will be null
        """
        if axis != 0:
            raise NotImplementedError("Only axis=0 supported at this time.")
        return self._binaryop(other, "mul", fill_value, True)

    def __rmul__(self, other):
        return self._binaryop(other, "mul", reflect=True)

    def mod(self, other, fill_value=None, axis=0):
        """Modulo of series and other, element-wise
        (binary operator mod).

        Parameters
        ----------
        other : Series or scalar value
        fill_value : None or value
            Value to fill nulls with before computation. If data in both
            corresponding Series locations is null the result will be null
        """
        if axis != 0:
            raise NotImplementedError("Only axis=0 supported at this time.")
        return self._binaryop(other, "mod", fill_value)

    def __mod__(self, other):
        return self._binaryop(other, "mod")

    def rmod(self, other, fill_value=None, axis=0):
        """Modulo of series and other, element-wise
        (binary operator rmod).

        Parameters
        ----------
        other : Series or scalar value
        fill_value : None or value
            Value to fill nulls with before computation. If data in both
            corresponding Series locations is null the result will be null
        """
        if axis != 0:
            raise NotImplementedError("Only axis=0 supported at this time.")
        return self._binaryop(other, "mod", fill_value, True)

    def __rmod__(self, other):
        return self._binaryop(other, "mod", reflect=True)

    def pow(self, other, fill_value=None, axis=0):
        """Exponential power of series and other, element-wise
        (binary operator pow).

        Parameters
        ----------
        other : Series or scalar value
        fill_value : None or value
            Value to fill nulls with before computation. If data in both
            corresponding Series locations is null the result will be null
        """
        if axis != 0:
            raise NotImplementedError("Only axis=0 supported at this time.")
        return self._binaryop(other, "pow", fill_value)

    def __pow__(self, other):
        return self._binaryop(other, "pow")

    def rpow(self, other, fill_value=None, axis=0):
        """Exponential power of series and other, element-wise
        (binary operator rpow).

        Parameters
        ----------
        other : Series or scalar value
        fill_value : None or value
            Value to fill nulls with before computation. If data in both
            corresponding Series locations is null the result will be null
        """
        if axis != 0:
            raise NotImplementedError("Only axis=0 supported at this time.")
        return self._binaryop(other, "pow", fill_value, True)

    def __rpow__(self, other):
        return self._binaryop(other, "pow", reflect=True)

    def floordiv(self, other, fill_value=None, axis=0):
        """Integer division of series and other, element-wise
        (binary operator floordiv).

        Parameters
        ----------
        other : Series or scalar value
        fill_value : None or value
            Value to fill nulls with before computation. If data in both
            corresponding Series locations is null the result will be null
        """
        if axis != 0:
            raise NotImplementedError("Only axis=0 supported at this time.")
        return self._binaryop(other, "floordiv", fill_value)

    def __floordiv__(self, other):
        return self._binaryop(other, "floordiv")

    def rfloordiv(self, other, fill_value=None, axis=0):
        """Integer division of series and other, element-wise
        (binary operator rfloordiv).

        Parameters
        ----------
        other : Series or scalar value
        fill_value : None or value
            Value to fill nulls with before computation. If data in both
            corresponding Series locations is null the result will be null

        Returns
        -------
        Series
            Result of the arithmetic operation.

        Examples
        --------
        >>> import cudf
        >>> s = cudf.Series([1, 2, 10, 17])
        >>> s
        0     1
        1     2
        2    10
        3    17
        dtype: int64
        >>> s.rfloordiv(100)
        0    100
        1     50
        2     10
        3      5
        dtype: int64
        >>> s = cudf.Series([10, 20, None])
        >>> s
        0      10
        1      20
        2    null
        dtype: int64
        >>> s.rfloordiv(200)
        0      20
        1      10
        2    null
        dtype: int64
        >>> s.rfloordiv(200, fill_value=2)
        0     20
        1     10
        2    100
        dtype: int64
        """
        if axis != 0:
            raise NotImplementedError("Only axis=0 supported at this time.")
        return self._binaryop(other, "floordiv", fill_value, True)

    def __rfloordiv__(self, other):
        return self._binaryop(other, "floordiv", reflect=True)

    def truediv(self, other, fill_value=None, axis=0):
        """Floating division of series and other, element-wise
        (binary operator truediv).

        Parameters
        ----------
        other : Series or scalar value
        fill_value : None or value
            Value to fill nulls with before computation. If data in both
            corresponding Series locations is null the result will be null
        """
        if axis != 0:
            raise NotImplementedError("Only axis=0 supported at this time.")
        return self._binaryop(other, "truediv", fill_value)

    def __truediv__(self, other):
        return self._binaryop(other, "truediv")

    def rtruediv(self, other, fill_value=None, axis=0):
        """Floating division of series and other, element-wise
        (binary operator rtruediv).

        Parameters
        ----------
        other : Series or scalar value
        fill_value : None or value
            Value to fill nulls with before computation. If data in both
            corresponding Series locations is null the result will be null
        """
        if axis != 0:
            raise NotImplementedError("Only axis=0 supported at this time.")
        return self._binaryop(other, "truediv", fill_value, True)

    def __rtruediv__(self, other):
        return self._binaryop(other, "truediv", reflect=True)

    __div__ = __truediv__

    def _bitwise_binop(self, other, op):
        if (
            np.issubdtype(self.dtype, np.bool_)
            or np.issubdtype(self.dtype, np.integer)
        ) and (
            np.issubdtype(other.dtype, np.bool_)
            or np.issubdtype(other.dtype, np.integer)
        ):
            # TODO: This doesn't work on Series (op) DataFrame
            # because dataframe doesn't have dtype
            ser = self._binaryop(other, op)
            if np.issubdtype(self.dtype, np.bool_) or np.issubdtype(
                other.dtype, np.bool_
            ):
                ser = ser.astype(np.bool_)
            return ser
        else:
            raise TypeError(
                f"Operation 'bitwise {op}' not supported between "
                f"{self.dtype.type.__name__} and {other.dtype.type.__name__}"
            )

    def __and__(self, other):
        """Performs vectorized bitwise and (&) on corresponding elements of two
        series.
        """
        return self._bitwise_binop(other, "and")

    def __or__(self, other):
        """Performs vectorized bitwise or (|) on corresponding elements of two
        series.
        """
        return self._bitwise_binop(other, "or")

    def __xor__(self, other):
        """Performs vectorized bitwise xor (^) on corresponding elements of two
        series.
        """
        return self._bitwise_binop(other, "xor")

    def logical_and(self, other):
        ser = self._binaryop(other, "l_and")
        return ser.astype(np.bool_)

    def remainder(self, other):
        ser = self._binaryop(other, "mod")
        return ser

    def logical_or(self, other):
        ser = self._binaryop(other, "l_or")
        return ser.astype(np.bool_)

    def logical_not(self):
        return self._unaryop("not")

    def _normalize_binop_value(self, other):
        """Returns a *column* (not a Series) or scalar for performing
        binary operations with self._column.
        """
        if isinstance(other, ColumnBase):
            return other
        if isinstance(other, Series):
            return other._column
        elif isinstance(other, Index):
            return Series(other)._column
        else:
            return self._column.normalize_binop_value(other)

    def eq(self, other, fill_value=None, axis=0):
        """Equal to of series and other, element-wise
        (binary operator eq).

        Parameters
        ----------
        other : Series or scalar value
        fill_value : None or value
            Value to fill nulls with before computation. If data in both
            corresponding Series locations is null the result will be null
        """
        if axis != 0:
            raise NotImplementedError("Only axis=0 supported at this time.")
        return self._binaryop(other, "eq", fill_value)

    def __eq__(self, other):
        return self._binaryop(other, "eq")

    def equals(self, other):
        """
        Test whether two objects contain the same elements.
        This function allows two Series or DataFrames to be compared against
        each other to see if they have the same shape and elements. NaNs in
        the same location are considered equal. The column headers do not
        need to have the same type.

        Parameters
        ----------
        other : Series or DataFrame
            The other Series or DataFrame to be compared with the first.

        Returns
        -------
        bool
            True if all elements are the same in both objects, False
            otherwise.

        Examples
        --------
        >>> import cudf
        >>> s = cudf.Series([1, 2, 3])
        >>> other = cudf.Series([1, 2, 3])
        >>> s.equals(other)
        True
        >>> different = cudf.Series([1.5, 2, 3])
        >>> s.equals(different)
        False
        """
        if self is other:
            return True
        if other is None or len(self) != len(other):
            return False
        return self._binaryop(other, "eq").min()

    def ne(self, other, fill_value=None, axis=0):
        """Not equal to of series and other, element-wise
        (binary operator ne).

        Parameters
        ----------
        other : Series or scalar value
        fill_value : None or value
            Value to fill nulls with before computation. If data in both
            corresponding Series locations is null the result will be null
        """
        if axis != 0:
            raise NotImplementedError("Only axis=0 supported at this time.")
        return self._binaryop(other, "ne", fill_value)

    def __ne__(self, other):
        return self._binaryop(other, "ne")

    def lt(self, other, fill_value=None, axis=0):
        """Less than of series and other, element-wise
        (binary operator lt).

        Parameters
        ----------
        other : Series or scalar value
        fill_value : None or value
            Value to fill nulls with before computation. If data in both
            corresponding Series locations is null the result will be null
        """
        if axis != 0:
            raise NotImplementedError("Only axis=0 supported at this time.")
        return self._binaryop(other, "lt", fill_value)

    def __lt__(self, other):
        return self._binaryop(other, "lt")

    def le(self, other, fill_value=None, axis=0):
        """Less than or equal to of series and other, element-wise
        (binary operator le).

        Parameters
        ----------
        other : Series or scalar value
        fill_value : None or value
            Value to fill nulls with before computation. If data in both
            corresponding Series locations is null the result will be null
        """
        if axis != 0:
            raise NotImplementedError("Only axis=0 supported at this time.")
        return self._binaryop(other, "le", fill_value)

    def __le__(self, other):
        return self._binaryop(other, "le")

    def gt(self, other, fill_value=None, axis=0):
        """Greater than of series and other, element-wise
        (binary operator gt).

        Parameters
        ----------
        other : Series or scalar value
        fill_value : None or value
            Value to fill nulls with before computation. If data in both
            corresponding Series locations is null the result will be null
        """
        if axis != 0:
            raise NotImplementedError("Only axis=0 supported at this time.")
        return self._binaryop(other, "gt", fill_value)

    def __gt__(self, other):
        return self._binaryop(other, "gt")

    def ge(self, other, fill_value=None, axis=0):
        """Greater than or equal to of series and other, element-wise
        (binary operator ge).

        Parameters
        ----------
        other : Series or scalar value
        fill_value : None or value
            Value to fill nulls with before computation. If data in both
            corresponding Series locations is null the result will be null
        """
        if axis != 0:
            raise NotImplementedError("Only axis=0 supported at this time.")
        return self._binaryop(other, "ge", fill_value)

    def __ge__(self, other):
        return self._binaryop(other, "ge")

    def __invert__(self):
        """Bitwise invert (~) for each element.
        Logical NOT if dtype is bool

        Returns a new Series.
        """
        if np.issubdtype(self.dtype, np.integer):
            return self._unaryop("invert")
        elif np.issubdtype(self.dtype, np.bool_):
            return self._unaryop("not")
        else:
            raise TypeError(
                f"Operation `~` not supported on {self.dtype.type.__name__}"
            )

    def __neg__(self):
        """Negated value (-) for each element

        Returns a new Series.
        """
        return self.__mul__(-1)

    @copy_docstring(CategoricalAccessor.__init__)
    @property
    def cat(self):
        return CategoricalAccessor(column=self._column, parent=self)

    @copy_docstring(StringMethods.__init__)
    @property
    def str(self):
        return StringMethods(column=self._column, parent=self)

    @copy_docstring(ListMethods.__init__)
    @property
    def list(self):
        return ListMethods(column=self._column, parent=self)

    @property
    def dtype(self):
        """dtype of the Series"""
        return self._column.dtype

    @classmethod
    def _concat(cls, objs, axis=0, index=True):
        # Concatenate index if not provided
        if index is True:
            from cudf.core.multiindex import MultiIndex

            if isinstance(objs[0].index, MultiIndex):
                index = MultiIndex._concat([o.index for o in objs])
            else:
                index = Index._concat([o.index for o in objs])

        names = {obj.name for obj in objs}
        if len(names) == 1:
            [name] = names
        else:
            name = None

        if len(objs) > 1:
            dtype_mismatch = False
            for obj in objs[1:]:
                if (
                    obj.null_count == len(obj)
                    or len(obj) == 0
                    or isinstance(
                        obj._column, cudf.core.column.CategoricalColumn
                    )
                    or isinstance(
                        objs[0]._column, cudf.core.column.CategoricalColumn
                    )
                ):
                    continue

                if (
                    not dtype_mismatch
                    and (
                        not isinstance(
                            objs[0]._column, cudf.core.column.CategoricalColumn
                        )
                        and not isinstance(
                            obj._column, cudf.core.column.CategoricalColumn
                        )
                    )
                    and objs[0].dtype != obj.dtype
                ):
                    dtype_mismatch = True

                if is_mixed_with_object_dtype(objs[0], obj):
                    raise TypeError(
                        "cudf does not support mixed types, please type-cast "
                        "both series to same dtypes."
                    )

            if dtype_mismatch:
                objs = numeric_normalize_types(*objs)

        col = ColumnBase._concat([o._column for o in objs])
        return cls(data=col, index=index, name=name)

    @property
    def valid_count(self):
        """Number of non-null values"""
        return self._column.valid_count

    @property
    def null_count(self):
        """Number of null values"""
        return self._column.null_count

    @property
    def nullable(self):
        """A boolean indicating whether a null-mask is needed"""
        return self._column.nullable

    @property
    def has_nulls(self):
        """
        Indicator whether Series contains null values.

        Returns
        -------
        out : bool
            If Series has atleast one null value, return True, if not
            return False.
        """
        return self._column.has_nulls

    def dropna(self, axis=0, inplace=False, how=None):
        """
        Return a Series with null values removed.

        Parameters
        ----------
        axis : {0 or ‘index’}, default 0
            There is only one axis to drop values from.
        inplace : bool, default False
            If True, do operation inplace and return None.
        how : str, optional
            Not in use. Kept for compatibility.

        Returns
        -------
        Series
            Series with null entries dropped from it.

        See Also
        --------
        Series.isna : Indicate null values.

        Series.notna : Indicate non-null values.

        Series.fillna : Replace null values.

        cudf.core.dataframe.DataFrame.dropna : Drop rows or columns which
            contain null values.

        cudf.core.index.Index.dropna : Drop null indices.

        Examples
        --------
        >>> import cudf
        >>> ser = cudf.Series([1, 2, None])
        >>> ser
        0       1
        1       2
        2    null
        dtype: int64

        Drop null values from a Series.

        >>> ser.dropna()
        0    1
        1    2
        dtype: int64

        Keep the Series with valid entries in the same variable.

        >>> ser.dropna(inplace=True)
        >>> ser
        0    1
        1    2
        dtype: int64

        Empty strings are not considered null values.
        `None` is considered a null value.

        >>> ser = cudf.Series(['', None, 'abc'])
        >>> ser
        0
        1    None
        2     abc
        dtype: object
        >>> ser.dropna()
        0
        2    abc
        dtype: object
        """
        if axis not in (0, "index"):
            raise ValueError(
                "Series.dropna supports only one axis to drop values from"
            )

        result = super().dropna(axis=axis)

        return self._mimic_inplace(result, inplace=inplace)

    def drop_duplicates(self, keep="first", inplace=False, ignore_index=False):
        """
        Return Series with duplicate values removed
        """
        result = super().drop_duplicates(keep=keep, ignore_index=ignore_index)

        return self._mimic_inplace(result, inplace=inplace)

    def fill(self, fill_value, begin=0, end=-1, inplace=False):
        return self._fill([fill_value], begin, end, inplace)

<<<<<<< HEAD
    def fillna(self, value, method=None, axis=None, inplace=False, limit=None):
        """Fill null values with ``value`` without changing the series' type.

        Parameters
        ----------
        value : scalar or Series-like
            Value to use to fill nulls. If `value`'s dtype differs from the
            series, the fill value will be cast to the column's dtype before
            applying the fill. If Series-like, null values are filled with the
            values in corresponding indices of the given Series.

        Returns
        -------
        result : Series
            Copy with nulls filled.
        """
        if method is not None:
            raise NotImplementedError("The method keyword is not supported")
        if limit is not None:
            raise NotImplementedError("The limit keyword is not supported")
        if axis:
            raise NotImplementedError("The axis keyword is not supported")

        if isinstance(value, pd.Series):
            value = Series.from_pandas(value)

        if not (is_scalar(value) or isinstance(value, (dict, Series))):
            raise TypeError(
                f'"value" parameter must be a scalar, dict '
                f"or Series, but you passed a "
                f'"{type(value)}"'
            )

        if isinstance(value, (dict, Series)):
            value = Series(value)
            if not self.index.equals(value.index):
                value = value.reindex(self.index)

        data = self._column.fillna(value)

        if inplace:
            self._column._mimic_inplace(data, inplace=True)
        else:
            return self._copy_construct(data=data)

=======
>>>>>>> 6857a43c
    def to_array(self, fillna=None):
        """Get a dense numpy array for the data.

        Parameters
        ----------
        fillna : str or None
            Defaults to None, which will skip null values.
            If it equals "pandas", null values are filled with NaNs.
            Non integral dtype is promoted to np.float64.

        Notes
        -----

        If ``fillna`` is ``None``, null values are skipped.  Therefore, the
        output size could be smaller.
        """
        return self._column.to_array(fillna=fillna)

    def nans_to_nulls(self):
        """
        Convert nans (if any) to nulls
        """
        if self.dtype.kind == "f":
            sr = self.fillna(np.nan)
            newmask = libcudf.transform.nans_to_nulls(sr._column)
            return self.set_mask(newmask)
        else:
            return self

    def all(self, axis=0, bool_only=None, skipna=True, level=None, **kwargs):
        """
        Return whether all elements are True in Series.

        Parameters
        ----------

        skipna : bool, default True
            Exclude NA/null values. If the entire row/column is NA and
            skipna is True, then the result will be True, as for an
            empty row/column.
            If skipna is False, then NA are treated as True, because
            these are not equal to zero.

        Returns
        -------
        scalar

        Notes
        -----
        Parameters currently not supported are `axis`, `bool_only`, `level`.

        Examples
        --------
        >>> import cudf
        >>> ser = cudf.Series([1, 5, 2, 4, 3])
        >>> ser.all()
        True
        """

        if axis not in (None, 0):
            raise NotImplementedError("axis parameter is not implemented yet")

        if level is not None:
            raise NotImplementedError("level parameter is not implemented yet")

        if bool_only not in (None, True):
            raise NotImplementedError(
                "bool_only parameter is not implemented yet"
            )

        if skipna:
            result_series = self.nans_to_nulls()
            if len(result_series) == result_series.null_count:
                return True
        else:
            result_series = self
        return result_series._column.all()

    def any(self, axis=0, bool_only=None, skipna=True, level=None, **kwargs):
        """
        Return whether any elements is True in Series.

        Parameters
        ----------

        skipna : bool, default True
            Exclude NA/null values. If the entire row/column is NA and
            skipna is True, then the result will be False, as for an
            empty row/column.
            If skipna is False, then NA are treated as True, because
            these are not equal to zero.

        Returns
        -------
        scalar

        Notes
        -----
        Parameters currently not supported are `axis`, `bool_only`, `level`.

        Examples
        --------
        >>> import cudf
        >>> ser = cudf.Series([1, 5, 2, 4, 3])
        >>> ser.any()
        True
        """

        if axis not in (None, 0):
            raise NotImplementedError("axis parameter is not implemented yet")

        if level is not None:
            raise NotImplementedError("level parameter is not implemented yet")

        if bool_only not in (None, True):
            raise NotImplementedError(
                "bool_only parameter is not implemented yet"
            )

        if self.empty:
            return False

        if skipna:
            result_series = self.nans_to_nulls()
            if len(result_series) == result_series.null_count:
                return False

        else:
            result_series = self

        return result_series._column.any()

    def to_gpu_array(self, fillna=None):
        """Get a dense numba device array for the data.

        Parameters
        ----------
        fillna : str or None
            See *fillna* in ``.to_array``.

        Notes
        -----

        if ``fillna`` is ``None``, null values are skipped.  Therefore, the
        output size could be smaller.
        """
        return self._column.to_gpu_array(fillna=fillna)

    def to_pandas(self, index=True):
        """
        Convert to a Pandas Series.

        Parameters
        ----------
        index : Boolean, Default True
            If ``index`` is ``True``, converts the index of cudf.Series
            and sets it to the pandas.Series. If ``index`` is ``False``,
            no index conversion is performed and pandas.Series will assign
            a default index.

        Examples
        --------
        >>> import cudf
        >>> ser = cudf.Series([-3, 2, 0])
        >>> pds = ser.to_pandas()
        >>> pds
        0   -3
        1    2
        2    0
        dtype: int64
        >>> type(pds)
        <class 'pandas.core.series.Series'>
        """
        if index is True:
            index = self.index.to_pandas()
        s = self._column.to_pandas(index=index)
        s.name = self.name
        return s

    def to_arrow(self):
        """
        Convert Series to a PyArrow Array.

        Examples
        --------
        >>> import cudf
        >>> ser = cudf.Series([-3, 10, 15, 20])
        >>> ser.to_arrow()
        <pyarrow.lib.Int64Array object at 0x7f5e769499f0>
        [
        -3,
        10,
        15,
        20
        ]
        """
        return self._column.to_arrow()

    @property
    def data(self):
        """The gpu buffer for the data
        """
        return self._column.data

    @property
    def index(self):
        """The index object
        """
        return self._index

    @index.setter
    def index(self, _index):
        self._index = as_index(_index)

    @property
    def loc(self):
        """
        Select values by label.

        See also
        --------
        cudf.core.dataframe.DataFrame.loc
        """
        return _SeriesLocIndexer(self)

    @property
    def iloc(self):
        """
        Select values by position.

        See also
        --------
        cudf.core.dataframe.DataFrame.iloc
        """
        return _SeriesIlocIndexer(self)

    @property
    def nullmask(self):
        """The gpu buffer for the null-mask
        """
        return cudf.Series(self._column.nullmask)

    def as_mask(self):
        """Convert booleans to bitmask

        Returns
        -------
        device array
        """
        return self._column.as_mask()

    def astype(self, dtype, copy=False, errors="raise"):
        """
        Cast the Series to the given dtype

        Parameters
        ----------

        dtype : data type, or dict of column name -> data type
            Use a numpy.dtype or Python type to cast Series object to
            the same type. Alternatively, use {col: dtype, ...}, where col is a
            series name and dtype is a numpy.dtype or Python type to cast to.
        copy : bool, default False
            Return a deep-copy when ``copy=True``. Note by default
            ``copy=False`` setting is used and hence changes to
            values then may propagate to other cudf objects.
        errors : {'raise', 'ignore', 'warn'}, default 'raise'
            Control raising of exceptions on invalid data for provided dtype.
            - ``raise`` : allow exceptions to be raised
            - ``ignore`` : suppress exceptions. On error return original
            object.
            - ``warn`` : prints last exceptions as warnings and
            return original object.

        Returns
        -------
        out : Series
            Returns ``self.copy(deep=copy)`` if ``dtype`` is the same
            as ``self.dtype``.
        """
        if errors not in ("ignore", "raise", "warn"):
            raise ValueError("invalid error value specified")

        if is_dict_like(dtype):
            if len(dtype) > 1 or self.name not in dtype:
                raise KeyError(
                    "Only the Series name can be used for "
                    "the key in Series dtype mappings."
                )
            dtype = dtype[self.name]

        if pd.api.types.is_dtype_equal(dtype, self.dtype):
            return self.copy(deep=copy)
        try:
            data = self._column.astype(dtype)

            return self._copy_construct(
                data=data.copy(deep=True) if copy else data, index=self.index
            )

        except Exception as e:
            if errors == "raise":
                raise e
            elif errors == "warn":
                import traceback

                tb = traceback.format_exc()
                warnings.warn(tb)
            elif errors == "ignore":
                pass
            return self

    def argsort(self, ascending=True, na_position="last"):
        """Returns a Series of int64 index that will sort the series.

        Uses Thrust sort.

        Returns
        -------
        result: Series
        """
        return self._sort(ascending=ascending, na_position=na_position)[1]

    def sort_index(self, ascending=True):
        """Sort by the index.
        """
        inds = self.index.argsort(ascending=ascending)
        return self.take(inds)

    def sort_values(
        self,
        axis=0,
        ascending=True,
        inplace=False,
        kind="quicksort",
        na_position="last",
        ignore_index=False,
    ):
        """
        Sort by the values.

        Sort a Series in ascending or descending order by some criterion.

        Parameters
        ----------
        ascending : bool, default True
            If True, sort values in ascending order, otherwise descending.
        na_position : {‘first’, ‘last’}, default ‘last’
            'first' puts nulls at the beginning, 'last' puts nulls at the end.
        ignore_index : bool, default False
            If True, index will not be sorted.

        Returns
        -------
        sorted_obj : cuDF Series

        Notes
        -----
        Difference from pandas:
          * Not supporting: `inplace`, `kind`

        Examples
        --------
        >>> import cudf
        >>> s = cudf.Series([1, 5, 2, 4, 3])
        >>> s.sort_values()
        0    1
        2    2
        4    3
        3    4
        1    5
        """

        if inplace:
            raise NotImplementedError("`inplace` not currently implemented.")
        if kind != "quicksort":
            raise NotImplementedError("`kind` not currently implemented.")
        if axis != 0:
            raise NotImplementedError("`axis` not currently implemented.")

        if len(self) == 0:
            return self
        vals, inds = self._sort(ascending=ascending, na_position=na_position)
        if not ignore_index:
            index = self.index.take(inds)
        else:
            index = self.index
        return vals.set_index(index)

    def _n_largest_or_smallest(self, largest, n, keep):
        direction = largest
        if keep == "first":
            if n < 0:
                n = 0
            return self.sort_values(ascending=not direction).head(n)
        elif keep == "last":
            data = self.sort_values(ascending=direction)
            if n <= 0:
                data = data[-n:-n]
            else:
                data = data.tail(n)
            return data.reverse()
        else:
            raise ValueError('keep must be either "first", "last"')

    def nlargest(self, n=5, keep="first"):
        """Returns a new Series of the *n* largest element.
        """
        return self._n_largest_or_smallest(n=n, keep=keep, largest=True)

    def nsmallest(self, n=5, keep="first"):
        """Returns a new Series of the *n* smallest element.
        """
        return self._n_largest_or_smallest(n=n, keep=keep, largest=False)

    def _sort(self, ascending=True, na_position="last"):
        """
        Sort by values

        Returns
        -------
        2-tuple of key and index
        """
        col_keys, col_inds = self._column.sort_by_values(
            ascending=ascending, na_position=na_position
        )
        sr_keys = self._copy_construct(data=col_keys)
        sr_inds = self._copy_construct(data=col_inds)
        return sr_keys, sr_inds

    def replace(
        self,
        to_replace=None,
        value=None,
        inplace=False,
        limit=None,
        regex=False,
        method=None,
    ):
        """
        Replace values given in ``to_replace`` with ``value``.

        Parameters
        ----------
        to_replace : numeric, str or list-like
            Value(s) to replace.

            * numeric or str:
                - values equal to ``to_replace`` will be replaced
                  with ``value``
            * list of numeric or str:
                - If ``value`` is also list-like, ``to_replace`` and
                  ``value`` must be of same length.
        value : numeric, str, list-like, or dict
            Value(s) to replace ``to_replace`` with.
        inplace : bool, default False
            If True, in place.

        See also
        --------
        Series.fillna

        Returns
        -------
        result : Series
            Series after replacement. The mask and index are preserved.

        Notes
        -----
        Parameters that are currently not supported are: `limit`, `regex`,
        `method`
        """
        if limit is not None:
            raise NotImplementedError("limit parameter is not implemented yet")

        if regex:
            raise NotImplementedError("regex parameter is not implemented yet")

        if method not in ("pad", None):
            raise NotImplementedError(
                "method parameter is not implemented yet"
            )

        result = super().replace(to_replace=to_replace, replacement=value)

        return self._mimic_inplace(result, inplace=inplace)

    def reverse(self):
        """Reverse the Series
        """
        rinds = cupy.arange((self._column.size - 1), -1, -1, dtype=np.int32)
        col = self._column[rinds]
        index = self.index._values[rinds]
        return self._copy_construct(data=col, index=index)

    def one_hot_encoding(self, cats, dtype="float64"):
        """Perform one-hot-encoding

        Parameters
        ----------
        cats : sequence of values
                values representing each category.
        dtype : numpy.dtype
                specifies the output dtype.

        Returns
        -------
        Sequence
            A sequence of new series for each category. Its length is
            determined by the length of ``cats``.
        """
        if hasattr(cats, "to_arrow"):
            cats = cats.to_pandas()
        else:
            cats = pd.Series(cats, dtype="object")
        dtype = np.dtype(dtype)

        def encode(cat):
            if cat is None:
                return self.isnull()
            elif np.issubdtype(type(cat), np.floating) and np.isnan(cat):
                return self.__class__(libcudf.unary.is_nan(self._column))
            else:
                return (self == cat).fillna(False)

        return [encode(cat).astype(dtype) for cat in cats]

    def label_encoding(self, cats, dtype=None, na_sentinel=-1):
        """Perform label encoding

        Parameters
        ----------
        values : sequence of input values
        dtype : numpy.dtype; optional
            Specifies the output dtype.  If `None` is given, the
            smallest possible integer dtype (starting with np.int8)
            is used.
        na_sentinel : number, default -1
            Value to indicate missing category.

        Returns
        -------
        A sequence of encoded labels with value between 0 and n-1 classes(cats)

        Examples
        --------
        >>> import cudf
        >>> s = cudf.Series([1, 2, 3, 4, 10])
        >>> s.label_encoding([2, 3])
        0   -1
        1    0
        2    1
        3   -1
        4   -1
        dtype: int8

        `na_sentinel` parameter can be used to
        control the value when there is no encoding.

        >>> s.label_encoding([2, 3], na_sentinel=10)
        0    10
        1     0
        2     1
        3    10
        4    10
        dtype: int8

        When none of `cats` values exist in s, entire
        Series will be `na_sentinel`.

        >>> s.label_encoding(['a', 'b', 'c'])
        0   -1
        1   -1
        2   -1
        3   -1
        4   -1
        dtype: int8
        """
        from cudf import DataFrame

        def _return_sentinel_series():
            return Series(
                utils.scalar_broadcast_to(
                    na_sentinel, size=len(self), dtype=dtype
                ),
                index=self.index,
                name=None,
            )

        if dtype is None:
            dtype = min_scalar_type(len(cats), 8)

        cats = column.as_column(cats)
        if is_mixed_with_object_dtype(self, cats):
            return _return_sentinel_series()

        try:
            # Where there is a type-cast failure, we have
            # to catch the exception and return encoded labels
            # with na_sentinel values as there would be no corresponding
            # encoded values of cats in self.
            cats = cats.astype(self.dtype)
        except ValueError:
            return _return_sentinel_series()

        order = column.as_column(cupy.arange(len(self)))
        codes = column.as_column(cupy.arange(len(cats), dtype=dtype))

        value = DataFrame({"value": cats, "code": codes})
        codes = DataFrame(
            {"value": self._data.columns[0].copy(deep=False), "order": order}
        )

        codes = codes.merge(value, on="value", how="left")
        codes = codes.sort_values("order")["code"].fillna(na_sentinel)

        return codes._copy_construct(name=None, index=self.index)

    def factorize(self, na_sentinel=-1):
        """Encode the input values as integer labels

        Parameters
        ----------
        na_sentinel : number
            Value to indicate missing category.

        Returns
        --------
        (labels, cats) : (Series, Series)
            - *labels* contains the encoded values
            - *cats* contains the categories in order that the N-th
              item corresponds to the (N-1) code.
        """
        cats = self.unique().astype(self.dtype)

        name = self.name  # label_encoding mutates self.name
        labels = self.label_encoding(cats=cats, na_sentinel=na_sentinel)
        self.name = name

        return labels, cats

    # UDF related

    def applymap(self, udf, out_dtype=None):
        """Apply an elementwise function to transform the values in the Column.

        The user function is expected to take one argument and return the
        result, which will be stored to the output Series.  The function
        cannot reference globals except for other simple scalar objects.

        Parameters
        ----------
        udf : function
            Either a callable python function or a python function already
            decorated by ``numba.cuda.jit`` for call on the GPU as a device

        out_dtype  : numpy.dtype; optional
            The dtype for use in the output.
            Only used for ``numba.cuda.jit`` decorated udf.
            By default, the result will have the same dtype as the source.

        Returns
        -------
        result : Series
            The mask and index are preserved.

        Notes
        --------
        The supported Python features are listed in

          https://numba.pydata.org/numba-doc/dev/cuda/cudapysupported.html

        with these exceptions:

        * Math functions in `cmath` are not supported since `libcudf` does not
          have complex number support and output of `cmath` functions are most
          likely complex numbers.

        * These five functions in `math` are not supported since numba
          generates multiple PTX functions from them

          * math.sin()
          * math.cos()
          * math.tan()
          * math.gamma()
          * math.lgamma()

        * Series with string dtypes are not supported in `applymap` method.

        * Global variables need to be re-defined explicitly inside
          the udf, as numba considers them to be compile-time constants
          and there is no known way to obtain value of the global variable.

        Examples
        --------
        Returning a Series of booleans using only a literal pattern.

        >>> import cudf
        >>> s = cudf.Series([1, 10, -10, 200, 100])
        >>> s.applymap(lambda x: x)
        0      1
        1     10
        2    -10
        3    200
        4    100
        dtype: int64
        >>> s.applymap(lambda x: x in [1, 100, 59])
        0     True
        1    False
        2    False
        3    False
        4     True
        dtype: bool
        >>> s.applymap(lambda x: x ** 2)
        0        1
        1      100
        2      100
        3    40000
        4    10000
        dtype: int64
        >>> s.applymap(lambda x: (x ** 2) + (x / 2))
        0        1.5
        1      105.0
        2       95.0
        3    40100.0
        4    10050.0
        dtype: float64
        >>> def cube_function(a):
        ...     return a ** 3
        ...
        >>> s.applymap(cube_function)
        0          1
        1       1000
        2      -1000
        3    8000000
        4    1000000
        dtype: int64
        >>> def custom_udf(x):
        ...     if x > 0:
        ...         return x + 5
        ...     else:
        ...         return x - 5
        ...
        >>> s.applymap(custom_udf)
        0      6
        1     15
        2    -15
        3    205
        4    105
        dtype: int64
        """
        if is_string_dtype(self._column.dtype) or isinstance(
            self._column, cudf.core.column.CategoricalColumn
        ):
            raise TypeError(
                "User defined functions are currently not "
                "supported on Series with dtypes `str` and `category`."
            )

        if callable(udf):
            res_col = self._unaryop(udf)
        else:
            res_col = self._column.applymap(udf, out_dtype=out_dtype)
        return self._copy_construct(data=res_col)

    #
    # Stats
    #
    def count(self, level=None, **kwargs):
        """
        Return number of non-NA/null observations in the Series

        Returns
        -------
        int
            Number of non-null values in the Series.

        Notes
        -----
        Parameters currently not supported is `level`.

        Examples
        --------
        >>> import cudf
        >>> ser = cudf.Series([1, 5, 2, 4, 3])
        >>> ser.count()
        5
        """

        if level is not None:
            raise NotImplementedError("level parameter is not implemented yet")

        return self.valid_count

    def min(
        self,
        axis=None,
        skipna=None,
        dtype=None,
        level=None,
        numeric_only=None,
        **kwargs,
    ):
        """
        Return the minimum of the values in the Series.

        Parameters
        ----------

        skipna : bool, default True
            Exclude NA/null values when computing the result.

        dtype : data type
            Data type to cast the result to.

        Returns
        -------
        scalar

        Notes
        -----
        Parameters currently not supported are `axis`, `level`, `numeric_only`.

        Examples
        --------
        >>> import cudf
        >>> ser = cudf.Series([1, 5, 2, 4, 3])
        >>> ser.min()
        1
        """

        if axis not in (None, 0):
            raise NotImplementedError("axis parameter is not implemented yet")

        if level is not None:
            raise NotImplementedError("level parameter is not implemented yet")

        if numeric_only not in (None, True):
            raise NotImplementedError(
                "numeric_only parameter is not implemented yet"
            )

        skipna = True if skipna is None else skipna

        if skipna:
            result_series = self.nans_to_nulls()
            if result_series.has_nulls:
                result_series = result_series.dropna()
        else:
            if self.has_nulls:
                return np.nan

            result_series = self

        return result_series._column.min(dtype=dtype)

    def max(
        self,
        axis=None,
        skipna=None,
        dtype=None,
        level=None,
        numeric_only=None,
        **kwargs,
    ):
        """
        Return the maximum of the values in the Series.

        Parameters
        ----------

        skipna : bool, default True
            Exclude NA/null values when computing the result.

        dtype : data type
            Data type to cast the result to.

        Returns
        -------
        scalar

        Notes
        -----
        Parameters currently not supported are `axis`, `level`, `numeric_only`.

        Examples
        --------
        >>> import cudf
        >>> ser = cudf.Series([1, 5, 2, 4, 3])
        >>> ser.max()
        5
        """

        if axis not in (None, 0):
            raise NotImplementedError("axis parameter is not implemented yet")

        if level is not None:
            raise NotImplementedError("level parameter is not implemented yet")

        if numeric_only not in (None, True):
            raise NotImplementedError(
                "numeric_only parameter is not implemented yet"
            )

        skipna = True if skipna is None else skipna

        if skipna:
            result_series = self.nans_to_nulls()
            if result_series.has_nulls:
                result_series = result_series.dropna()
        else:
            if self.has_nulls:
                return np.nan

            result_series = self

        return result_series._column.max(dtype=dtype)

    def sum(
        self,
        axis=None,
        skipna=None,
        dtype=None,
        level=None,
        numeric_only=None,
        min_count=0,
        **kwargs,
    ):
        """
        Return sum of the values in the Series.

        Parameters
        ----------

        skipna : bool, default True
            Exclude NA/null values when computing the result.

        dtype : data type
            Data type to cast the result to.

        min_count : int, default 0
            The required number of valid values to perform the operation.
            If fewer than min_count non-NA values are present the result
            will be NA.

            The default being 0. This means the sum of an all-NA or empty
            Series is 0, and the product of an all-NA or empty Series is 1.

        Returns
        -------
        scalar

        Notes
        -----
        Parameters currently not supported are `axis`, `level`, `numeric_only`.

        Examples
        --------
        >>> import cudf
        >>> ser = cudf.Series([1, 5, 2, 4, 3])
        >>> ser.sum()
        15
        """

        if axis not in (None, 0):
            raise NotImplementedError("axis parameter is not implemented yet")

        if level is not None:
            raise NotImplementedError("level parameter is not implemented yet")

        if numeric_only not in (None, True):
            raise NotImplementedError(
                "numeric_only parameter is not implemented yet"
            )

        skipna = True if skipna is None else skipna

        if skipna:
            result_series = self.nans_to_nulls()
            if result_series.has_nulls:
                result_series = result_series.dropna()
        else:
            if self.has_nulls:
                return np.nan

            result_series = self

        if min_count > 0:
            valid_count = len(result_series) - result_series.null_count
            if valid_count < min_count:
                return np.nan
        elif min_count < 0:
            msg = "min_count value cannot be negative({0}), will default to 0."
            warnings.warn(msg.format(min_count))

        return result_series._column.sum(dtype=dtype)

    def product(
        self,
        axis=None,
        skipna=None,
        dtype=None,
        level=None,
        numeric_only=None,
        min_count=0,
        **kwargs,
    ):
        """
        Return product of the values in the Series.

        Parameters
        ----------

        skipna : bool, default True
            Exclude NA/null values when computing the result.

        dtype : data type
            Data type to cast the result to.

        min_count : int, default 0
            The required number of valid values to perform the operation.
            If fewer than min_count non-NA values are present the result
            will be NA.

            The default being 0. This means the sum of an all-NA or empty
            Series is 0, and the product of an all-NA or empty Series is 1.

        Returns
        -------
        scalar

        Notes
        -----
        Parameters currently not supported are `axis`, `level`, `numeric_only`.

        Examples
        --------
        >>> import cudf
        >>> ser = cudf.Series([1, 5, 2, 4, 3])
        >>> ser.product()
        120
        """

        if axis not in (None, 0):
            raise NotImplementedError("axis parameter is not implemented yet")

        if level is not None:
            raise NotImplementedError("level parameter is not implemented yet")

        if numeric_only not in (None, True):
            raise NotImplementedError(
                "numeric_only parameter is not implemented yet"
            )

        skipna = True if skipna is None else skipna

        if skipna:
            result_series = self.nans_to_nulls()
            if result_series.has_nulls:
                result_series = result_series.dropna()
        else:
            if self.has_nulls:
                return np.nan

            result_series = self

        if min_count > 0:
            valid_count = len(result_series) - result_series.null_count
            if valid_count < min_count:
                return np.nan
        elif min_count < 0:
            msg = "min_count value cannot be negative({0}), will default to 0."
            warnings.warn(msg.format(min_count))

        return result_series._column.product(dtype=dtype)

    def prod(
        self,
        axis=None,
        skipna=None,
        dtype=None,
        level=None,
        numeric_only=None,
        min_count=0,
        **kwargs,
    ):
        """
        Return product of the values in the series

        Parameters
        ----------

        skipna : bool, default True
            Exclude NA/null values when computing the result.

        dtype : data type
            Data type to cast the result to.

        min_count : int, default 0
            The required number of valid values to perform the operation.
            If fewer than min_count non-NA values are present the result
            will be NA.

            The default being 0. This means the sum of an all-NA or empty
            Series is 0, and the product of an all-NA or empty Series is 1.

        Returns
        -------
        scalar

        Notes
        -----
        Parameters currently not supported are `axis`, `level`, `numeric_only`.

        Examples
        --------
        >>> import cudf
        >>> ser = cudf.Series([1, 5, 2, 4, 3])
        >>> ser.prod()
        120
        """
        return self.product(
            axis=axis,
            skipna=skipna,
            dtype=dtype,
            level=level,
            numeric_only=numeric_only,
            min_count=min_count,
            **kwargs,
        )

    def cummin(self, axis=None, skipna=True, *args, **kwargs):
        """
        Return cumulative minimum of the Series.

        Parameters
        ----------

        skipna : bool, default True
            Exclude NA/null values. If an entire row/column is NA,
            the result will be NA.

        Returns
        -------
        Series

        Notes
        -----
        Parameters currently not supported is `axis`

        Examples
        --------
        >>> import cudf
        >>> ser = cudf.Series([1, 5, 2, 4, 3])
        >>> ser.cummin()
        0    1
        1    1
        2    1
        3    1
        4    1
        """

        if axis not in (None, 0):
            raise NotImplementedError("axis parameter is not implemented yet")

        skipna = True if skipna is None else skipna

        if skipna:
            result_col = self.nans_to_nulls()._column
        else:
            result_col = self._column.copy()
            if result_col.has_nulls:
                # Workaround as find_first_value doesn't seem to work
                # incase of bools.
                first_index = int(
                    result_col.isnull().astype("int8").find_first_value(1)
                )
                result_col[first_index:] = None

        return Series(
            result_col._apply_scan_op("min"), name=self.name, index=self.index,
        )

    def cummax(self, axis=0, skipna=True, *args, **kwargs):
        """
        Return cumulative maximum of the Series.

        Parameters
        ----------

        skipna : bool, default True
            Exclude NA/null values. If an entire row/column is NA,
            the result will be NA.

        Returns
        -------
        Series

        Notes
        -----
        Parameters currently not supported is `axis`

        Examples
        --------
        >>> import cudf
        >>> ser = cudf.Series([1, 5, 2, 4, 3])
        >>> ser.cummax()
        0    1
        1    5
        2    5
        3    5
        4    5
        """
        assert axis in (None, 0)

        if axis not in (None, 0):
            raise NotImplementedError("axis parameter is not implemented yet")

        skipna = True if skipna is None else skipna

        if skipna:
            result_col = self.nans_to_nulls()._column
        else:
            result_col = self._column.copy()
            if result_col.has_nulls:
                first_index = int(
                    result_col.isnull().astype("int8").find_first_value(1)
                )
                result_col[first_index:] = None

        return Series(
            result_col._apply_scan_op("max"), name=self.name, index=self.index,
        )

    def cumsum(self, axis=0, skipna=True, *args, **kwargs):
        """
        Return cumulative sum of the Series.

        Parameters
        ----------

        skipna : bool, default True
            Exclude NA/null values. If an entire row/column is NA,
            the result will be NA.


        Returns
        -------
        Series

        Notes
        -----
        Parameters currently not supported is `axis`

        Examples
        --------
        >>> import cudf
        >>> ser = cudf.Series([1, 5, 2, 4, 3])
        >>> ser.cumsum()
        0    1
        1    6
        2    8
        3    12
        4    15
        """

        if axis not in (None, 0):
            raise NotImplementedError("axis parameter is not implemented yet")

        skipna = True if skipna is None else skipna

        if skipna:
            result_col = self.nans_to_nulls()._column
        else:
            result_col = self._column.copy()
            if result_col.has_nulls:
                first_index = int(
                    result_col.isnull().astype("int8").find_first_value(1)
                )
                result_col[first_index:] = None

        # pandas always returns int64 dtype if original dtype is int or `bool`
        if np.issubdtype(result_col.dtype, np.integer) or np.issubdtype(
            result_col.dtype, np.bool_
        ):
            return Series(
                result_col.astype(np.int64)._apply_scan_op("sum"),
                name=self.name,
                index=self.index,
            )
        else:
            return Series(
                result_col._apply_scan_op("sum"),
                name=self.name,
                index=self.index,
            )

    def cumprod(self, axis=0, skipna=True, *args, **kwargs):
        """
        Return cumulative product of the Series.

        Parameters
        ----------

        skipna : bool, default True
            Exclude NA/null values. If an entire row/column is NA,
            the result will be NA.

        Returns
        -------
        Series

        Notes
        -----
        Parameters currently not supported is `axis`

        Examples
        --------
        >>> import cudf
        >>> ser = cudf.Series([1, 5, 2, 4, 3])
        >>> ser.cumprod()
        0    1
        1    5
        2    10
        3    40
        4    120
        """

        if axis not in (None, 0):
            raise NotImplementedError("axis parameter is not implemented yet")

        skipna = True if skipna is None else skipna

        if skipna:
            result_col = self.nans_to_nulls()._column
        else:
            result_col = self._column.copy()
            if result_col.has_nulls:
                first_index = int(
                    result_col.isnull().astype("int8").find_first_value(1)
                )
                result_col[first_index:] = None

        # pandas always returns int64 dtype if original dtype is int or `bool`
        if np.issubdtype(result_col.dtype, np.integer) or np.issubdtype(
            result_col.dtype, np.bool_
        ):
            return Series(
                result_col.astype(np.int64)._apply_scan_op("product"),
                name=self.name,
                index=self.index,
            )
        else:
            return Series(
                result_col._apply_scan_op("product"),
                name=self.name,
                index=self.index,
            )

    def mean(
        self, axis=None, skipna=None, level=None, numeric_only=None, **kwargs
    ):
        """
        Return the mean of the values in the series.

        Parameters
        ----------

        skipna : bool, default True
            Exclude NA/null values when computing the result.

        Returns
        -------
        scalar

        Notes
        -----
        Parameters currently not supported are `axis`, `level` and
        `numeric_only`

        Examples
        --------
        >>> import cudf
        >>> ser = cudf.Series([10, 25, 3, 25, 24, 6])
        >>> ser.mean()
        15.5
        """

        if axis not in (None, 0):
            raise NotImplementedError("axis parameter is not implemented yet")

        if level is not None:
            raise NotImplementedError("level parameter is not implemented yet")

        if numeric_only not in (None, True):
            raise NotImplementedError(
                "numeric_only parameter is not implemented yet"
            )

        skipna = True if skipna is None else skipna

        if skipna:
            result_series = self.nans_to_nulls()
            if result_series.has_nulls:
                result_series = result_series.dropna()
        else:
            if self.has_nulls:
                return np.nan

            result_series = self

        return result_series._column.mean()

    def std(
        self,
        axis=None,
        skipna=None,
        level=None,
        ddof=1,
        numeric_only=None,
        **kwargs,
    ):
        """
        Return sample standard deviation of the Series.

        Normalized by N-1 by default. This can be changed using
        the `ddof` argument

        Parameters
        ----------

        skipna : bool, default True
            Exclude NA/null values. If an entire row/column is NA, the result
            will be NA.

        ddof : int, default 1
            Delta Degrees of Freedom. The divisor used in calculations
            is N - ddof, where N represents the number of elements.

        Returns
        -------
        scalar

        Notes
        -----
        Parameters currently not supported are `axis`, `level` and
        `numeric_only`
        """

        if axis not in (None, 0):
            raise NotImplementedError("axis parameter is not implemented yet")

        if level is not None:
            raise NotImplementedError("level parameter is not implemented yet")

        if numeric_only not in (None, True):
            raise NotImplementedError(
                "numeric_only parameter is not implemented yet"
            )

        skipna = True if skipna is None else skipna

        if skipna:
            result_series = self.nans_to_nulls()
            if result_series.has_nulls:
                result_series = result_series.dropna()
        else:
            if self.has_nulls:
                return np.nan

            result_series = self

        return result_series._column.std(ddof=ddof)

    def var(
        self,
        axis=None,
        skipna=None,
        level=None,
        ddof=1,
        numeric_only=None,
        **kwargs,
    ):
        """
        Return unbiased variance of the Series.

        Normalized by N-1 by default. This can be changed using the
        ddof argument

        Parameters
        ----------

        skipna : bool, default True
            Exclude NA/null values. If an entire row/column is NA, the result
            will be NA.

        ddof : int, default 1
            Delta Degrees of Freedom. The divisor used in calculations is
            N - ddof, where N represents the number of elements.

        Returns
        -------
        scalar

        Notes
        -----
        Parameters currently not supported are `axis`, `level` and
        `numeric_only`
        """

        if axis not in (None, 0):
            raise NotImplementedError("axis parameter is not implemented yet")

        if level is not None:
            raise NotImplementedError("level parameter is not implemented yet")

        if numeric_only not in (None, True):
            raise NotImplementedError(
                "numeric_only parameter is not implemented yet"
            )

        skipna = True if skipna is None else skipna

        if skipna:
            result_series = self.nans_to_nulls()
            if result_series.has_nulls:
                result_series = result_series.dropna()
        else:
            if self.has_nulls:
                return np.nan

            result_series = self

        return result_series._column.var(ddof=ddof)

    def sum_of_squares(self, dtype=None):
        return self._column.sum_of_squares(dtype=dtype)

    def median(self, skipna=True):
        """Compute the median of the series
        """
        if not skipna and self.has_nulls:
            return np.nan
        # enforce linear in case the default ever changes
        return self.quantile(0.5, interpolation="linear", exact=True)

    def round(self, decimals=0):
        """Round a Series to a configurable number of decimal places.
        """
        return Series(
            self._column.round(decimals=decimals),
            name=self.name,
            index=self.index,
            dtype=self.dtype,
        )

    def kurtosis(
        self, axis=None, skipna=None, level=None, numeric_only=None, **kwargs
    ):
        """
        Return Fisher's unbiased kurtosis of a sample.

        Kurtosis obtained using Fisher’s definition of
        kurtosis (kurtosis of normal == 0.0). Normalized by N-1.

        Parameters
        ----------

        skipna : bool, default True
            Exclude NA/null values when computing the result.

        Returns
        -------
        scalar

        Notes
        -----
        Parameters currently not supported are `axis`, `level` and
        `numeric_only`
        """
        if axis not in (None, 0):
            raise NotImplementedError("axis parameter is not implemented yet")

        if level is not None:
            raise NotImplementedError("level parameter is not implemented yet")

        if numeric_only not in (None, True):
            raise NotImplementedError(
                "numeric_only parameter is not implemented yet"
            )

        skipna = True if skipna is None else skipna

        if self.empty or (not skipna and self.has_nulls):
            return np.nan

        self = self.nans_to_nulls().dropna()

        if len(self) < 4:
            return np.nan

        n = len(self)
        miu = self.mean()
        m4_numerator = ((self - miu) ** 4).sum()
        V = self.var()

        if V == 0:
            return 0

        term_one_section_one = (n * (n + 1)) / ((n - 1) * (n - 2) * (n - 3))
        term_one_section_two = m4_numerator / (V ** 2)
        term_two = ((n - 1) ** 2) / ((n - 2) * (n - 3))
        kurt = term_one_section_one * term_one_section_two - 3 * term_two
        return kurt

    # Alias for kurtosis.
    kurt = kurtosis

    def skew(
        self, axis=None, skipna=None, level=None, numeric_only=None, **kwargs
    ):
        """
        Return unbiased Fisher-Pearson skew of a sample.

        Parameters
        ----------
        skipna : bool, default True
            Exclude NA/null values when computing the result.

        Returns
        -------
        scalar

        Notes
        -----
        Parameters currently not supported are `axis`, `level` and
        `numeric_only`
        """

        if axis not in (None, 0):
            raise NotImplementedError("axis parameter is not implemented yet")

        if level is not None:
            raise NotImplementedError("level parameter is not implemented yet")

        if numeric_only not in (None, True):
            raise NotImplementedError(
                "numeric_only parameter is not implemented yet"
            )

        skipna = True if skipna is None else skipna

        if self.empty or (not skipna and self.has_nulls):
            return np.nan

        self = self.nans_to_nulls().dropna()

        if len(self) < 3:
            return np.nan

        n = len(self)
        miu = self.mean()
        m3 = ((self - miu) ** 3).sum() / n
        m2 = self.var(ddof=0)

        if m2 == 0:
            return 0

        unbiased_coef = ((n * (n - 1)) ** 0.5) / (n - 2)
        skew = unbiased_coef * m3 / (m2 ** (3 / 2))
        return skew

    def cov(self, other, min_periods=None):
        """
        Compute covariance with Series, excluding missing values.

        Parameters
        ----------
        other : Series
            Series with which to compute the covariance.

        Returns
        -------
        float
            Covariance between Series and other normalized by N-1
            (unbiased estimator).

        Notes
        -----
        `min_periods` parameter is not yet supported.

        Examples
        --------
        >>> import cudf
        >>> ser1 = cudf.Series([0.9, 0.13, 0.62])
        >>> ser2 = cudf.Series([0.12, 0.26, 0.51])
        >>> ser1.cov(ser2)
        -0.015750000000000004
        """

        if min_periods is not None:
            raise NotImplementedError(
                "min_periods parameter is not implemented yet"
            )

        if self.empty or other.empty:
            return np.nan

        lhs = self.nans_to_nulls().dropna()
        rhs = other.nans_to_nulls().dropna()

        lhs, rhs = _align_indices([lhs, rhs], how="inner")

        if lhs.empty or rhs.empty or (len(lhs) == 1 and len(rhs) == 1):
            return np.nan

        result = (lhs - lhs.mean()) * (rhs - rhs.mean())
        cov_sample = result.sum() / (len(lhs) - 1)
        return cov_sample

    def corr(self, other, method="pearson", min_periods=None):
        """Calculates the sample correlation between two Series,
        excluding missing values.

        Examples
        --------
        >>> import cudf
        >>> ser1 = cudf.Series([0.9, 0.13, 0.62])
        >>> ser2 = cudf.Series([0.12, 0.26, 0.51])
        >>> ser1.corr(ser2)
        -0.20454263717316112
        """

        assert method in ("pearson",) and min_periods in (None,)

        if self.empty or other.empty:
            return np.nan

        lhs = self.nans_to_nulls().dropna()
        rhs = other.nans_to_nulls().dropna()
        lhs, rhs = _align_indices([lhs, rhs], how="inner")

        if lhs.empty or rhs.empty:
            return np.nan

        cov = lhs.cov(rhs)
        lhs_std, rhs_std = lhs.std(), rhs.std()

        if not cov or lhs_std == 0 or rhs_std == 0:
            return np.nan
        return cov / lhs_std / rhs_std

    def isin(self, values):
        """Check whether values are contained in Series.

        Parameters
        ----------
        values : set or list-like
            The sequence of values to test. Passing in a single string will
            raise a TypeError. Instead, turn a single string into a list
            of one element.

        Returns
        -------
        result : Series
            Series of booleans indicating if each element is in values.

        Raises
        -------
        TypeError
            If values is a string
        """

        if is_scalar(values):
            raise TypeError(
                "only list-like objects are allowed to be passed "
                f"to isin(), you passed a [{type(values).__name__}]"
            )

        return Series(
            self._column.isin(values), index=self.index, name=self.name
        )

    def unique(self):
        """
        Returns unique values of this Series.
        """
        res = self._column.unique()
        return Series(res, name=self.name)

    def nunique(self, method="sort", dropna=True):
        """Returns the number of unique values of the Series: approximate version,
        and exact version to be moved to libgdf
        """
        if method != "sort":
            msg = "non sort based distinct_count() not implemented yet"
            raise NotImplementedError(msg)
        if self.null_count == len(self):
            return 0
        return self._column.distinct_count(method, dropna)

    def value_counts(
        self,
        normalize=False,
        sort=True,
        ascending=False,
        bins=None,
        dropna=True,
    ):
        """Return a Series containing counts of unique values.

        The resulting object will be in descending order so that
        the first element is the most frequently-occurring element.
        Excludes NA values by default.

        Parameters
        ----------
        normalize : bool, default False
            If True then the object returned will contain the
            relative frequencies of the unique values. normalize == True
            is not supported.

        sort : bool, default True
            Sort by frequencies.

        ascending : bool, default False
            Sort in ascending order.

        bins : int, optional
            Rather than count values, group them into half-open bins,
            works with numeric data. Not yet supported.

        dropna : bool, default True
            Don’t include counts of NaN and None.
            dropna == False is not supported

        Returns
        -------
        result : Series contanining counts of unique values.

        Examples
        --------
        >>> import cudf
        >>> sr = cudf.Series([1.0, 2.0, 2.0, 3.0, 3.0, 3.0, None])
        >>> sr.value_counts(ascending=True)
        1.0    1
        2.0    2
        3.0    3
        dtype: int32
        """

        if normalize is not False:
            raise NotImplementedError(
                "Only normalize == False is currently supported"
            )
        if dropna is not True:
            raise NotImplementedError(
                "Only dropna == True is currently supported"
            )
        if bins is not None:
            raise NotImplementedError("bins is not yet supported")

        if self.null_count == len(self):
            return Series(np.array([], dtype=np.int32), name=self.name)

        res = self.groupby(self).count()
        res.index.name = None

        if sort:
            return res.sort_values(ascending=ascending)
        return res

    def scale(self):
        """Scale values to [0, 1] in float64
        """
        vmin = self.min()
        vmax = self.max()
        scaled = (self - vmin) / (vmax - vmin)
        return self._copy_construct(data=scaled)

    # Absolute
    def abs(self):
        """Absolute value of each element of the series.

        Returns a new Series.
        """
        return self._unaryop("abs")

    def __abs__(self):
        return self.abs()

    # Rounding
    def ceil(self):
        """Rounds each value upward to the smallest integral value not less
        than the original.

        Returns a new Series.
        """
        return self._unaryop("ceil")

    def floor(self):
        """Rounds each value downward to the largest integral value not greater
        than the original.

        Returns a new Series.
        """
        return self._unaryop("floor")

    def hash_values(self):
        """Compute the hash of values in this column.
        """
        return Series(self._hash()).values

    def hash_encode(self, stop, use_name=False):
        """Encode column values as ints in [0, stop) using hash function.

        Parameters
        ----------
        stop : int
            The upper bound on the encoding range.
        use_name : bool
            If ``True`` then combine hashed column values
            with hashed column name. This is useful for when the same
            values in different columns should be encoded
            with different hashed values.

        Returns
        -------
        result : Series
            The encoded Series.
        """
        assert stop > 0

        initial_hash = [hash(self.name) & 0xFFFFFFFF] if use_name else None
        hashed_values = Series(self._hash(initial_hash))

        if hashed_values.has_nulls:
            raise ValueError("Column must have no nulls.")

        mod_vals = hashed_values % stop
        return Series(mod_vals._column, index=self.index, name=self.name)

    def quantile(
        self, q=0.5, interpolation="linear", exact=True, quant_index=True
    ):
        """
        Return values at the given quantile.

        Parameters
        ----------

        q : float or array-like, default 0.5 (50% quantile)
            0 <= q <= 1, the quantile(s) to compute
        interpolation : {’linear’, ‘lower’, ‘higher’, ‘midpoint’, ‘nearest’}
            This optional parameter specifies the interpolation method to use,
            when the desired quantile lies between two data points i and j:
        columns : list of str
            List of column names to include.
        exact : boolean
            Whether to use approximate or exact quantile algorithm.
        quant_index : boolean
            Whether to use the list of quantiles as index.

        Returns
        -------

        DataFrame
        """

        if isinstance(q, Number) or is_list_like(q):
            np_array_q = np.asarray(q)
            if np.logical_or(np_array_q < 0, np_array_q > 1).any():
                raise ValueError(
                    "percentiles should all be in the interval [0, 1]"
                )

        # Beyond this point, q either being scalar or list-like
        # will only have values in range [0, 1]

        if isinstance(q, Number):
            res = self._column.quantile(q, interpolation, exact)
            res = res[0]
            return np.nan if res is None else res

        if not quant_index:
            return Series(
                self._column.quantile(q, interpolation, exact), name=self.name
            )
        else:
            from cudf.core.column import column_empty_like

            np_array_q = np.asarray(q)
            if len(self) == 0:
                result = column_empty_like(
                    np_array_q,
                    dtype=self.dtype,
                    masked=True,
                    newsize=len(np_array_q),
                )
            else:
                result = self._column.quantile(q, interpolation, exact)
            return Series(result, index=as_index(np_array_q), name=self.name)

    def describe(self, percentiles=None, include=None, exclude=None):
        """Compute summary statistics of a Series. For numeric
        data, the output includes the minimum, maximum, mean, median,
        standard deviation, and various quantiles. For object data, the output
        includes the count, number of unique values, the most common value, and
        the number of occurrences of the most common value.

        Parameters
        ----------
        percentiles : list-like, optional
            The percentiles used to generate the output summary statistics.
            If None, the default percentiles used are the 25th, 50th and 75th.
            Values should be within the interval [0, 1].

        Returns
        -------
        A DataFrame containing summary statistics of relevant columns from
        the input DataFrame.

        Examples
        --------
        Describing a ``Series`` containing numeric values.

        >>> import cudf
        >>> s = cudf.Series([1, 2, 3, 4, 5, 6, 7, 8, 9, 10])
        >>> print(s.describe())
           stats   values
        0  count     10.0
        1   mean      5.5
        2    std  3.02765
        3    min      1.0
        4    25%      2.5
        5    50%      5.5
        6    75%      7.5
        7    max     10.0
        """

        def _prepare_percentiles(percentiles):
            percentiles = list(percentiles)

            if not all(0 <= x <= 1 for x in percentiles):
                raise ValueError(
                    "All percentiles must be between 0 and 1, " "inclusive."
                )

            # describe always includes 50th percentile
            if 0.5 not in percentiles:
                percentiles.append(0.5)

            percentiles = np.sort(percentiles)
            return percentiles

        def _format_percentile_names(percentiles):
            return ["{0}%".format(int(x * 100)) for x in percentiles]

        def _format_stats_values(stats_data):
            return list(map(lambda x: round(x, 6), stats_data))

        def describe_numeric(self):
            # mimicking pandas
            names = (
                ["count", "mean", "std", "min"]
                + _format_percentile_names(percentiles)
                + ["max"]
            )
            data = (
                [self.count(), self.mean(), self.std(), self.min()]
                + self.quantile(percentiles).to_array(fillna="pandas").tolist()
                + [self.max()]
            )
            data = _format_stats_values(data)

            return Series(
                data=data, index=names, nan_as_null=False, name=self.name,
            )

        def describe_categorical(self):
            # blocked by StringColumn/DatetimeColumn support for
            # value_counts/unique
            pass

        if percentiles is not None:
            percentiles = _prepare_percentiles(percentiles)
        else:
            # pandas defaults
            percentiles = np.array([0.25, 0.5, 0.75])

        if np.issubdtype(self.dtype, np.number):
            return describe_numeric(self)
        else:
            raise NotImplementedError(
                "Describing non-numeric columns is not " "yet supported"
            )

    def digitize(self, bins, right=False):
        """Return the indices of the bins to which each value in series belongs.

        Notes
        -----
        Monotonicity of bins is assumed and not checked.

        Parameters
        ----------
        bins : np.array
            1-D monotonically, increasing array with same type as this series.
        right : bool
            Indicates whether interval contains the right or left bin edge.

        Returns
        -------
        A new Series containing the indices.
        """
        from cudf.core.column import numerical

        return Series(numerical.digitize(self._column, bins, right))

    def diff(self, periods=1):
        """Calculate the difference between values at positions i and i - N in
        an array and store the output in a new array.

        Notes
        -----
        Diff currently only supports float and integer dtype columns with
        no null values.
        """
        if self.has_nulls:
            raise AssertionError(
                "Diff currently requires columns with no null values"
            )

        if not np.issubdtype(self.dtype, np.number):
            raise NotImplementedError(
                "Diff currently only supports numeric dtypes"
            )

        # TODO: move this libcudf
        input_col = self._column
        output_col = column_empty_like(input_col)
        output_mask = column_empty_like(input_col, dtype="bool")
        if output_col.size > 0:
            cudautils.gpu_diff.forall(output_col.size)(
                input_col, output_col, output_mask, periods
            )

        output_col = column.build_column(
            data=output_col.data,
            dtype=output_col.dtype,
            mask=bools_to_mask(output_mask),
        )

        return Series(output_col, name=self.name, index=self.index)

    @copy_docstring(SeriesGroupBy.__init__)
    def groupby(
        self,
        by=None,
        group_series=None,
        level=None,
        sort=True,
        group_keys=True,
        as_index=None,
        dropna=True,
        method=None,
    ):
        if group_keys is not True:
            raise NotImplementedError(
                "The group_keys keyword is not yet implemented"
            )
        else:
            if method is not None:
                warnings.warn(
                    "The 'method' argument is deprecated and will be unused",
                    DeprecationWarning,
                )
            return SeriesGroupBy(
                self, by=by, level=level, dropna=dropna, sort=sort
            )

    @copy_docstring(Rolling)
    def rolling(
        self, window, min_periods=None, center=False, axis=0, win_type=None
    ):
        return Rolling(
            self,
            window,
            min_periods=min_periods,
            center=center,
            axis=axis,
            win_type=win_type,
        )

    @ioutils.doc_to_json()
    def to_json(self, path_or_buf=None, *args, **kwargs):
        """{docstring}"""
        from cudf.io import json as json

        return json.to_json(self, path_or_buf=path_or_buf, *args, **kwargs)

    @ioutils.doc_to_hdf()
    def to_hdf(self, path_or_buf, key, *args, **kwargs):
        """{docstring}"""
        from cudf.io import hdf as hdf

        hdf.to_hdf(path_or_buf, key, self, *args, **kwargs)

    @ioutils.doc_to_dlpack()
    def to_dlpack(self):
        """{docstring}"""
        from cudf.io import dlpack as dlpack

        return dlpack.to_dlpack(self)

    def rename(self, index=None, copy=True):
        """
        Alter Series name

        Change Series.name with a scalar value

        Parameters
        ----------
        index : Scalar, optional
            Scalar to alter the Series.name attribute
        copy : boolean, default True
            Also copy underlying data

        Returns
        -------
        Series

        Notes
        -----
        Difference from pandas:
          - Supports scalar values only for changing name attribute
          - Not supporting : inplace, level
        """
        out = self.copy(deep=False)
        out = out.set_index(self.index)
        if index:
            out.name = index

        return out.copy(deep=copy)

    @property
    def is_unique(self):
        """
        Return boolean if values in the object are unique.

        Returns
        -------
        out : bool
        """
        return self._column.is_unique

    @property
    def is_monotonic(self):
        """
        Return boolean if values in the object are monotonic_increasing.

        Returns
        -------
        out : bool
        """
        return self._column.is_monotonic_increasing

    @property
    def is_monotonic_increasing(self):
        """
        Return boolean if values in the object are monotonic_increasing.

        Returns
        -------
        out : bool
        """
        return self._column.is_monotonic_increasing

    @property
    def is_monotonic_decreasing(self):
        """
        Return boolean if values in the object are monotonic_decreasing.

        Returns
        -------
        out : bool
        """
        return self._column.is_monotonic_decreasing

    @property
    def __cuda_array_interface__(self):
        return self._column.__cuda_array_interface__

    def _align_to_index(
        self, index, how="outer", sort=True, allow_non_unique=False
    ):
        """
        Align to the given Index. See _align_indices below.
        """
        from uuid import uuid4

        index = as_index(index)
        if self.index.equals(index):
            return self
        if not allow_non_unique:
            if len(self) != len(self.index.unique()) or len(index) != len(
                index.unique()
            ):
                raise ValueError("Cannot align indices with non-unique values")
        lhs = self.to_frame(0)
        rhs = cudf.DataFrame(index=as_index(index))
        if how == "left":
            tmp_col_id = str(uuid4())
            lhs[tmp_col_id] = cupy.arange(len(lhs))
        elif how == "right":
            tmp_col_id = str(uuid4())
            rhs[tmp_col_id] = cupy.arange(len(rhs))
        result = lhs.join(rhs, how=how, sort=sort)
        if how == "left" or how == "right":
            result = result.sort_values(tmp_col_id)[0]
        else:
            result = result[0]

        result.name = self.name
        result.index.names = index.names
        return result

    def merge(
        self,
        other,
        on=None,
        left_on=None,
        right_on=None,
        left_index=False,
        right_index=False,
        how="inner",
        sort=False,
        lsuffix=None,
        rsuffix=None,
        method="hash",
        suffixes=("_x", "_y"),
    ):

        if left_on not in (self.name, None):
            raise ValueError(
                "Series to other merge uses series name as key implicitly"
            )

        lhs = self.copy(deep=False)
        rhs = other.copy(deep=False)

        result = super(Series, lhs)._merge(
            rhs,
            on=on,
            left_on=left_on,
            right_on=right_on,
            left_index=left_index,
            right_index=right_index,
            how=how,
            sort=sort,
            lsuffix=lsuffix,
            rsuffix=rsuffix,
            method=method,
            indicator=False,
            suffixes=suffixes,
        )

        return result

    def keys(self):
        """
        Return alias for index.

        Returns
        -------
        Index
            Index of the Series.

        Examples
        --------
        >>> import cudf
        >>> sr = cudf.Series([10, 11, 12, 13, 14, 15])
        >>> sr
        0    10
        1    11
        2    12
        3    13
        4    14
        5    15
        dtype: int64

        >>> sr.keys()
        RangeIndex(start=0, stop=6)
        >>> sr = cudf.Series(['a', 'b', 'c'])
        >>> sr
        0    a
        1    b
        2    c
        dtype: object
        >>> sr.keys()
        RangeIndex(start=0, stop=3)
        >>> sr = cudf.Series([1, 2, 3], index=['a', 'b', 'c'])
        >>> sr
        a    1
        b    2
        c    3
        dtype: int64
        >>> sr.keys()
        StringIndex(['a' 'b' 'c'], dtype='object')
        """
        return self.index


truediv_int_dtype_corrections = {
    "int8": "float32",
    "int16": "float32",
    "int32": "float32",
    "int64": "float64",
    "uint8": "float32",
    "uint16": "float32",
    "uint32": "float64",
    "uint64": "float64",
    "bool": "float32",
    "int": "float",
}


class DatetimeProperties(object):
    def __init__(self, series):
        self.series = series

    @property
    def year(self):
        return self._get_dt_field("year")

    @property
    def month(self):
        return self._get_dt_field("month")

    @property
    def day(self):
        return self._get_dt_field("day")

    @property
    def hour(self):
        return self._get_dt_field("hour")

    @property
    def minute(self):
        return self._get_dt_field("minute")

    @property
    def second(self):
        return self._get_dt_field("second")

    @property
    def weekday(self):
        return self._get_dt_field("weekday")

    def _get_dt_field(self, field):
        out_column = self.series._column.get_dt_field(field)
        return Series(
            data=out_column, index=self.series._index, name=self.series.name
        )


def _align_indices(series_list, how="outer", allow_non_unique=False):
    """
    Internal util to align the indices of a list of Series objects

    series_list : list of Series objects
    how : {"outer", "inner"}
        If "outer", the values of the resulting index are the
        unique values of the index obtained by concatenating
        the indices of all the series.
        If "inner", the values of the resulting index are
        the values common to the indices of all series.
    allow_non_unique : bool
        Whether or not to allow non-unique valued indices in the input
        series.
    """
    if len(series_list) <= 1:
        return series_list

    # check if all indices are the same
    head = series_list[0].index

    all_index_equal = True
    for sr in series_list[1:]:
        if not sr.index.equals(head):
            all_index_equal = False
            break

    # check if all names are the same
    all_names_equal = True
    for sr in series_list[1:]:
        if not sr.index.names == head.names:
            all_names_equal = False
    new_index_names = [None]
    if all_names_equal:
        new_index_names = head.names

    if all_index_equal:
        return series_list

    if how == "outer":
        combined_index = cudf.core.reshape.concat(
            [sr.index for sr in series_list]
        ).unique()
        combined_index.names = new_index_names
    else:
        combined_index = series_list[0].index
        for sr in series_list[1:]:
            combined_index = (
                cudf.DataFrame(index=sr.index).join(
                    cudf.DataFrame(index=combined_index),
                    sort=True,
                    how="inner",
                )
            ).index
        combined_index.names = new_index_names

    # align all Series to the combined index
    result = [
        sr._align_to_index(
            combined_index, how=how, allow_non_unique=allow_non_unique
        )
        for sr in series_list
    ]

    return result


def isclose(a, b, rtol=1e-05, atol=1e-08, equal_nan=False):
    """Returns a boolean array where two arrays are equal within a tolerance.

    Two values in ``a`` and ``b`` are  considiered equal when the following
    equation is satisfied.

    .. math::
       |a - b| \\le \\mathrm{atol} + \\mathrm{rtol} |b|

    Parameters
    ----------
    a : list-like, array-like or cudf.Series
        Input sequence to compare.
    b : list-like, array-like or cudf.Series
        Input sequence to compare.
    rtol : float
        The relative tolerance.
    atol : float
        The absolute tolerance.
    equal_nan : bool
        If ``True``, null's in ``a`` will be considered equal
        to null's in ``b``.

    Returns
    -------
    Series

    See Also
    --------
    np.isclose : Returns a boolean array where two arrays are element-wise
        equal within a tolerance.

    Examples
    --------
    >>> import cudf
    >>> s1 = cudf.Series([1.9876543,   2.9876654,   3.9876543, None, 9.9, 1.0])
    >>> s2 = cudf.Series([1.987654321, 2.987654321, 3.987654321, None, 19.9,
    ... None])
    >>> s1
    0    1.9876543
    1    2.9876654
    2    3.9876543
    3         null
    4          9.9
    5          1.0
    dtype: float64
    >>> s2
    0    1.987654321
    1    2.987654321
    2    3.987654321
    3           null
    4           19.9
    5           null
    dtype: float64
    >>> cudf.isclose(s1, s2)
    0     True
    1     True
    2     True
    3    False
    4    False
    5    False
    dtype: bool
    >>> cudf.isclose(s1, s2, equal_nan=True)
    0     True
    1     True
    2     True
    3     True
    4    False
    5    False
    dtype: bool
    >>> cudf.isclose(s1, s2, equal_nan=False)
    0     True
    1     True
    2     True
    3    False
    4    False
    5    False
    dtype: bool
    """

    index = None

    if not can_convert_to_column(a):
        raise TypeError(
            f"Parameter `a` is expected to be a "
            f"list-like or Series object, found:{type(a)}"
        )
    if not can_convert_to_column(b):
        raise TypeError(
            f"Parameter `b` is expected to be a "
            f"list-like or Series object, found:{type(a)}"
        )

    if isinstance(a, pd.Series):
        a = Series.from_pandas(a)
    if isinstance(b, pd.Series):
        b = Series.from_pandas(b)

    if isinstance(a, cudf.Series) and isinstance(b, cudf.Series):
        b = b.reindex(a.index)
        index = as_index(a.index)

    a_col = column.as_column(a)
    a_array = cupy.asarray(a_col.data_array_view)

    b_col = column.as_column(b)
    b_array = cupy.asarray(b_col.data_array_view)

    result = cupy.isclose(
        a=a_array, b=b_array, rtol=rtol, atol=atol, equal_nan=equal_nan
    )
    result_col = column.as_column(result)

    if a_col.null_count and b_col.null_count:
        a_nulls = a_col.isna()
        b_nulls = b_col.isna()
        null_values = a_nulls.binary_operator("or", b_nulls)

        if equal_nan is True:
            equal_nulls = a_nulls.binary_operator("and", b_nulls)

        del a_nulls, b_nulls
    elif a_col.null_count:
        null_values = a_col.isna()
    elif b_col.null_count:
        null_values = b_col.isna()
    else:
        return Series(result_col, index=index)

    result_col[null_values] = False
    if equal_nan is True and a_col.null_count and b_col.null_count:
        result_col[equal_nulls] = True

    return Series(result_col, index=index)<|MERGE_RESOLUTION|>--- conflicted
+++ resolved
@@ -1815,30 +1815,7 @@
     def fill(self, fill_value, begin=0, end=-1, inplace=False):
         return self._fill([fill_value], begin, end, inplace)
 
-<<<<<<< HEAD
     def fillna(self, value, method=None, axis=None, inplace=False, limit=None):
-        """Fill null values with ``value`` without changing the series' type.
-
-        Parameters
-        ----------
-        value : scalar or Series-like
-            Value to use to fill nulls. If `value`'s dtype differs from the
-            series, the fill value will be cast to the column's dtype before
-            applying the fill. If Series-like, null values are filled with the
-            values in corresponding indices of the given Series.
-
-        Returns
-        -------
-        result : Series
-            Copy with nulls filled.
-        """
-        if method is not None:
-            raise NotImplementedError("The method keyword is not supported")
-        if limit is not None:
-            raise NotImplementedError("The limit keyword is not supported")
-        if axis:
-            raise NotImplementedError("The axis keyword is not supported")
-
         if isinstance(value, pd.Series):
             value = Series.from_pandas(value)
 
@@ -1853,16 +1830,12 @@
             value = Series(value)
             if not self.index.equals(value.index):
                 value = value.reindex(self.index)
-
-        data = self._column.fillna(value)
-
-        if inplace:
-            self._column._mimic_inplace(data, inplace=True)
-        else:
-            return self._copy_construct(data=data)
-
-=======
->>>>>>> 6857a43c
+            value = value._column
+
+        return super().fillna(
+            value=value, method=method, axis=axis, inplace=inplace, limit=limit
+        )
+
     def to_array(self, fillna=None):
         """Get a dense numpy array for the data.
 
