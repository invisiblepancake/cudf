--- conflicted
+++ resolved
@@ -19,12 +19,8 @@
 import cudf.api.types
 import cudf.core.column.column as column
 import cudf.core.column.datetime as datetime
-<<<<<<< HEAD
+from cudf import _lib as libcudf
 from cudf._lib import strings as libstrings
-=======
-from cudf import _lib as libcudf
-from cudf._lib import string_casting as str_cast, strings as libstrings
->>>>>>> 9df95d1c
 from cudf._lib.column import Column
 from cudf._lib.types import dtype_to_pylibcudf_type, size_type_dtype
 from cudf.api.types import is_integer, is_scalar, is_string_dtype
@@ -5949,7 +5945,6 @@
 
     def as_numerical_column(self, dtype: Dtype) -> NumericalColumn:
         out_dtype = cudf.api.types.dtype(dtype)
-<<<<<<< HEAD
         if out_dtype.kind == "b":
             with acquire_spill_lock():
                 plc_column = plc.strings.attributes.count_characters(
@@ -5958,23 +5953,14 @@
                 result = Column.from_pylibcudf(plc_column)
             return (result > cudf.Scalar(0, dtype="int8")).fillna(False)
         elif out_dtype.kind in {"i", "u"}:
-            if not libstrings.is_integer(self).all():
-=======
-        string_col = self
-        if out_dtype.kind in {"i", "u"}:
-            if not string_col.is_integer().all():
->>>>>>> 9df95d1c
+            if not self.is_integer().all():
                 raise ValueError(
                     "Could not convert strings to integer "
                     "type due to presence of non-integer values."
                 )
             cast_func = plc.strings.convert.convert_integers.to_integers
         elif out_dtype.kind == "f":
-<<<<<<< HEAD
-            if not libstrings.is_float(self).all():
-=======
-            if not string_col.is_float().all():
->>>>>>> 9df95d1c
+            if not self.is_float().all():
                 raise ValueError(
                     "Could not convert strings to float "
                     "type due to presence of non-floating values."
@@ -6311,7 +6297,6 @@
         return cast(Self, Column.from_pylibcudf(plc_result))
 
     @acquire_spill_lock()
-<<<<<<< HEAD
     def is_hex(self) -> NumericalColumn:
         return type(self).from_pylibcudf(  # type: ignore[return-value]
             plc.strings.convert.convert_integers.is_hex(
@@ -6350,7 +6335,8 @@
                 self.to_pylibcudf(mode="read"), format
             )
         )
-=======
+
+    @acquire_spill_lock()
     def _split_record_re(
         self,
         pattern: str,
@@ -6517,5 +6503,4 @@
         plc_column = plc.strings.convert.convert_floats.is_float(
             self.to_pylibcudf(mode="read")
         )
-        return type(self).from_pylibcudf(plc_column)  # type: ignore[return-value]
->>>>>>> 9df95d1c
+        return type(self).from_pylibcudf(plc_column)  # type: ignore[return-value]