# Copyright (c) 2019-2024, NVIDIA CORPORATION.

from __future__ import annotations

import itertools
import re
import warnings
from functools import cached_property
from typing import TYPE_CHECKING, Literal, cast, overload

import numpy as np
import pandas as pd
import pyarrow as pa
from typing_extensions import Self

import pylibcudf as plc

import cudf
import cudf.api.types
import cudf.core.column.column as column
import cudf.core.column.datetime as datetime
from cudf import _lib as libcudf
from cudf._lib import string_casting as str_cast, strings as libstrings
from cudf._lib.column import Column
from cudf._lib.types import size_type_dtype
from cudf.api.types import is_integer, is_scalar, is_string_dtype
from cudf.core._internals import binaryop
from cudf.core.buffer import acquire_spill_lock
from cudf.core.column.column import ColumnBase
from cudf.core.column.methods import ColumnMethods
from cudf.utils.docutils import copy_docstring
from cudf.utils.dtypes import can_convert_to_column

if TYPE_CHECKING:
    from collections.abc import Callable, Sequence

    import cupy
    import numba.cuda

    from cudf._typing import (
        ColumnBinaryOperand,
        ColumnLike,
        Dtype,
        ScalarLike,
        SeriesOrIndex,
    )
    from cudf.core.buffer import Buffer
<<<<<<< HEAD
    from cudf.core.column.lists import ListColumn
=======
>>>>>>> 9df95d1c
    from cudf.core.column.numerical import NumericalColumn


def str_to_boolean(column: StringColumn):
    """Takes in string column and returns boolean column"""
    with acquire_spill_lock():
        plc_column = plc.strings.attributes.count_characters(
            column.to_pylibcudf(mode="read")
        )
        result = Column.from_pylibcudf(plc_column)
    return (result > cudf.Scalar(0, dtype="int8")).fillna(False)


_str_to_numeric_typecast_functions = {
    cudf.api.types.dtype("int8"): str_cast.stoi8,
    cudf.api.types.dtype("int16"): str_cast.stoi16,
    cudf.api.types.dtype("int32"): str_cast.stoi,
    cudf.api.types.dtype("int64"): str_cast.stol,
    cudf.api.types.dtype("uint8"): str_cast.stoui8,
    cudf.api.types.dtype("uint16"): str_cast.stoui16,
    cudf.api.types.dtype("uint32"): str_cast.stoui,
    cudf.api.types.dtype("uint64"): str_cast.stoul,
    cudf.api.types.dtype("float32"): str_cast.stof,
    cudf.api.types.dtype("float64"): str_cast.stod,
    cudf.api.types.dtype("bool"): str_to_boolean,
}

_numeric_to_str_typecast_functions = {
    cudf.api.types.dtype("int8"): str_cast.i8tos,
    cudf.api.types.dtype("int16"): str_cast.i16tos,
    cudf.api.types.dtype("int32"): str_cast.itos,
    cudf.api.types.dtype("int64"): str_cast.ltos,
    cudf.api.types.dtype("uint8"): str_cast.ui8tos,
    cudf.api.types.dtype("uint16"): str_cast.ui16tos,
    cudf.api.types.dtype("uint32"): str_cast.uitos,
    cudf.api.types.dtype("uint64"): str_cast.ultos,
    cudf.api.types.dtype("float32"): str_cast.ftos,
    cudf.api.types.dtype("float64"): str_cast.dtos,
    cudf.api.types.dtype("bool"): str_cast.from_booleans,
}

_datetime_to_str_typecast_functions = {
    # TODO: support Date32 UNIX days
    # cudf.api.types.dtype("datetime64[D]"): str_cast.int2timestamp,
    cudf.api.types.dtype("datetime64[s]"): str_cast.int2timestamp,
    cudf.api.types.dtype("datetime64[ms]"): str_cast.int2timestamp,
    cudf.api.types.dtype("datetime64[us]"): str_cast.int2timestamp,
    cudf.api.types.dtype("datetime64[ns]"): str_cast.int2timestamp,
}

_timedelta_to_str_typecast_functions = {
    cudf.api.types.dtype("timedelta64[s]"): str_cast.int2timedelta,
    cudf.api.types.dtype("timedelta64[ms]"): str_cast.int2timedelta,
    cudf.api.types.dtype("timedelta64[us]"): str_cast.int2timedelta,
    cudf.api.types.dtype("timedelta64[ns]"): str_cast.int2timedelta,
}


def _is_supported_regex_flags(flags):
    return flags == 0 or (
        (flags & (re.MULTILINE | re.DOTALL) != 0)
        and (flags & ~(re.MULTILINE | re.DOTALL) == 0)
    )


class StringMethods(ColumnMethods):
    """
    Vectorized string functions for Series and Index.

    This mimics pandas ``df.str`` interface. nulls stay null
    unless handled otherwise by a particular method.
    Patterned after Python's string methods, with some
    inspiration from R's stringr package.
    """

    _column: StringColumn

    def __init__(self, parent):
        value_type = (
            parent.dtype.leaf_type
            if isinstance(parent.dtype, cudf.ListDtype)
            else parent.dtype
        )
        if not is_string_dtype(value_type):
            raise AttributeError(
                "Can only use .str accessor with string values"
            )
        super().__init__(parent=parent)

    def htoi(self) -> SeriesOrIndex:
        """
        Returns integer value represented by each hex string.
        String is interpreted to have hex (base-16) characters.

        Returns
        -------
        Series/Index of str dtype

        Examples
        --------
        >>> import cudf
        >>> s = cudf.Series(["1234", "ABCDEF", "1A2", "cafe"])
        >>> s.str.htoi()
        0        4660
        1    11259375
        2         418
        3       51966
        dtype: int64
        """

        out = str_cast.htoi(self._column)

        return self._return_or_inplace(out, inplace=False)

    hex_to_int = htoi

    def ip2int(self) -> SeriesOrIndex:
        """
        This converts ip strings to integers

        Returns
        -------
        Series/Index of str dtype

        Examples
        --------
        >>> import cudf
        >>> s = cudf.Series(["12.168.1.1", "10.0.0.1"])
        >>> s.str.ip2int()
        0    212336897
        1    167772161
        dtype: int64

        Returns 0's if any string is not an IP.

        >>> s = cudf.Series(["12.168.1.1", "10.0.0.1", "abc"])
        >>> s.str.ip2int()
        0    212336897
        1    167772161
        2            0
        dtype: int64
        """

        out = str_cast.ip2int(self._column)

        return self._return_or_inplace(out, inplace=False)

    ip_to_int = ip2int

    def __getitem__(self, key):
        if isinstance(key, slice):
            return self.slice(start=key.start, stop=key.stop, step=key.step)
        else:
            return self.get(key)

    def len(self) -> SeriesOrIndex:
        r"""
        Computes the length of each element in the Series/Index.

        Returns
        -------
        Series or Index of int
            A Series or Index of integer values
            indicating the length of each element in the Series or Index.

        Examples
        --------
        >>> import cudf
        >>> s = cudf.Series(["dog", "", "\n", None])
        >>> s.str.len()
        0       3
        1       0
        2       1
        3    <NA>
        dtype: int32
        """
        with acquire_spill_lock():
            plc_column = plc.strings.attributes.count_characters(
                self._column.to_pylibcudf(mode="read")
            )
            result = Column.from_pylibcudf(plc_column)
        return self._return_or_inplace(result)

    def byte_count(self) -> SeriesOrIndex:
        """
        Computes the number of bytes of each string in the Series/Index.

        Returns
        -------
        Series or Index of int
            A Series or Index of integer values
            indicating the number of bytes of each strings in the
            Series or Index.

        Examples
        --------
        >>> import cudf
        >>> s = cudf.Series(["abc","d","ef"])
        >>> s.str.byte_count()
        0    3
        1    1
        2    2
        dtype: int32
        >>> s = cudf.Series(["Hello", "Bye", "Thanks 😊"])
        >>> s.str.byte_count()
        0     5
        1     3
        2    11
        dtype: int32
        """
        with acquire_spill_lock():
            plc_column = plc.strings.attributes.count_bytes(
                self._column.to_pylibcudf(mode="read")
            )
            result = Column.from_pylibcudf(plc_column)
        return self._return_or_inplace(result)

    @overload
    def cat(
        self, sep: str | None = None, na_rep: str | None = None
    ) -> str: ...

    @overload
    def cat(
        self, others, sep: str | None = None, na_rep: str | None = None
    ) -> SeriesOrIndex | "cudf.core.column.string.StringColumn": ...

    def cat(self, others=None, sep=None, na_rep=None):
        """
        Concatenate strings in the Series/Index with given separator.

        If ``others`` is specified, this function concatenates the Series/Index
        and elements of others element-wise. If others is not passed, then all
        values in the Series/Index are concatenated into a single string with
        a given sep.

        Parameters
        ----------
        others : Series or List of str
            Strings to be appended.
            The number of strings must match ``size()`` of this instance.
            This must be either a Series of string dtype or a Python
            list of strings.

        sep : str
            If specified, this separator will be appended to each string
            before appending the others.

        na_rep : str
            This character will take the place of any null strings
            (not empty strings) in either list.

            -  If ``na_rep`` is ``None``, and ``others`` is ``None``,
               missing values in the Series/Index are
               omitted from the result.

            -  If ``na_rep`` is ``None``, and ``others`` is
               not ``None``, a row containing a missing value
               in any of the columns (before concatenation)
               will have a missing value in the result.

        Returns
        -------
        concat : str or Series/Index of str dtype
            If ``others`` is ``None``, ``str`` is returned,
            otherwise a ``Series/Index`` (same type as caller)
            of str dtype is returned.

        Examples
        --------
        >>> import cudf
        >>> s = cudf.Series(['a', 'b', None, 'd'])
        >>> s.str.cat(sep=' ')
        'a b d'

        By default, NA values in the Series are ignored. Using na_rep, they
        can be given a representation:

        >>> s.str.cat(sep=' ', na_rep='?')
        'a b ? d'

        If others is specified, corresponding values are concatenated with
        the separator. Result will be a Series of strings.

        >>> s.str.cat(['A', 'B', 'C', 'D'], sep=',')
        0     a,A
        1     b,B
        2    <NA>
        3     d,D
        dtype: object

        Missing values will remain missing in the result, but can again be
        represented using na_rep

        >>> s.str.cat(['A', 'B', 'C', 'D'], sep=',', na_rep='-')
        0    a,A
        1    b,B
        2    -,C
        3    d,D
        dtype: object

        If sep is not specified, the values are concatenated without
        separation.

        >>> s.str.cat(['A', 'B', 'C', 'D'], na_rep='-')
        0    aA
        1    bB
        2    -C
        3    dD
        dtype: object
        """
        if sep is None:
            sep = ""

        if others is None:
            with acquire_spill_lock():
                plc_column = plc.strings.combine.join_strings(
                    self._column.to_pylibcudf(mode="read"),
                    cudf.Scalar(sep).device_value.c_value,
                    cudf.Scalar(na_rep, "str").device_value.c_value,
                )
                data = Column.from_pylibcudf(plc_column)
        else:
            parent_index = (
                self._parent.index
                if isinstance(self._parent, cudf.Series)
                else self._parent
            )
            if (
                can_convert_to_column(others)
                and len(others) > 0
                and (
                    can_convert_to_column(
                        others.iloc[0]
                        if isinstance(others, cudf.Series)
                        else others[0]
                    )
                )
            ):
                other_cols = (
                    column.as_column(frame.reindex(parent_index), dtype="str")
                    if (
                        parent_index is not None
                        and isinstance(frame, cudf.Series)
                        and not frame.index.equals(parent_index)
                    )
                    else column.as_column(frame, dtype="str")
                    for frame in others
                )
            elif others is not None and not isinstance(others, StringMethods):
                if (
                    parent_index is not None
                    and isinstance(others, cudf.Series)
                    and not others.index.equals(parent_index)
                ):
                    others = others.reindex(parent_index)

                other_cols = [column.as_column(others, dtype="str")]
            else:
                raise TypeError(
                    "others must be Series, Index, DataFrame, np.ndarrary "
                    "or list-like (either containing only strings or "
                    "containing only objects of type Series/Index/"
                    "np.ndarray[1-dim])"
                )
            with acquire_spill_lock():
                plc_column = plc.strings.combine.concatenate(
                    plc.Table(
                        [
                            col.to_pylibcudf(mode="read")
                            for col in itertools.chain(
                                [self._column], other_cols
                            )
                        ]
                    ),
                    cudf.Scalar(sep).device_value.c_value,
                    cudf.Scalar(na_rep, "str").device_value.c_value,
                )
                data = Column.from_pylibcudf(plc_column)

        if len(data) == 1 and data.null_count == 1:
            data = cudf.core.column.as_column("", length=len(data))
        # We only want to keep the index if we are adding something to each
        # row, not if we are joining all the rows into a single string.
        out = self._return_or_inplace(data, retain_index=others is not None)
        if len(out) == 1 and others is None:
            if isinstance(out, cudf.Series):
                out = out.iloc[0]
            else:
                out = out[0]
        return out

    def join(
        self, sep=None, string_na_rep=None, sep_na_rep=None
    ) -> SeriesOrIndex:
        """
        Join lists contained as elements in the Series/Index with passed
        delimiter.

        If the elements of a Series are lists themselves, join the content of
        these lists using the delimiter passed to the function.
        This function is an equivalent to :meth:`str.join`.
        In the special case that the lists in the Series contain only ``None``,
        a `<NA>`/`None` value will always be returned.

        Parameters
        ----------
        sep : str or array-like
            If str, the delimiter is used between list entries.
            If array-like, the string at a position is used as a
            delimiter for corresponding row of the list entries.
        string_na_rep : str, default None
            This character will take the place of null strings
            (not empty strings) in the Series but will be considered
            only if the Series contains list elements and those lists have
            at least one non-null string. If ``string_na_rep`` is ``None``,
            it defaults to empty space "".
        sep_na_rep : str, default None
            This character will take the place of any null strings
            (not empty strings) in `sep`. This parameter can be used
            only if `sep` is array-like. If ``sep_na_rep`` is ``None``,
            it defaults to empty space "".

        Returns
        -------
        Series/Index: object
            The list entries concatenated by intervening occurrences of
            the delimiter.

        Raises
        ------
        ValueError
            - If ``sep_na_rep`` is supplied when ``sep`` is str.
            - If ``sep`` is array-like and not of equal length with Series/Index.
        TypeError
            - If ``string_na_rep`` or ``sep_na_rep`` are not scalar values.
            - If ``sep`` is not of following types: str or array-like.

        Examples
        --------
        >>> import cudf
        >>> ser = cudf.Series([['a', 'b', 'c'], ['d', 'e'], ['f'], ['g', ' ', 'h']])
        >>> ser
        0    [a, b, c]
        1       [d, e]
        2          [f]
        3    [g,  , h]
        dtype: list
        >>> ser.str.join(sep='-')
        0    a-b-c
        1      d-e
        2        f
        3    g- -h
        dtype: object

        ``sep`` can an array-like input:

        >>> ser.str.join(sep=['-', '+', '.', '='])
        0    a-b-c
        1      d+e
        2        f
        3    g= =h
        dtype: object

        If the actual series doesn't have lists, each character is joined
        by `sep`:

        >>> ser = cudf.Series(['abc', 'def', 'ghi'])
        >>> ser
        0    abc
        1    def
        2    ghi
        dtype: object
        >>> ser.str.join(sep='_')
        0    a_b_c
        1    d_e_f
        2    g_h_i
        dtype: object

        We can replace `<NA>`/`None` values present in lists using
        ``string_na_rep`` if the lists contain at least one valid string
        (lists containing all `None` will result in a `<NA>`/`None` value):

        >>> ser = cudf.Series([['a', 'b', None], [None, None, None], None, ['c', 'd']])
        >>> ser
        0          [a, b, None]
        1    [None, None, None]
        2                  None
        3                [c, d]
        dtype: list
        >>> ser.str.join(sep='_', string_na_rep='k')
        0    a_b_k
        1     <NA>
        2     <NA>
        3      c_d
        dtype: object

        We can replace `<NA>`/`None` values present in lists of ``sep``
        using ``sep_na_rep``:

        >>> ser.str.join(sep=[None, '^', '.', '-'], sep_na_rep='+')
        0    a+b+
        1    <NA>
        2    <NA>
        3     c-d
        dtype: object
        """
        if sep is None:
            sep = ""

        if string_na_rep is None:
            string_na_rep = ""

        if is_scalar(sep) and sep_na_rep:
            raise ValueError(
                "sep_na_rep cannot be defined when `sep` is scalar."
            )

        if sep_na_rep is None:
            sep_na_rep = ""

        if not is_scalar(string_na_rep):
            raise TypeError(
                f"string_na_rep should be a string scalar, got {string_na_rep}"
                f" of type : {type(string_na_rep)}"
            )

        if isinstance(self._column, cudf.core.column.ListColumn):
            strings_column = self._column
        else:
            # If self._column is not a ListColumn, we will have to
            # split each row by character and create a ListColumn out of it.
            strings_column = self._split_by_character()

        if is_scalar(sep):
            with acquire_spill_lock():
                plc_column = plc.strings.combine.join_list_elements(
                    strings_column.to_pylibcudf(mode="read"),
                    cudf.Scalar(sep).device_value.c_value,
                    cudf.Scalar(string_na_rep).device_value.c_value,
                    cudf._lib.scalar.DeviceScalar(
                        "", cudf.dtype("object")
                    ).c_value,
                    plc.strings.combine.SeparatorOnNulls.YES,
                    plc.strings.combine.OutputIfEmptyList.NULL_ELEMENT,
                )
                data = Column.from_pylibcudf(plc_column)
        elif can_convert_to_column(sep):
            sep_column = column.as_column(sep)
            if len(sep_column) != len(strings_column):
                raise ValueError(
                    f"sep should be of similar size to the series, "
                    f"got: {len(sep_column)}, expected: {len(strings_column)}"
                )
            if not is_scalar(sep_na_rep):
                raise TypeError(
                    f"sep_na_rep should be a string scalar, got {sep_na_rep} "
                    f"of type: {type(sep_na_rep)}"
                )
            with acquire_spill_lock():
                plc_column = plc.strings.combine.join_list_elements(
                    strings_column.to_pylibcudf(mode="read"),
                    sep_column.to_pylibcudf(mode="read"),
                    cudf.Scalar(sep_na_rep).device_value.c_value,
                    cudf.Scalar(string_na_rep).device_value.c_value,
                    plc.strings.combine.SeparatorOnNulls.YES,
                    plc.strings.combine.OutputIfEmptyList.NULL_ELEMENT,
                )
                data = Column.from_pylibcudf(plc_column)
        else:
            raise TypeError(
                f"sep should be an str, array-like or Series object, "
                f"found {type(sep)}"
            )

        return self._return_or_inplace(data)

    def _split_by_character(self):
        col = self._column.fillna("")  # sanitize nulls
        result_col = col.character_tokenize()

        offset_col = col.children[0]

        return cudf.core.column.ListColumn(
            data=None,
            size=len(col),
            dtype=cudf.ListDtype(col.dtype),
            mask=col.mask,
            offset=0,
            null_count=0,
            children=(offset_col, result_col),
        )

    def extract(
        self, pat: str, flags: int = 0, expand: bool = True
    ) -> SeriesOrIndex:
        r"""
        Extract capture groups in the regex `pat` as columns in a DataFrame.

        For each subject string in the Series, extract groups from the first
        match of regular expression `pat`.

        Parameters
        ----------
        pat : str
            Regular expression pattern with capturing groups.
        flags : int, default 0 (no flags)
            Flags to pass through to the regex engine (e.g. re.MULTILINE)
        expand : bool, default True
            If True, return DataFrame with one column per capture group.
            If False, return a Series/Index if there is one capture group or
            DataFrame if there are multiple capture groups.

        Returns
        -------
        DataFrame or Series/Index
            A DataFrame with one row for each subject string, and one column
            for each group. If `expand=False` and `pat` has only one capture
            group, then return a Series/Index.

        Examples
        --------
        >>> import cudf
        >>> s = cudf.Series(['a1', 'b2', 'c3'])
        >>> s.str.extract(r'([ab])(\d)')
              0     1
        0     a     1
        1     b     2
        2  <NA>  <NA>

        A pattern with one group will return a DataFrame with one
        column if expand=True.

        >>> s.str.extract(r'[ab](\d)', expand=True)
              0
        0     1
        1     2
        2  <NA>

        A pattern with one group will return a Series if expand=False.

        >>> s.str.extract(r'[ab](\d)', expand=False)
        0       1
        1       2
        2    <NA>
        dtype: object

        .. pandas-compat::
            :meth:`pandas.Series.str.extract`

            The `flags` parameter currently only supports re.DOTALL and
            re.MULTILINE.
        """
        if not _is_supported_regex_flags(flags):
            raise NotImplementedError(
                "unsupported value for `flags` parameter"
            )

        with acquire_spill_lock():
            prog = plc.strings.regex_program.RegexProgram.create(pat, flags)
            plc_result = plc.strings.extract.extract(
                self._column.to_pylibcudf(mode="read"), prog
            )
            data = dict(
                enumerate(
                    Column.from_pylibcudf(col) for col in plc_result.columns()
                )
            )
        if len(data) == 1 and expand is False:
            _, data = data.popitem()  # type: ignore[assignment]
        return self._return_or_inplace(data, expand=expand)

    def contains(
        self,
        pat: str | Sequence,
        case: bool = True,
        flags: int = 0,
        na=np.nan,
        regex: bool = True,
    ) -> SeriesOrIndex:
        r"""
        Test if pattern or regex is contained within a string of a Series or
        Index.

        Return boolean Series or Index based on whether a given pattern or
        regex is contained within a string of a Series or Index.

        Parameters
        ----------
        pat : str or list-like
            Character sequence or regular expression.
            If ``pat`` is list-like then regular expressions are not
            accepted.
        flags : int, default 0 (no flags)
            Flags to pass through to the regex engine (e.g. re.MULTILINE)
        regex : bool, default True
            If True, assumes the pattern is a regular expression.
            If False, treats the pattern as a literal string.

        Returns
        -------
        Series/Index of bool dtype
            A Series/Index of boolean dtype indicating whether the given
            pattern is contained within the string of each element of the
            Series/Index.

        Examples
        --------
        >>> import cudf
        >>> s1 = cudf.Series(['Mouse', 'dog', 'house and parrot', '23', None])
        >>> s1
        0               Mouse
        1                 dog
        2    house and parrot
        3                  23
        4                <NA>
        dtype: object
        >>> s1.str.contains('og', regex=False)
        0    False
        1     True
        2    False
        3    False
        4     <NA>
        dtype: bool

        Returning an Index of booleans using only a literal pattern.

        >>> data = ['Mouse', 'dog', 'house and parrot', '23.0', np.nan]
        >>> idx = cudf.Index(data)
        >>> idx
        Index(['Mouse', 'dog', 'house and parrot', '23.0', None], dtype='object')
        >>> idx.str.contains('23', regex=False)
        Index([False, False, False, True, <NA>], dtype='bool')

        Returning 'house' or 'dog' when either expression occurs in a string.

        >>> s1.str.contains('house|dog', regex=True)
        0    False
        1     True
        2     True
        3    False
        4     <NA>
        dtype: bool

        Returning any digit using regular expression.

        >>> s1.str.contains('\d', regex=True)
        0    False
        1    False
        2    False
        3     True
        4     <NA>
        dtype: bool

        Ensure ``pat`` is a not a literal pattern when ``regex`` is set
        to True. Note in the following example one might expect
        only `s2[1]` and `s2[3]` to return True. However,
        '.0' as a regex matches any character followed by a 0.

        >>> s2 = cudf.Series(['40', '40.0', '41', '41.0', '35'])
        >>> s2.str.contains('.0', regex=True)
        0     True
        1     True
        2    False
        3     True
        4    False
        dtype: bool

        The ``pat`` may also be a sequence of strings in which case
        the individual strings are searched in corresponding rows.

        >>> s2 = cudf.Series(['house', 'dog', 'and', '', ''])
        >>> s1.str.contains(s2)
        0    False
        1     True
        2     True
        3     True
        4     <NA>
        dtype: bool

        .. pandas-compat::
            :meth:`pandas.Series.str.contains`

            The parameters `case` and `na` are not yet supported and will
            raise a NotImplementedError if anything other than the default
            value is set.
            The `flags` parameter currently only supports re.DOTALL and
            re.MULTILINE.
        """
        if na is not np.nan:
            raise NotImplementedError("`na` parameter is not yet supported")
        if regex and isinstance(pat, re.Pattern):
            flags = pat.flags & ~re.U
            pat = pat.pattern
        if not _is_supported_regex_flags(flags):
            raise NotImplementedError(
                "unsupported value for `flags` parameter"
            )
        if regex and not case:
            raise NotImplementedError(
                "`case=False` only supported when `regex=False`"
            )

        if is_scalar(pat):
            if regex:
                with acquire_spill_lock():
                    prog = plc.strings.regex_program.RegexProgram.create(
                        pat, flags
                    )
                    plc_result = plc.strings.contains.contains_re(
                        self._column.to_pylibcudf(mode="read"), prog
                    )
                    result_col = Column.from_pylibcudf(plc_result)
            else:
                if case is False:
                    input_column = self.lower()._column  # type: ignore[union-attr]
                    plc_pat = cudf.Scalar(pat.lower(), dtype="str")  # type: ignore[union-attr]
                else:
                    input_column = self._column
                    plc_pat = cudf.Scalar(pat, dtype="str")
                with acquire_spill_lock():
                    plc_result = plc.strings.find.contains(
                        input_column.to_pylibcudf(mode="read"),
                        plc_pat.device_value.c_value,
                    )
                    result_col = Column.from_pylibcudf(plc_result)
        else:
            # TODO: we silently ignore the `regex=` flag here
            if case is False:
                input_column = self.lower()._column  # type: ignore[union-attr]
                col_pat = cudf.Index(pat, dtype="str").str.lower()._column  # type: ignore[union-attr]
            else:
                input_column = self._column
                col_pat = column.as_column(pat, dtype="str")
            with acquire_spill_lock():
                plc_result = plc.strings.find.contains(
                    input_column.to_pylibcudf(mode="read"),
                    col_pat.to_pylibcudf(mode="read"),
                )
                result_col = Column.from_pylibcudf(plc_result)
        return self._return_or_inplace(result_col)

    def like(self, pat: str, esc: str | None = None) -> SeriesOrIndex:
        """
        Test if a like pattern matches a string of a Series or Index.

        Return boolean Series or Index based on whether a given pattern
        matches strings in a Series or Index.

        Parameters
        ----------
        pat : str
            Pattern for matching. Use '%' for any number of any character
            including no characters. Use '_' for any single character.

        esc : str
            Character to use if escape is necessary to match '%' or '_'
            literals.

        Returns
        -------
        Series/Index of bool dtype
            A Series/Index of boolean dtype indicating whether the given
            pattern matches the string of each element of the Series/Index.

        Examples
        --------
        >>> import cudf
        >>> s = cudf.Series(['abc', 'a', 'b' ,'ddbc', '%bb'])
        >>> s.str.like('%b_')
        0   False
        1   False
        2   False
        3   True
        4   True
        dtype: boolean

        Parameter `esc` can be used to match a wildcard literal.

        >>> s.str.like('/%b_', esc='/' )
        0   False
        1   False
        2   False
        3   False
        4   True
        dtype: boolean
        """
        if not isinstance(pat, str):
            raise TypeError(
                f"expected a string object, not {type(pat).__name__}"
            )

        if esc is None:
            esc = ""

        if not isinstance(esc, str):
            raise TypeError(
                f"expected a string object, not {type(esc).__name__}"
            )

        if len(esc) > 1:
            raise ValueError(
                "expected esc to contain less than or equal to 1 characters"
            )

        with acquire_spill_lock():
            plc_result = plc.strings.contains.like(
                self._column.to_pylibcudf(mode="read"),
                cudf.Scalar(pat, "str").device_value.c_value,
                cudf.Scalar(esc, "str").device_value.c_value,
            )
            result = Column.from_pylibcudf(plc_result)

        return self._return_or_inplace(result)

    def repeat(
        self,
        repeats: int | Sequence,
    ) -> SeriesOrIndex:
        """
        Duplicate each string in the Series or Index.
        Equivalent to `str.repeat()
        <https://pandas.pydata.org/docs/reference/api/pandas.Series.str.repeat.html>`_.

        Parameters
        ----------
        repeats : int or sequence of int
            Same value for all (int) or different value per (sequence).

        Returns
        -------
        Series or Index of object
            Series or Index of repeated string objects specified by
            input parameter repeats.

        Examples
        --------
        >>> s = cudf.Series(['a', 'b', 'c'])
        >>> s
        0    a
        1    b
        2    c
        dtype: object

        Single int repeats string in Series

        >>> s.str.repeat(repeats=2)
        0    aa
        1    bb
        2    cc
        dtype: object

        Sequence of int repeats corresponding string in Series

        >>> s.str.repeat(repeats=[1, 2, 3])
        0      a
        1     bb
        2    ccc
        dtype: object
        """
        with acquire_spill_lock():
            if can_convert_to_column(repeats):
                repeats = column.as_column(repeats, dtype="int").to_pylibcudf(
                    mode="read"
                )
            plc_result = plc.strings.repeat.repeat_strings(
                self._column.to_pylibcudf(mode="read"), repeats
            )
            result = Column.from_pylibcudf(plc_result)
        return self._return_or_inplace(result)

    def replace(
        self,
        pat: str | Sequence,
        repl: str | Sequence,
        n: int = -1,
        case=None,
        flags: int = 0,
        regex: bool = True,
    ) -> SeriesOrIndex:
        """
        Replace occurrences of pattern/regex in the Series/Index with some
        other string. Equivalent to `str.replace()
        <https://docs.python.org/3/library/stdtypes.html#str.replace>`_
        or `re.sub()
        <https://docs.python.org/3/library/re.html#re.sub>`_.

        Parameters
        ----------
        pat : str or list-like
            String(s) to be replaced as a character sequence or regular
            expression.
        repl : str or list-like
            String(s) to be used as replacement.
        n : int, default -1 (all)
            Number of replacements to make from the start.
        regex : bool, default True
            If True, assumes the pattern is a regular expression.
            If False, treats the pattern as a literal string.

        Returns
        -------
        Series/Index of str dtype
            A copy of the object with all matching occurrences of pat replaced
            by repl.

        Examples
        --------
        >>> import cudf
        >>> s = cudf.Series(['foo', 'fuz', None])
        >>> s
        0     foo
        1     fuz
        2    <NA>
        dtype: object

        When pat is a string and regex is True (the default), the given pat
        is compiled as a regex. When repl is a string, it replaces matching
        regex patterns as with ``re.sub()``. NaN value(s) in the Series
        are left as is:

        >>> s.str.replace('f.', 'ba', regex=True)
        0     bao
        1     baz
        2    <NA>
        dtype: object

        When pat is a string and `regex` is False, every pat is replaced
        with repl as with ``str.replace()``:

        >>> s.str.replace('f.', 'ba', regex=False)
        0     foo
        1     fuz
        2    <NA>
        dtype: object

        .. pandas-compat::
            :meth:`pandas.Series.str.replace`

            The parameters `case` and `flags` are not yet supported and will
            raise a `NotImplementedError` if anything other than the default
            value is set.
        """
        if case is not None:
            raise NotImplementedError("`case` parameter is not yet supported")
        if flags != 0:
            raise NotImplementedError("`flags` parameter is not yet supported")

        if can_convert_to_column(pat) and can_convert_to_column(repl):
            if n != -1:
                warnings.warn(
                    "`n` parameter is not supported when "
                    "`pat` and `repl` are list-like inputs"
                )

            if regex:
                with acquire_spill_lock():
                    plc_result = plc.strings.replace_re.replace_re(
                        self._column.to_pylibcudf(mode="read"),
                        list(pat),
                        column.as_column(repl, dtype="str").to_pylibcudf(
                            mode="read"
                        ),
                    )
                    result = Column.from_pylibcudf(plc_result)
            else:
                result = self._column.replace_multiple(
                    cast(StringColumn, column.as_column(pat, dtype="str")),
                    cast(StringColumn, column.as_column(repl, dtype="str")),
                )
            return self._return_or_inplace(result)
        # Pandas treats 0 as all
        if n == 0:
            n = -1

        # If 'pat' is re.Pattern then get the pattern string from it
        if regex and isinstance(pat, re.Pattern):
            pat = pat.pattern

        # Pandas forces non-regex replace when pat is a single-character
        with acquire_spill_lock():
            if regex is True and len(pat) > 1:
                plc_result = plc.strings.replace_re.replace_re(
                    self._column.to_pylibcudf(mode="read"),
                    plc.strings.regex_program.RegexProgram.create(
                        pat, plc.strings.regex_flags.RegexFlags.DEFAULT
                    ),
                    cudf.Scalar(repl, "str").device_value.c_value,
                    n,
                )
            else:
                plc_result = plc.strings.replace.replace(
                    self._column.to_pylibcudf(mode="read"),
                    cudf.Scalar(pat).device_value.c_value,
                    cudf.Scalar(repl).device_value.c_value,
                    n,
                )
            result = Column.from_pylibcudf(plc_result)
        return self._return_or_inplace(result)

    def replace_with_backrefs(self, pat: str, repl: str) -> SeriesOrIndex:
        r"""
        Use the ``repl`` back-ref template to create a new string
        with the extracted elements found using the ``pat`` expression.

        Parameters
        ----------
        pat : str or compiled regex
            Regex with groupings to identify extract sections.
            This should not be a compiled regex.
        repl : str
            String template containing back-reference indicators.

        Returns
        -------
        Series/Index of str dtype

        Examples
        --------
        >>> import cudf
        >>> s = cudf.Series(["A543","Z756"])
        >>> s.str.replace_with_backrefs('(\\d)(\\d)', 'V\\2\\1')
        0    AV453
        1    ZV576
        dtype: object
        """
        # If 'pat' is re.Pattern then get the pattern string from it
        if isinstance(pat, re.Pattern):
            pat = pat.pattern

        with acquire_spill_lock():
            plc_result = plc.strings.replace_re.replace_with_backrefs(
                self._column.to_pylibcudf(mode="read"),
                plc.strings.regex_program.RegexProgram.create(
                    pat, plc.strings.regex_flags.RegexFlags.DEFAULT
                ),
                repl,
            )
            result = Column.from_pylibcudf(plc_result)
        return self._return_or_inplace(result)

    def slice(
        self,
        start: int | None = None,
        stop: int | None = None,
        step: int | None = None,
    ) -> SeriesOrIndex:
        """
        Slice substrings from each element in the Series or Index.

        Parameters
        ----------
        start : int, optional
            Start position for slice operation.
        stop : int, optional
            Stop position for slice operation.
        step : int, optional
            Step size for slice operation.

        Returns
        -------
        Series/Index of str dtype
            Series or Index from sliced substring from
            original string object.

        See Also
        --------
        slice_replace
            Replace a slice with a string.

        get
            Return element at position. Equivalent
            to ``Series.str.slice(start=i, stop=i+1)``
            with ``i`` being the position.

        Examples
        --------
        >>> import cudf
        >>> s = cudf.Series(["koala", "fox", "chameleon"])
        >>> s
        0        koala
        1          fox
        2    chameleon
        dtype: object
        >>> s.str.slice(start=1)
        0        oala
        1          ox
        2    hameleon
        dtype: object
        >>> s.str.slice(start=-1)
        0    a
        1    x
        2    n
        dtype: object
        >>> s.str.slice(stop=2)
        0    ko
        1    fo
        2    ch
        dtype: object
        >>> s.str.slice(step=2)
        0      kaa
        1       fx
        2    caeen
        dtype: object
        >>> s.str.slice(start=0, stop=5, step=3)
        0    kl
        1     f
        2    cm
        dtype: object
        """
        param_dtype = np.dtype(np.int32)
        with acquire_spill_lock():
            plc_result = plc.strings.slice.slice_strings(
                self._column.to_pylibcudf(mode="read"),
                cudf.Scalar(start, param_dtype).device_value.c_value,
                cudf.Scalar(stop, param_dtype).device_value.c_value,
                cudf.Scalar(step, param_dtype).device_value.c_value,
            )
            result = Column.from_pylibcudf(plc_result)
        return self._return_or_inplace(result)

    def _all_characters_of_type(
        self,
        char_type: plc.strings.char_types.StringCharacterTypes,
        case_type: plc.strings.char_types.StringCharacterTypes = plc.strings.char_types.StringCharacterTypes.ALL_TYPES,
    ) -> SeriesOrIndex:
        with acquire_spill_lock():
            plc_column = plc.strings.char_types.all_characters_of_type(
                self._column.to_pylibcudf(mode="read"), char_type, case_type
            )
            result = Column.from_pylibcudf(plc_column)
        return self._return_or_inplace(result)

    def isinteger(self) -> SeriesOrIndex:
        """
        Check whether all characters in each string form integer.

        If a string has zero characters, False is returned for
        that check.

        Returns
        -------
        Series or Index of bool
            Series or Index of boolean values with the same
            length as the original Series/Index.

        See Also
        --------
        isalnum
            Check whether all characters are alphanumeric.

        isalpha
            Check whether all characters are alphabetic.

        isdecimal
            Check whether all characters are decimal.

        isdigit
            Check whether all characters are digits.

        isnumeric
            Check whether all characters are numeric.

        isfloat
            Check whether all characters are float.

        islower
            Check whether all characters are lowercase.

        isspace
            Check whether all characters are whitespace.

        isupper
            Check whether all characters are uppercase.

        Examples
        --------
        >>> import cudf
        >>> s = cudf.Series(["1", "0.1", "+100", "-15", "abc"])
        >>> s.str.isinteger()
        0     True
        1    False
        2     True
        3     True
        4    False
        dtype: bool
        >>> s = cudf.Series(["this is plan text", "", "10 10"])
        >>> s.str.isinteger()
        0    False
        1    False
        2    False
        dtype: bool
        """
        return self._return_or_inplace(self._column.is_integer())

    def ishex(self) -> SeriesOrIndex:
        """
        Check whether all characters in each string form a hex integer.

        If a string has zero characters, False is returned for
        that check.

        Returns
        -------
        Series or Index of bool
            Series or Index of boolean values with the same
            length as the original Series/Index.

        See Also
        --------
        isdecimal
            Check whether all characters are decimal.

        isdigit
            Check whether all characters are digits.

        isnumeric
            Check whether all characters are numeric.

        isfloat
            Check whether all characters are float.

        Examples
        --------
        >>> import cudf
        >>> s = cudf.Series(["", "123DEF", "0x2D3", "-15", "abc"])
        >>> s.str.ishex()
        0    False
        1     True
        2     True
        3    False
        4     True
        dtype: bool
        """
        return self._return_or_inplace(str_cast.is_hex(self._column))

    def istimestamp(self, format: str) -> SeriesOrIndex:
        """
        Check whether all characters in each string can be converted to
        a timestamp using the given format.

        Returns
        -------
        Series or Index of bool
            Series or Index of boolean values with the same
            length as the original Series/Index.

        Examples
        --------
        >>> import cudf
        >>> s = cudf.Series(["20201101", "192011", "18200111", "2120-11-01"])
        >>> s.str.istimestamp("%Y%m%d")
        0     True
        1    False
        2     True
        3    False
        dtype: bool
        """
        return self._return_or_inplace(
            str_cast.istimestamp(self._column, format)
        )

    def isfloat(self) -> SeriesOrIndex:
        r"""
        Check whether all characters in each string form floating value.

        If a string has zero characters, False is returned for
        that check.

        Returns
        -------
        Series or Index of bool
            Series or Index of boolean values with the same
            length as the original Series/Index.

        See Also
        --------
        isalnum
            Check whether all characters are alphanumeric.

        isalpha
            Check whether all characters are alphabetic.

        isdecimal
            Check whether all characters are decimal.

        isdigit
            Check whether all characters are digits.

        isinteger
            Check whether all characters are integer.

        isnumeric
            Check whether all characters are numeric.

        islower
            Check whether all characters are lowercase.

        isspace
            Check whether all characters are whitespace.

        isupper
            Check whether all characters are uppercase.

        Examples
        --------
        >>> import cudf
        >>> s = cudf.Series(["1.1", "0.123213", "+0.123", "-100.0001", "234",
        ... "3-"])
        >>> s.str.isfloat()
        0     True
        1     True
        2     True
        3     True
        4     True
        5    False
        dtype: bool
        >>> s = cudf.Series(["this is plain text", "\t\n", "9.9", "9.9.9"])
        >>> s.str.isfloat()
        0    False
        1    False
        2     True
        3    False
        dtype: bool
        """
        return self._return_or_inplace(self._column.is_float())

    def isdecimal(self) -> SeriesOrIndex:
        """
        Check whether all characters in each string are decimal.

        This is equivalent to running the Python string method
        `str.isdecimal()
        <https://docs.python.org/3/library/stdtypes.html#str.isdecimal>`_
        for each element of the Series/Index.
        If a string has zero characters, False is returned for
        that check.

        Returns
        -------
        Series or Index of bool
            Series or Index of boolean values with the same
            length as the original Series/Index.

        See Also
        --------
        isalnum
            Check whether all characters are alphanumeric.

        isalpha
            Check whether all characters are alphabetic.

        isdigit
            Check whether all characters are digits.

        isinteger
            Check whether all characters are integer.

        isnumeric
            Check whether all characters are numeric.

        isfloat
            Check whether all characters are float.

        islower
            Check whether all characters are lowercase.

        isspace
            Check whether all characters are whitespace.

        isupper
            Check whether all characters are uppercase.

        Examples
        --------
        >>> import cudf
        >>> s3 = cudf.Series(['23', '³', '⅕', ''])

        The s3.str.isdecimal method checks for characters used to form
        numbers in base 10.

        >>> s3.str.isdecimal()
        0     True
        1    False
        2    False
        3    False
        dtype: bool
        """
        return self._all_characters_of_type(
            plc.strings.char_types.StringCharacterTypes.DECIMAL
        )

    def isalnum(self) -> SeriesOrIndex:
        """
        Check whether all characters in each string are alphanumeric.

        This is equivalent to running the Python string method
        `str.isalnum()
        <https://docs.python.org/3/library/stdtypes.html#str.isalnum>`_
        for each element of the Series/Index. If a string has zero
        characters, False is returned for that check.

        Equivalent to: ``isalpha() or isdigit() or isnumeric() or isdecimal()``

        Returns
        -------
        Series or Index of bool
            Series or Index of boolean values with the
            same length as the original Series/Index.

        See Also
        --------
        isalpha
            Check whether all characters are alphabetic.

        isdecimal
            Check whether all characters are decimal.

        isdigit
            Check whether all characters are digits.

        isinteger
            Check whether all characters are integer.

        isnumeric
            Check whether all characters are numeric.

        isfloat
            Check whether all characters are float.

        islower
            Check whether all characters are lowercase.

        isspace
            Check whether all characters are whitespace.

        isupper
            Check whether all characters are uppercase.

        Examples
        --------
        >>> import cudf
        >>> s1 = cudf.Series(['one', 'one1', '1', ''])
        >>> s1.str.isalnum()
        0     True
        1     True
        2     True
        3    False
        dtype: bool

        Note that checks against characters mixed with
        any additional punctuation or whitespace will
        evaluate to false for an alphanumeric check.

        >>> s2 = cudf.Series(['A B', '1.5', '3,000'])
        >>> s2.str.isalnum()
        0    False
        1    False
        2    False
        dtype: bool
        """
        return self._all_characters_of_type(
            plc.strings.char_types.StringCharacterTypes.ALPHANUM
        )

    def isalpha(self) -> SeriesOrIndex:
        """
        Check whether all characters in each string are alphabetic.

        This is equivalent to running the Python string method
        `str.isalpha()
        <https://docs.python.org/3/library/stdtypes.html#str.isalpha>`_
        for each element of the Series/Index.
        If a string has zero characters, False is returned for that check.

        Returns
        -------
        Series or Index of bool
            Series or Index of boolean values with the same length
            as the original Series/Index.

        See Also
        --------
        isalnum
            Check whether all characters are alphanumeric.

        isdecimal
            Check whether all characters are decimal.

        isdigit
            Check whether all characters are digits.

        isinteger
            Check whether all characters are integer.

        isnumeric
            Check whether all characters are numeric.

        isfloat
            Check whether all characters are float.

        islower
            Check whether all characters are lowercase.

        isspace
            Check whether all characters are whitespace.

        isupper
            Check whether all characters are uppercase.

        Examples
        --------
        >>> import cudf
        >>> s1 = cudf.Series(['one', 'one1', '1', ''])
        >>> s1.str.isalpha()
        0     True
        1    False
        2    False
        3    False
        dtype: bool
        """
        return self._all_characters_of_type(
            plc.strings.char_types.StringCharacterTypes.ALPHA
        )

    def isdigit(self) -> SeriesOrIndex:
        """
        Check whether all characters in each string are digits.

        This is equivalent to running the Python string method
        `str.isdigit()
        <https://docs.python.org/3/library/stdtypes.html#str.isdigit>`_
        for each element of the Series/Index.
        If a string has zero characters, False is returned
        for that check.

        Returns
        -------
        Series or Index of bool
            Series or Index of boolean values with the same
            length as the original Series/Index.

        See Also
        --------
        isalnum
            Check whether all characters are alphanumeric.

        isalpha
            Check whether all characters are alphabetic.

        isdecimal
            Check whether all characters are decimal.

        isinteger
            Check whether all characters are integer.

        isnumeric
            Check whether all characters are numeric.

        isfloat
            Check whether all characters are float.

        islower
            Check whether all characters are lowercase.

        isspace
            Check whether all characters are whitespace.

        isupper
            Check whether all characters are uppercase.

        Examples
        --------
        >>> import cudf
        >>> s = cudf.Series(['23', '³', '⅕', ''])

        The ``s.str.isdigit`` method is the same as ``s.str.isdecimal`` but
        also includes special digits, like superscripted and
        subscripted digits in unicode.

        >>> s.str.isdigit()
        0     True
        1     True
        2    False
        3    False
        dtype: bool
        """
        return self._all_characters_of_type(
            plc.strings.char_types.StringCharacterTypes.DIGIT
        )

    def isnumeric(self) -> SeriesOrIndex:
        """
        Check whether all characters in each string are numeric.

        This is equivalent to running the Python string method
        `str.isnumeric()
        <https://docs.python.org/3/library/stdtypes.html#str.isnumeric>`_
        for each element of the Series/Index. If a
        string has zero characters, False is returned for that check.

        Returns
        -------
        Series or Index of bool
            Series or Index of boolean values with the same
            length as the original Series/Index.

        See Also
        --------
        isalnum
            Check whether all characters are alphanumeric.

        isalpha
            Check whether all characters are alphabetic.

        isdecimal
            Check whether all characters are decimal.

        isdigit
            Check whether all characters are digits.

        isinteger
            Check whether all characters are integer.

        isfloat
            Check whether all characters are float.

        islower
            Check whether all characters are lowercase.

        isspace
            Check whether all characters are whitespace.

        isupper
            Check whether all characters are uppercase.

        Examples
        --------
        >>> import cudf
        >>> s1 = cudf.Series(['one', 'one1', '1', ''])
        >>> s1.str.isnumeric()
        0    False
        1    False
        2     True
        3    False
        dtype: bool

        The ``s1.str.isnumeric`` method is the same as ``s2.str.isdigit`` but
        also includes other characters that can represent
        quantities such as unicode fractions.

        >>> s2 = pd.Series(['23', '³', '⅕', ''], dtype='str')
        >>> s2.str.isnumeric()
        0     True
        1     True
        2     True
        3    False
        dtype: bool
        """
        return self._all_characters_of_type(
            plc.strings.char_types.StringCharacterTypes.NUMERIC
        )

    def isupper(self) -> SeriesOrIndex:
        """
        Check whether all characters in each string are uppercase.

        This is equivalent to running the Python string method
        `str.isupper()
        <https://docs.python.org/3/library/stdtypes.html#str.isupper>`_
        for each element of the Series/Index.
        If a string has zero characters, False is returned
        for that check.

        Returns
        -------
        Series or Index of bool
            Series or Index of boolean values with the same
            length as the original Series/Index.

        See Also
        --------
        isalnum
            Check whether all characters are alphanumeric.

        isalpha
            Check whether all characters are alphabetic.

        isdecimal
            Check whether all characters are decimal.

        isdigit
            Check whether all characters are digits.

        isinteger
            Check whether all characters are integer.

        isnumeric
            Check whether all characters are numeric.

        isfloat
            Check whether all characters are float.

        islower
            Check whether all characters are lowercase.

        isspace
            Check whether all characters are whitespace.

        Examples
        --------
        >>> import cudf
        >>> s = cudf.Series(['leopard', 'Golden Eagle', 'SNAKE', ''])
        >>> s.str.isupper()
        0    False
        1    False
        2     True
        3    False
        dtype: bool
        """
        return self._all_characters_of_type(
            plc.strings.char_types.StringCharacterTypes.UPPER,
            plc.strings.char_types.StringCharacterTypes.CASE_TYPES,
        )

    def islower(self) -> SeriesOrIndex:
        """
        Check whether all characters in each string are lowercase.

        This is equivalent to running the Python string method
        `str.islower()
        <https://docs.python.org/3/library/stdtypes.html#str.islower>`_
        for each element of the Series/Index.
        If a string has zero characters, False is returned
        for that check.

        Returns
        -------
        Series or Index of bool
            Series or Index of boolean values with the same
            length as the original Series/Index.

        See Also
        --------
        isalnum
            Check whether all characters are alphanumeric.

        isalpha
            Check whether all characters are alphabetic.

        isdecimal
            Check whether all characters are decimal.

        isdigit
            Check whether all characters are digits.

        isinteger
            Check whether all characters are integer.

        isnumeric
            Check whether all characters are numeric.

        isfloat
            Check whether all characters are float.

        isspace
            Check whether all characters are whitespace.

        isupper
            Check whether all characters are uppercase.

        Examples
        --------
        >>> import cudf
        >>> s = cudf.Series(['leopard', 'Golden Eagle', 'SNAKE', ''])
        >>> s.str.islower()
        0     True
        1    False
        2    False
        3    False
        dtype: bool
        """
        return self._all_characters_of_type(
            plc.strings.char_types.StringCharacterTypes.LOWER,
            plc.strings.char_types.StringCharacterTypes.CASE_TYPES,
        )

    def isipv4(self) -> SeriesOrIndex:
        """
        Check whether all characters in each string form an IPv4 address.

        If a string has zero characters, False is returned for
        that check.

        Returns
        -------
        Series or Index of bool
            Series or Index of boolean values with the same
            length as the original Series/Index.

        Examples
        --------
        >>> import cudf
        >>> s = cudf.Series(["", "127.0.0.1", "255.255.255.255", "123.456"])
        >>> s.str.isipv4()
        0    False
        1     True
        2     True
        3    False
        dtype: bool
        """
        return self._return_or_inplace(str_cast.is_ipv4(self._column))

    def lower(self) -> SeriesOrIndex:
        """
        Converts all characters to lowercase.

        Equivalent to `str.lower()
        <https://docs.python.org/3/library/stdtypes.html#str.lower>`_.

        Returns
        -------
        Series or Index of object
            A copy of the object with all strings converted to lowercase.

        See Also
        --------
        upper
            Converts all characters to uppercase.

        title
            Converts first character of each word to uppercase and remaining
            to lowercase.

        capitalize
            Converts first character to uppercase and remaining to lowercase.

        swapcase
            Converts uppercase to lowercase and lowercase to uppercase.

        Examples
        --------
        >>> import cudf
        >>> data = ['lower', 'CAPITALS', 'this is a sentence', 'SwApCaSe']
        >>> s = cudf.Series(data)
        >>> s.str.lower()
        0                 lower
        1              capitals
        2    this is a sentence
        3              swapcase
        dtype: object
        """
        return self._return_or_inplace(self._column.to_lower())

    def upper(self) -> SeriesOrIndex:
        """
        Convert each string to uppercase.
        This only applies to ASCII characters at this time.

        Equivalent to `str.upper()
        <https://docs.python.org/3/library/stdtypes.html#str.upper>`_.

        Returns
        -------
        Series or Index of object

        See Also
        --------
        lower
            Converts all characters to lowercase.

        upper
            Converts all characters to uppercase.

        title
            Converts first character of each word to uppercase and
            remaining to lowercase.

        capitalize
            Converts first character to uppercase and remaining to
            lowercase.

        swapcase
            Converts uppercase to lowercase and lowercase to uppercase.

        Examples
        --------
        >>> import cudf
        >>> data = ['lower', 'CAPITALS', 'this is a sentence', 'SwApCaSe']
        >>> s = cudf.Series(data)
        >>> s
        0                 lower
        1              CAPITALS
        2    this is a sentence
        3              SwApCaSe
        dtype: object
        >>> s.str.upper()
        0                 LOWER
        1              CAPITALS
        2    THIS IS A SENTENCE
        3              SWAPCASE
        dtype: object
        """
        return self._return_or_inplace(self._column.to_upper())

    def capitalize(self) -> SeriesOrIndex:
        """
        Convert strings in the Series/Index to be capitalized.
        This only applies to ASCII characters at this time.

        Returns
        -------
        Series or Index of object

        Examples
        --------
        >>> import cudf
        >>> data = ['lower', 'CAPITALS', 'this is a sentence', 'SwApCaSe']
        >>> s = cudf.Series(data)
        >>> s.str.capitalize()
        0                 Lower
        1              Capitals
        2    This is a sentence
        3              Swapcase
        dtype: object
        >>> s = cudf.Series(["hello, friend","goodbye, friend"])
        >>> s.str.capitalize()
        0      Hello, friend
        1    Goodbye, friend
        dtype: object
        """
        return self._return_or_inplace(self._column.capitalize())

    def swapcase(self) -> SeriesOrIndex:
        """
        Change each lowercase character to uppercase and vice versa.
        This only applies to ASCII characters at this time.

        Equivalent to `str.swapcase()
        <https://docs.python.org/3/library/stdtypes.html#str.swapcase>`_.

        Returns
        -------
        Series or Index of object

        See Also
        --------
        lower
            Converts all characters to lowercase.

        upper
            Converts all characters to uppercase.

        title
            Converts first character of each word to uppercase and remaining
            to lowercase.

        capitalize
            Converts first character to uppercase and remaining to lowercase.

        Examples
        --------
        >>> import cudf
        >>> data = ['lower', 'CAPITALS', 'this is a sentence', 'SwApCaSe']
        >>> s = cudf.Series(data)
        >>> s
        0                 lower
        1              CAPITALS
        2    this is a sentence
        3              SwApCaSe
        dtype: object
        >>> s.str.swapcase()
        0                 LOWER
        1              capitals
        2    THIS IS A SENTENCE
        3              sWaPcAsE
        dtype: object
        """
        return self._return_or_inplace(self._column.swapcase())

    def title(self) -> SeriesOrIndex:
        """
        Uppercase the first letter of each letter after a space
        and lowercase the rest.
        This only applies to ASCII characters at this time.

        Equivalent to `str.title()
        <https://docs.python.org/3/library/stdtypes.html#str.title>`_.

        Returns
        -------
        Series or Index of object

        See Also
        --------
        lower
            Converts all characters to lowercase.

        upper
            Converts all characters to uppercase.

        capitalize
            Converts first character to uppercase and remaining to lowercase.

        swapcase
            Converts uppercase to lowercase and lowercase to uppercase.

        Examples
        --------
        >>> import cudf
        >>> data = ['lower', 'CAPITALS', 'this is a sentence', 'SwApCaSe'])
        >>> s = cudf.Series(data)
        >>> s
        0                 lower
        1              CAPITALS
        2    this is a sentence
        3              SwApCaSe
        dtype: object
        >>> s.str.title()
        0                 Lower
        1              Capitals
        2    This Is A Sentence
        3              Swapcase
        dtype: object
        """
        return self._return_or_inplace(self._column.title())

    def istitle(self) -> SeriesOrIndex:
        """
        Check whether each string is title formatted.
        The first letter of each word should be uppercase and the rest
        should be lowercase.

        Equivalent to :meth:`str.istitle`.

        Returns
        -------
        Series or Index of object

        Examples
        --------
        >>> import cudf
        >>> data = ['leopard', 'Golden Eagle', 'SNAKE', ''])
        >>> s = cudf.Series(data)
        >>> s.str.istitle()
        0    False
        1     True
        2    False
        3    False
        dtype: bool
        """
        return self._return_or_inplace(self._column.is_title())

    def filter_alphanum(
        self, repl: str | None = None, keep: bool = True
    ) -> SeriesOrIndex:
        """
        Remove non-alphanumeric characters from strings in this column.

        Parameters
        ----------
        repl : str
            Optional string to use in place of removed characters.
        keep : bool
            Set to False to remove all alphanumeric characters instead
            of keeping them.

        Returns
        -------
        Series/Index of str dtype
            Strings with only alphanumeric characters.

        Examples
        --------
        >>> import cudf
        >>> s = cudf.Series(["pears £12", "plums $34", "Temp 72℉", "100K℧"])
        >>> s.str.filter_alphanum(" ")
        0    pears  12
        1    plums  34
        2     Temp 72
        3        100K
        dtype: object
        """
        if repl is None:
            repl = ""

        with acquire_spill_lock():
            plc_column = plc.strings.char_types.filter_characters_of_type(
                self._column.to_pylibcudf(mode="read"),
                plc.strings.char_types.StringCharacterTypes.ALL_TYPES
                if keep
                else plc.strings.char_types.StringCharacterTypes.ALPHANUM,
                cudf.Scalar(repl, "str").device_value.c_value,
                plc.strings.char_types.StringCharacterTypes.ALPHANUM
                if keep
                else plc.strings.char_types.StringCharacterTypes.ALL_TYPES,
            )
            result = Column.from_pylibcudf(plc_column)
        return self._return_or_inplace(result)

    def slice_from(
        self, starts: cudf.Series, stops: cudf.Series
    ) -> SeriesOrIndex:
        """
        Return substring of each string using positions for each string.

        The starts and stops parameters are of Column type.

        Parameters
        ----------
        starts : Series
            Beginning position of each the string to extract.
            Default is beginning of the each string.
        stops : Series
            Ending position of the each string to extract.
            Default is end of each string.
            Use -1 to specify to the end of that string.

        Returns
        -------
        Series/Index of str dtype
            A substring of each string using positions for each string.

        Examples
        --------
        >>> import cudf
        >>> s = cudf.Series(["hello","there"])
        >>> s
        0    hello
        1    there
        dtype: object
        >>> starts = cudf.Series([1, 3])
        >>> stops = cudf.Series([5, 5])
        >>> s.str.slice_from(starts, stops)
        0    ello
        1      re
        dtype: object
        """
        with acquire_spill_lock():
            plc_result = plc.strings.slice.slice_strings(
                self._column.to_pylibcudf(mode="read"),
                starts._column.to_pylibcudf(mode="read"),
                stops._column.to_pylibcudf(mode="read"),
            )
            result = Column.from_pylibcudf(plc_result)
        return self._return_or_inplace(result)

    def slice_replace(
        self,
        start: int | None = None,
        stop: int | None = None,
        repl: str | None = None,
    ) -> SeriesOrIndex:
        """
        Replace the specified section of each string with a new string.

        Parameters
        ----------
        start : int, optional
            Beginning position of the string to replace.
            Default is beginning of the each string.
        stop : int, optional
            Ending position of the string to replace.
            Default is end of each string.
        repl : str, optional
            String to insert into the specified position values.

        Returns
        -------
        Series/Index of str dtype
            A new string with the specified section of the string
            replaced with `repl` string.

        See Also
        --------
        slice
            Just slicing without replacement.

        Examples
        --------
        >>> import cudf
        >>> s = cudf.Series(['a', 'ab', 'abc', 'abdc', 'abcde'])
        >>> s
        0        a
        1       ab
        2      abc
        3     abdc
        4    abcde
        dtype: object

        Specify just `start`, meaning replace `start` until the `end` of
        the string with `repl`.

        >>> s.str.slice_replace(1, repl='X')
        0    aX
        1    aX
        2    aX
        3    aX
        4    aX
        dtype: object

        Specify just `stop`, meaning the `start` of the string to `stop`
        is replaced with `repl`, and the rest of the string is included.

        >>> s.str.slice_replace(stop=2, repl='X')
        0       X
        1       X
        2      Xc
        3     Xdc
        4    Xcde
        dtype: object

        Specify `start` and `stop`, meaning the slice from `start`
        to `stop` is replaced with `repl`. Everything before or
        after `start` and `stop` is included as is.

        >>> s.str.slice_replace(start=1, stop=3, repl='X')
        0      aX
        1      aX
        2      aX
        3     aXc
        4    aXde
        dtype: object
        """
        if start is None:
            start = 0

        if stop is None:
            stop = -1

        if repl is None:
            repl = ""

        with acquire_spill_lock():
            plc_result = plc.strings.replace.replace_slice(
                self._column.to_pylibcudf(mode="read"),
                cudf.Scalar(repl, "str").device_value.c_value,
                start,
                stop,
            )
            result = Column.from_pylibcudf(plc_result)
        return self._return_or_inplace(result)

    def insert(self, start: int = 0, repl: str | None = None) -> SeriesOrIndex:
        """
        Insert the specified string into each string in the specified
        position.

        Parameters
        ----------
        start : int
            Beginning position of the string to replace.
            Default is beginning of the each string.
            Specify -1 to insert at the end of each string.
        repl : str
            String to insert into the specified position value.

        Returns
        -------
        Series/Index of str dtype
            A new string series with the specified string
            inserted at the specified position.

        Examples
        --------
        >>> import cudf
        >>> s = cudf.Series(["abcdefghij", "0123456789"])
        >>> s.str.insert(2, '_')
        0    ab_cdefghij
        1    01_23456789
        dtype: object

        When no `repl` is passed, nothing is inserted.

        >>> s.str.insert(2)
        0    abcdefghij
        1    0123456789
        dtype: object

        Negative values are also supported for `start`.

        >>> s.str.insert(-1,'_')
        0    abcdefghij_
        1    0123456789_
        dtype: object
        """
        return self.slice_replace(start, start, repl)

    def get(self, i: int = 0) -> SeriesOrIndex:
        """
        Extract element from each component at specified position.

        Parameters
        ----------
        i : int
            Position of element to extract.

        Returns
        -------
        Series/Index of str dtype

        Examples
        --------
        >>> import cudf
        >>> s = cudf.Series(["hello world", "rapids", "cudf"])
        >>> s
        0    hello world
        1         rapids
        2           cudf
        dtype: object
        >>> s.str.get(10)
        0    d
        1
        2
        dtype: object
        >>> s.str.get(1)
        0    e
        1    a
        2    u
        dtype: object

        ``get`` also accepts negative index number.

        >>> s.str.get(-1)
        0    d
        1    s
        2    f
        dtype: object
        """
        if i < 0:
            next_index = i - 1
            step = -1
        else:
            next_index = i + 1
            step = 1
        return self.slice(i, next_index, step)

    def get_json_object(
        self,
        json_path: str,
        *,
        allow_single_quotes: bool = False,
        strip_quotes_from_single_strings: bool = True,
        missing_fields_as_nulls: bool = False,
    ) -> SeriesOrIndex:
        r"""
        Applies a JSONPath string to an input strings column
        where each row in the column is a valid json string

        Parameters
        ----------
        json_path : str
            The JSONPath string to be applied to each row
            of the input column
        allow_single_quotes : bool, default False
            If True, representing strings with single
            quotes is allowed.
            If False, strings must only be represented
            with double quotes.
        strip_quotes_from_single_strings : bool, default True
            If True, strip the quotes from the return value of
            a given row if it is a string.
            If False, values returned for a given row include
            quotes if they are strings.
        missing_fields_as_nulls : bool, default False
            If True, when an object is queried for a field
            it does not contain, "null" is returned.
            If False, when an object is queried for a field
            it does not contain, None is returned.

        Returns
        -------
        Column: New strings column containing the retrieved json object strings

        Examples
        --------
        >>> import cudf
        >>> s = cudf.Series(
            [
                \"\"\"
                {
                    "store":{
                        "book":[
                            {
                                "category":"reference",
                                "author":"Nigel Rees",
                                "title":"Sayings of the Century",
                                "price":8.95
                            },
                            {
                                "category":"fiction",
                                "author":"Evelyn Waugh",
                                "title":"Sword of Honour",
                                "price":12.99
                            }
                        ]
                    }
                }
                \"\"\"
            ])
        >>> s
            0    {"store": {\n        "book": [\n        { "cat...
            dtype: object
        >>> s.str.get_json_object("$.store.book")
            0    [\n        { "category": "reference",\n       ...
            dtype: object
        """
        options = plc.json.GetJsonObjectOptions(
            allow_single_quotes=allow_single_quotes,
            strip_quotes_from_single_strings=(
                strip_quotes_from_single_strings
            ),
            missing_fields_as_nulls=missing_fields_as_nulls,
        )
        with acquire_spill_lock():
            plc_result = plc.json.get_json_object(
                self._column.to_pylibcudf(mode="read"),
                cudf.Scalar(json_path, "str").device_value.c_value,
                options,
            )
            result = Column.from_pylibcudf(plc_result)
        return self._return_or_inplace(result)

    def split(
        self,
        pat: str | None = None,
        n: int = -1,
        expand: bool = False,
        regex: bool | None = None,
    ) -> SeriesOrIndex:
        """
        Split strings around given separator/delimiter.

        Splits the string in the Series/Index from the beginning, at the
        specified delimiter string. Similar to `str.split()
        <https://docs.python.org/3/library/stdtypes.html#str.split>`_.

        Parameters
        ----------
        pat : str, default None
            String or regular expression to split on. If not specified, split
            on whitespace.
        n : int, default -1 (all)
            Limit number of splits in output. `None`, 0, and -1 will all be
            interpreted as "all splits".
        expand : bool, default False
            Expand the split strings into separate columns.

            * If ``True``, return DataFrame/MultiIndex expanding
              dimensionality.
            * If ``False``, return Series/Index, containing lists
              of strings.
        regex : bool, default None
            Determines if the passed-in pattern is a regular expression:

            * If ``True``, assumes the passed-in pattern is a regular
              expression
            * If ``False``, treats the pattern as a literal string.
            * If pat length is 1, treats pat as a literal string.

        Returns
        -------
        Series, Index, DataFrame or MultiIndex
            Type matches caller unless ``expand=True`` (see Notes).

        See Also
        --------
        rsplit
            Splits string around given separator/delimiter, starting from
            the right.

        str.split
            Standard library version for split.

        str.rsplit
            Standard library version for rsplit.

        Notes
        -----
        The handling of the n keyword depends on the number
        of found splits:

            - If found splits > n, make first n splits only
            - If found splits <= n, make all splits
            - If for a certain row the number of found
              splits < n, append None for padding up to n
              if ``expand=True``.

        If using ``expand=True``, Series and Index callers return
        DataFrame and MultiIndex objects, respectively.

        Examples
        --------
        >>> import cudf
        >>> data = ["this is a regular sentence",
        ...     "https://docs.python.org/index.html", None]
        >>> s = cudf.Series(data)
        >>> s
        0            this is a regular sentence
        1    https://docs.python.org/index.html
        2                                  <NA>
        dtype: object

        In the default setting, the string is split by whitespace.

        >>> s.str.split()
        0        [this, is, a, regular, sentence]
        1    [https://docs.python.org/index.html]
        2                                    None
        dtype: list

        Without the ``n`` parameter, the outputs of ``rsplit``
        and ``split`` are identical.

        >>> s.str.rsplit()
        0        [this, is, a, regular, sentence]
        1    [https://docs.python.org/index.html]
        2                                    None
        dtype: list

        The `n` parameter can be used to limit the number of
        splits on the delimiter.

        >>> s.str.split(n=2)
        0          [this, is, a regular sentence]
        1    [https://docs.python.org/index.html]
        2                                    None
        dtype: list

        The `pat` parameter can be used to split by other characters.

        >>> s.str.split(pat="/")
        0               [this is a regular sentence]
        1    [https:, , docs.python.org, index.html]
        2                                       None
        dtype: list

        When using ``expand=True``, the split elements will expand out
        into separate columns. If ``<NA>`` value is present, it is propagated
        throughout the columns during the split.

        >>> s.str.split(expand=True)
                                            0     1     2        3         4
        0                                this    is     a  regular  sentence
        1  https://docs.python.org/index.html  <NA>  <NA>     <NA>      <NA>
        2                                <NA>  <NA>  <NA>     <NA>      <NA>
        """

        if expand not in (True, False):
            raise ValueError(
                f"expand parameter accepts only : [True, False], "
                f"got {expand}"
            )

        # Pandas treats 0 as all
        if n is None or n == 0:
            n = -1

        if pat is None:
            pat = ""

        if regex and isinstance(pat, re.Pattern):
            pat = pat.pattern

        if len(str(pat)) <= 1:
            regex = False

        result_table: StringColumn | dict[int, StringColumn]
        if expand:
            if self._column.null_count == len(self._column):
                result_table = {0: self._column.copy()}
            else:
                if regex is True:
                    data = self._column.split_re(pat, n)
                else:
                    data = self._column.split(cudf.Scalar(pat, "str"), n)
                if len(data) == 1 and data[0].null_count == len(self._column):
                    result_table = {}
                else:
                    result_table = data
        else:
            if regex is True:
                result_table = self._column.split_record_re(pat, n)
            else:
                result_table = self._column.split_record(
                    cudf.Scalar(pat, "str"), n
                )

        return self._return_or_inplace(result_table, expand=expand)

    def rsplit(
        self,
        pat: str | None = None,
        n: int = -1,
        expand: bool = False,
        regex: bool | None = None,
    ) -> SeriesOrIndex:
        """
        Split strings around given separator/delimiter.

        Splits the string in the Series/Index from the end, at the
        specified delimiter string. Similar to `str.rsplit()
        <https://docs.python.org/3/library/stdtypes.html#str.rsplit>`_.

        Parameters
        ----------
        pat : str, default ' ' (space)
            String to split on, does not yet support regular expressions.
        n : int, default -1 (all)
            Limit number of splits in output. `None`, 0, and -1 will all be
            interpreted as "all splits".
        expand : bool, default False
            Expand the split strings into separate columns.

            * If ``True``, return DataFrame/MultiIndex expanding
              dimensionality.
            * If ``False``, return Series/Index, containing lists
              of strings.
        regex : bool, default None
            Determines if the passed-in pattern is a regular expression:

            * If ``True``, assumes the passed-in pattern is a regular
              expression
            * If ``False``, treats the pattern as a literal string.
            * If pat length is 1, treats pat as a literal string.

        Returns
        -------
        Series, Index, DataFrame or MultiIndex
            Type matches caller unless ``expand=True`` (see Notes).

        See Also
        --------
        split
            Split strings around given separator/delimiter.

        str.split
            Standard library version for split.

        str.rsplit
            Standard library version for rsplit.

        Notes
        -----
        The handling of the n keyword depends on the number of
        found splits:

        - If found splits > n, make first n splits only
        - If found splits <= n, make all splits
        - If for a certain row the number of found splits < n,
          append None for padding up to n if ``expand=True``.

        If using ``expand=True``, Series and Index callers return
        DataFrame and MultiIndex objects, respectively.

        Examples
        --------
        >>> import cudf
        >>> s = cudf.Series(
        ...     [
        ...         "this is a regular sentence",
        ...         "https://docs.python.org/3/tutorial/index.html",
        ...         None
        ...     ]
        ... )
        >>> s
        0                       this is a regular sentence
        1    https://docs.python.org/3/tutorial/index.html
        2                                             <NA>
        dtype: object

        In the default setting, the string is split by whitespace.

        >>> s.str.rsplit()
        0                   [this, is, a, regular, sentence]
        1    [https://docs.python.org/3/tutorial/index.html]
        2                                               None
        dtype: list

        Without the ``n`` parameter, the outputs of ``rsplit``
        and ``split`` are identical.

        >>> s.str.split()
        0                   [this, is, a, regular, sentence]
        1    [https://docs.python.org/3/tutorial/index.html]
        2                                               None
        dtype: list

        The n parameter can be used to limit the number of
        splits on the delimiter. The outputs of split and rsplit are different.

        >>> s.str.rsplit(n=2)
        0                     [this is a, regular, sentence]
        1    [https://docs.python.org/3/tutorial/index.html]
        2                                               None
        dtype: list
        >>> s.str.split(n=2)
        0                     [this, is, a regular sentence]
        1    [https://docs.python.org/3/tutorial/index.html]
        2                                               None
        dtype: list

        When using ``expand=True``, the split elements will expand
        out into separate columns. If ``<NA>`` value is present,
        it is propagated throughout the columns during the split.

        >>> s.str.rsplit(n=2, expand=True)
                                                       0        1         2
        0                                      this is a  regular  sentence
        1  https://docs.python.org/3/tutorial/index.html     <NA>      <NA>
        2                                           <NA>     <NA>      <NA>

        For slightly more complex use cases like splitting the
        html document name from a url, a combination of parameter
        settings can be used.

        >>> s.str.rsplit("/", n=1, expand=True)
                                            0           1
        0          this is a regular sentence        <NA>
        1  https://docs.python.org/3/tutorial  index.html
        2                                <NA>        <NA>
        """

        if expand not in (True, False):
            raise ValueError(
                f"expand parameter accepts only : [True, False], "
                f"got {expand}"
            )

        # Pandas treats 0 as all
        if n == 0:
            n = -1

        if pat is None:
            pat = ""

        if regex and isinstance(pat, re.Pattern):
            pat = pat.pattern

        result_table: StringColumn | dict[int, StringColumn]
        if expand:
            if self._column.null_count == len(self._column):
                result_table = {0: self._column.copy()}
            else:
                if regex is True:
                    data = self._column.rsplit_re(pat, n)
                else:
                    data = self._column.rsplit(cudf.Scalar(pat, "str"), n)
                if len(data) == 1 and data[0].null_count == len(self._column):
                    result_table = {}
                else:
                    result_table = data
        else:
            if regex is True:
                result_table = self._column.rsplit_record_re(pat, n)
            else:
                result_table = self._column.rsplit_record(
                    cudf.Scalar(pat, "str"), n
                )

        return self._return_or_inplace(result_table, expand=expand)

    def partition(self, sep: str = " ", expand: bool = True) -> SeriesOrIndex:
        """
        Split the string at the first occurrence of sep.

        This method splits the string at the first occurrence
        of sep, and returns 3 elements containing the part
        before the separator, the separator itself, and the
        part after the separator. If the separator is not found,
        return 3 elements containing the string itself, followed
        by two empty strings.

        Parameters
        ----------
        sep : str, default ' ' (whitespace)
            String to split on.

        Returns
        -------
        DataFrame or MultiIndex
            Returns a DataFrame / MultiIndex

        See Also
        --------
        rpartition
            Split the string at the last occurrence of sep.

        split
            Split strings around given separators.

        Examples
        --------
        >>> import cudf
        >>> s = cudf.Series(['Linda van der Berg', 'George Pitt-Rivers'])
        >>> s
        0    Linda van der Berg
        1    George Pitt-Rivers
        dtype: object

        >>> s.str.partition()
                0  1             2
        0   Linda     van der Berg
        1  George      Pitt-Rivers

        To partition by something different than a space:

        >>> s.str.partition('-')
                            0  1       2
        0  Linda van der Berg
        1         George Pitt  -  Rivers

        Also available on indices:

        >>> idx = cudf.Index(['X 123', 'Y 999'])
        >>> idx
        Index(['X 123', 'Y 999'], dtype='object')

        Which will create a MultiIndex:

        >>> idx.str.partition()
        MultiIndex([('X', ' ', '123'),
                    ('Y', ' ', '999')],
                   )

        .. pandas-compat::
            :meth:`pandas.Series.str.partition`

            The parameter `expand` is not yet supported and will raise a
            `NotImplementedError` if anything other than the default
            value is set.

        """
        if expand is not True:
            raise NotImplementedError(
                "`expand=False` is currently not supported"
            )

        if sep is None:
            sep = " "

        return self._return_or_inplace(
            self._column.partition(cudf.Scalar(sep, "str")),
            expand=expand,
        )

    def rpartition(self, sep: str = " ", expand: bool = True) -> SeriesOrIndex:
        """
        Split the string at the last occurrence of sep.

        This method splits the string at the last occurrence
        of sep, and returns 3 elements containing the part
        before the separator, the separator itself, and the
        part after the separator. If the separator is not
        found, return 3 elements containing two empty strings,
        followed by the string itself.

        Parameters
        ----------
        sep : str, default ' ' (whitespace)
            String to split on.

        Returns
        -------
        DataFrame or MultiIndex
            Returns a DataFrame / MultiIndex

        Notes
        -----
        The parameter `expand` is not yet supported and will raise a
        `NotImplementedError` if anything other than the default value is set.

        Examples
        --------
        >>> import cudf
        >>> s = cudf.Series(['Linda van der Berg', 'George Pitt-Rivers'])
        >>> s
        0    Linda van der Berg
        1    George Pitt-Rivers
        dtype: object
        >>> s.str.rpartition()
                    0  1            2
        0  Linda van der            Berg
        1         George     Pitt-Rivers

        Also available on indices:

        >>> idx = cudf.Index(['X 123', 'Y 999'])
        >>> idx
        Index(['X 123', 'Y 999'], dtype='object')

        Which will create a MultiIndex:

        >>> idx.str.rpartition()
        MultiIndex([('X', ' ', '123'),
                    ('Y', ' ', '999')],
                   )
        """
        if expand is not True:
            raise NotImplementedError(
                "`expand=False` is currently not supported"
            )

        if sep is None:
            sep = " "

        return self._return_or_inplace(
            self._column.rpartition(cudf.Scalar(sep, "str")),
            expand=expand,
        )

    def pad(
        self,
        width: int,
        side: Literal["left", "both", "right"] = "left",
        fillchar: str = " ",
    ) -> SeriesOrIndex:
        """
        Pad strings in the Series/Index up to width.

        Parameters
        ----------
        width : int
            Minimum width of resulting string;
            additional characters will be filled with
            character defined in fillchar.

        side : {'left', 'right', 'both'}, default 'left'
            Side from which to fill resulting string.

        fillchar : str,  default ' ' (whitespace)
            Additional character for filling, default is whitespace.

        Returns
        -------
        Series/Index of object
            Returns Series or Index with minimum number
            of char in object.

        See Also
        --------
        rjust
            Fills the left side of strings with an arbitrary character.
            Equivalent to ``Series.str.pad(side='left')``.

        ljust
            Fills the right side of strings with an arbitrary character.
            Equivalent to ``Series.str.pad(side='right')``.

        center
            Fills both sides of strings with an arbitrary character.
            Equivalent to ``Series.str.pad(side='both')``.

        zfill
            Pad strings in the Series/Index by prepending '0' character.
            Equivalent to ``Series.str.pad(side='left', fillchar='0')``.

        Examples
        --------
        >>> import cudf
        >>> s = cudf.Series(["caribou", "tiger"])

        >>> s.str.pad(width=10)
        0       caribou
        1         tiger
        dtype: object

        >>> s.str.pad(width=10, side='right', fillchar='-')
        0    caribou---
        1    tiger-----
        dtype: object

        >>> s.str.pad(width=10, side='both', fillchar='-')
        0    -caribou--
        1    --tiger---
        dtype: object
        """
        if not isinstance(fillchar, str):
            msg = (
                f"fillchar must be a character, not {type(fillchar).__name__}"
            )
            raise TypeError(msg)

        if len(fillchar) != 1:
            raise TypeError("fillchar must be a character, not str")

        if not is_integer(width):
            msg = f"width must be of integer type, not {type(width).__name__}"
            raise TypeError(msg)

        try:
            side = plc.strings.side_type.SideType[side.upper()]
        except KeyError:
            raise ValueError(
                "side has to be either one of {'left', 'right', 'both'}"
            )
        with acquire_spill_lock():
            plc_result = plc.strings.padding.pad(
                self._column.to_pylibcudf(mode="read"),
                width,
                side,
                fillchar,
            )
            result = Column.from_pylibcudf(plc_result)
        return self._return_or_inplace(result)

    def zfill(self, width: int) -> SeriesOrIndex:
        """
        Pad strings in the Series/Index by prepending '0' characters.

        Strings in the Series/Index are padded with '0' characters
        on the left of the string to reach a total string length
        width. Strings in the Series/Index with length greater
        or equal to width are unchanged.

        The sign character is preserved if it appears in the first
        position of the string.

        Parameters
        ----------
        width : int
            Minimum length of resulting string;
            strings with length less than width
            be prepended with '0' characters.

        Returns
        -------
        Series/Index of str dtype
            Returns Series or Index with prepended '0' characters.

        See Also
        --------
        rjust
            Fills the left side of strings with an arbitrary character.

        ljust
            Fills the right side of strings with an arbitrary character.

        pad
            Fills the specified sides of strings with an arbitrary character.

        center
            Fills both sides of strings with an arbitrary character.

        Examples
        --------
        >>> import cudf
        >>> s = cudf.Series(['-1', '1', '1000',  None])
        >>> s
        0      -1
        1       1
        2    1000
        3    <NA>
        dtype: object

        Note that ``None`` is not string, therefore it is converted
        to ``None``. ``1000`` remains unchanged as
        it is longer than width.

        >>> s.str.zfill(3)
        0     -01
        1     001
        2    1000
        3    <NA>
        dtype: object
        """
        if not is_integer(width):
            msg = f"width must be of integer type, not {type(width).__name__}"
            raise TypeError(msg)

        with acquire_spill_lock():
            plc_result = plc.strings.padding.zfill(
                self._column.to_pylibcudf(mode="read"), width
            )
            result = Column.from_pylibcudf(plc_result)
        return self._return_or_inplace(result)

    def center(self, width: int, fillchar: str = " ") -> SeriesOrIndex:
        """
        Filling left and right side of strings in the Series/Index with an
        additional character.

        Parameters
        ----------
        width : int
            Minimum width of resulting string;
            additional characters will be filled
            with fillchar.

        fillchar : str, default is ' ' (whitespace)
            Additional character for filling.

        Returns
        -------
        Series/Index of str dtype
            Returns Series or Index.

        Examples
        --------
        >>> import cudf
        >>> s = cudf.Series(['a', 'b', None, 'd'])
        >>> s.str.center(1)
        0       a
        1       b
        2    <NA>
        3       d
        dtype: object
        >>> s.str.center(1, fillchar='-')
        0       a
        1       b
        2    <NA>
        3       d
        dtype: object
        >>> s.str.center(2, fillchar='-')
        0      a-
        1      b-
        2    <NA>
        3      d-
        dtype: object
        >>> s.str.center(5, fillchar='-')
        0    --a--
        1    --b--
        2     <NA>
        3    --d--
        dtype: object
        >>> s.str.center(6, fillchar='-')
        0    --a---
        1    --b---
        2      <NA>
        3    --d---
        dtype: object
        """
        return self.pad(width, "both", fillchar)

    def ljust(self, width: int, fillchar: str = " ") -> SeriesOrIndex:
        """
        Filling right side of strings in the Series/Index with an additional
        character. Equivalent to `str.ljust()
        <https://docs.python.org/3/library/stdtypes.html#str.ljust>`_.

        Parameters
        ----------
        width : int
            Minimum width of resulting string;
            additional characters will be filled
            with ``fillchar``.

        fillchar : str, default ' ' (whitespace)
            Additional character for filling, default is whitespace.

        Returns
        -------
        Series/Index of str dtype
            Returns Series or Index.

        Examples
        --------
        >>> import cudf
        >>> s = cudf.Series(["hello world", "rapids ai"])
        >>> s.str.ljust(10, fillchar="_")
        0    hello world
        1     rapids ai_
        dtype: object
        >>> s = cudf.Series(["a", "",  "ab", "__"])
        >>> s.str.ljust(1, fillchar="-")
        0     a
        1     -
        2    ab
        3    __
        dtype: object
        """
        return self.pad(width, "right", fillchar)

    def rjust(self, width: int, fillchar: str = " ") -> SeriesOrIndex:
        """
        Filling left side of strings in the Series/Index with an additional
        character. Equivalent to `str.rjust()
        <https://docs.python.org/3/library/stdtypes.html#str.rjust>`_.

        Parameters
        ----------
        width : int
            Minimum width of resulting string;
            additional characters will be filled
            with fillchar.

        fillchar : str, default ' ' (whitespace)
            Additional character for filling, default is whitespace.

        Returns
        -------
        Series/Index of str dtype
            Returns Series or Index.

        Examples
        --------
        >>> import cudf
        >>> s = cudf.Series(["hello world", "rapids ai"])
        >>> s.str.rjust(20, fillchar="_")
        0    _________hello world
        1    ___________rapids ai
        dtype: object
        >>> s = cudf.Series(["a", "",  "ab", "__"])
        >>> s.str.rjust(1, fillchar="-")
        0     a
        1     -
        2    ab
        3    __
        dtype: object
        """
        return self.pad(width, "left", fillchar)

    def _strip(
        self, side: plc.string.side_type.SideType, to_strip: str | None = None
    ) -> SeriesOrIndex:
        if to_strip is None:
            to_strip = ""
        with acquire_spill_lock():
            plc_result = plc.strings.strip.strip(
                self._column.to_pylibcudf(mode="read"),
                side,
                cudf.Scalar(to_strip, "str").device_value.c_value,
            )
            result = Column.from_pylibcudf(plc_result)
        return self._return_or_inplace(result)

    def strip(self, to_strip: str | None = None) -> SeriesOrIndex:
        r"""
        Remove leading and trailing characters.

        Strip whitespaces (including newlines) or a set of
        specified characters from each string in the Series/Index
        from left and right sides. Equivalent to `str.strip()
        <https://docs.python.org/3/library/stdtypes.html#str.strip>`_.

        Parameters
        ----------
        to_strip : str or None, default None
            Specifying the set of characters to be removed.
            All combinations of this set of characters
            will be stripped. If None then whitespaces are removed.

        Returns
        -------
        Series/Index of str dtype
            Returns Series or Index.

        See Also
        --------
        lstrip
            Remove leading characters in Series/Index.

        rstrip
            Remove trailing characters in Series/Index.

        Examples
        --------
        >>> import cudf
        >>> s = cudf.Series(['1. Ant.  ', '2. Bee!\n', '3. Cat?\t', None])
        >>> s
        0    1. Ant.
        1    2. Bee!\n
        2    3. Cat?\t
        3         <NA>
        dtype: object
        >>> s.str.strip()
        0    1. Ant.
        1    2. Bee!
        2    3. Cat?
        3       <NA>
        dtype: object
        >>> s.str.strip('123.!? \n\t')
        0     Ant
        1     Bee
        2     Cat
        3    <NA>
        dtype: object
        """
        return self._strip(plc.strings.side_type.SideType.BOTH, to_strip)

    def lstrip(self, to_strip: str | None = None) -> SeriesOrIndex:
        r"""
        Remove leading and trailing characters.

        Strip whitespaces (including newlines)
        or a set of specified characters from
        each string in the Series/Index from left side.
        Equivalent to `str.lstrip()
        <https://docs.python.org/3/library/stdtypes.html#str.lstrip>`_.

        Parameters
        ----------
        to_strip : str or None, default None
            Specifying the set of characters to be removed.
            All combinations of this set of characters will
            be stripped. If None then whitespaces are removed.

        Returns
        -------
            Series or Index of object

        See Also
        --------
        strip
            Remove leading and trailing characters in Series/Index.

        rstrip
            Remove trailing characters in Series/Index.

        Examples
        --------
        >>> import cudf
        >>> s = cudf.Series(['1. Ant.  ', '2. Bee!\n', '3. Cat?\t', None])
        >>> s.str.lstrip('123.')
        0     Ant.
        1     Bee!\n
        2     Cat?\t
        3       <NA>
        dtype: object
        """
        return self._strip(plc.strings.side_type.SideType.LEFT, to_strip)

    def rstrip(self, to_strip: str | None = None) -> SeriesOrIndex:
        r"""
        Remove leading and trailing characters.

        Strip whitespaces (including newlines)
        or a set of specified characters from each
        string in the Series/Index from right side.
        Equivalent to `str.rstrip()
        <https://docs.python.org/3/library/stdtypes.html#str.rstrip>`_.

        Parameters
        ----------
        to_strip : str or None, default None
            Specifying the set of characters to
            be removed. All combinations of this
            set of characters will be stripped.
            If None then whitespaces are removed.

        Returns
        -------
        Series/Index of str dtype
            Returns Series or Index.

        See Also
        --------
        strip
            Remove leading and trailing characters in Series/Index.

        lstrip
            Remove leading characters in Series/Index.

        Examples
        --------
        >>> import cudf
        >>> s = cudf.Series(['1. Ant.  ', '2. Bee!\n', '3. Cat?\t', None])
        >>> s
        0    1. Ant.
        1    2. Bee!\n
        2    3. Cat?\t
        3         <NA>
        dtype: object
        >>> s.str.rstrip('.!? \n\t')
        0    1. Ant
        1    2. Bee
        2    3. Cat
        3      <NA>
        dtype: object
        """
        return self._strip(plc.strings.side_type.SideType.RIGHT, to_strip)

    def wrap(self, width: int, **kwargs) -> SeriesOrIndex:
        r"""
        Wrap long strings in the Series/Index to be formatted in
        paragraphs with length less than a given width.

        Parameters
        ----------
        width : int
            Maximum line width.

        Returns
        -------
        Series or Index

        Notes
        -----
        The parameters `expand_tabsbool`, `replace_whitespace`,
        `drop_whitespace`, `break_long_words`, `break_on_hyphens`,
        `expand_tabsbool` are not yet supported and will raise a
        NotImplementedError if they are set to any value.

        This method currently achieves behavior matching R's
        stringr library ``str_wrap`` function, the equivalent
        pandas implementation can be obtained using the
        following parameter setting:

            expand_tabs = False

            replace_whitespace = True

            drop_whitespace = True

            break_long_words = False

            break_on_hyphens = False

        Examples
        --------
        >>> import cudf
        >>> data = ['line to be wrapped', 'another line to be wrapped']
        >>> s = cudf.Series(data)
        >>> s.str.wrap(12)
        0             line to be\nwrapped
        1    another line\nto be\nwrapped
        dtype: object
        """
        if not is_integer(width):
            msg = f"width must be of integer type, not {type(width).__name__}"
            raise TypeError(msg)

        expand_tabs = kwargs.get("expand_tabs", None)
        if expand_tabs is True:
            raise NotImplementedError("`expand_tabs=True` is not supported")
        elif expand_tabs is None:
            warnings.warn(
                "wrap current implementation defaults to `expand_tabs`=False"
            )

        replace_whitespace = kwargs.get("replace_whitespace", True)
        if not replace_whitespace:
            raise NotImplementedError(
                "`replace_whitespace=False` is not supported"
            )

        drop_whitespace = kwargs.get("drop_whitespace", True)
        if not drop_whitespace:
            raise NotImplementedError(
                "`drop_whitespace=False` is not supported"
            )

        break_long_words = kwargs.get("break_long_words", None)
        if break_long_words is True:
            raise NotImplementedError(
                "`break_long_words=True` is not supported"
            )
        elif break_long_words is None:
            warnings.warn(
                "wrap current implementation defaults to "
                "`break_long_words`=False"
            )

        break_on_hyphens = kwargs.get("break_on_hyphens", None)
        if break_long_words is True:
            raise NotImplementedError(
                "`break_on_hyphens=True` is not supported"
            )
        elif break_on_hyphens is None:
            warnings.warn(
                "wrap current implementation defaults to "
                "`break_on_hyphens`=False"
            )

        with acquire_spill_lock():
            plc_result = plc.strings.wrap.wrap(
                self._column.to_pylibcudf(mode="read"), width
            )
            result = Column.from_pylibcudf(plc_result)
        return self._return_or_inplace(result)

    def count(self, pat: str, flags: int = 0) -> SeriesOrIndex:
        r"""
        Count occurrences of pattern in each string of the Series/Index.

        This function is used to count the number of times a particular
        regex pattern is repeated in each of the string elements of the Series.

        Parameters
        ----------
        pat : str or compiled regex
            Valid regular expression.
        flags : int, default 0 (no flags)
            Flags to pass through to the regex engine (e.g. re.MULTILINE)

        Returns
        -------
        Series or Index

        Examples
        --------
        >>> import cudf
        >>> s = cudf.Series(['A', 'B', 'Aaba', 'Baca', None, 'CABA', 'cat'])
        >>> s.str.count('a')
        0       0
        1       0
        2       2
        3       2
        4    <NA>
        5       0
        6       1
        dtype: int32

        Escape ``'$'`` to find the literal dollar sign.

        >>> s = cudf.Series(['$', 'B', 'Aab$', '$$ca', 'C$B$', 'cat'])
        >>> s.str.count('\$')
        0    1
        1    0
        2    1
        3    2
        4    2
        5    0
        dtype: int32

        This is also available on Index.

        >>> index = cudf.Index(['A', 'A', 'Aaba', 'cat'])
        >>> index.str.count('a')
        Index([0, 0, 2, 1], dtype='int64')

        .. pandas-compat::
            :meth:`pandas.Series.str.count`

            -   `flags` parameter currently only supports re.DOTALL
                and re.MULTILINE.
            -   Some characters need to be escaped when passing
                in pat. e.g. ``'$'`` has a special meaning in regex
                and must be escaped when finding this literal character.
        """
        if isinstance(pat, re.Pattern):
            flags = pat.flags & ~re.U
            pat = pat.pattern
        if not _is_supported_regex_flags(flags):
            raise NotImplementedError(
                "unsupported value for `flags` parameter"
            )
        with acquire_spill_lock():
            prog = plc.strings.regex_program.RegexProgram.create(pat, flags)
            plc_result = plc.strings.contains.count_re(
                self._column.to_pylibcudf(mode="read"), prog
            )
            result = Column.from_pylibcudf(plc_result)
        return self._return_or_inplace(result)

    def _findall(
        self,
        method: Callable[
            [plc.Column, plc.strings.regex_program.RegexProgram], plc.Column
        ],
        pat: str | re.Pattern,
        flags: int = 0,
    ) -> SeriesOrIndex:
        if isinstance(pat, re.Pattern):
            flags = pat.flags & ~re.U
            pat = pat.pattern
        if not _is_supported_regex_flags(flags):
            raise NotImplementedError(
                "unsupported value for `flags` parameter"
            )
        with acquire_spill_lock():
            prog = plc.strings.regex_program.RegexProgram.create(pat, flags)
            plc_result = method(
                self._column.to_pylibcudf(mode="read"),
                prog,
            )
            result = Column.from_pylibcudf(plc_result)
        return self._return_or_inplace(result)

    def findall(self, pat: str, flags: int = 0) -> SeriesOrIndex:
        """
        Find all occurrences of pattern or regular expression in the
        Series/Index.

        Parameters
        ----------
        pat : str
            Pattern or regular expression.
        flags : int, default 0 (no flags)
            Flags to pass through to the regex engine (e.g. re.MULTILINE)

        Returns
        -------
        DataFrame
            All non-overlapping matches of pattern or
            regular expression in each string of this Series/Index.

        Examples
        --------
        >>> import cudf
        >>> s = cudf.Series(['Lion', 'Monkey', 'Rabbit'])

        The search for the pattern 'Monkey' returns one match:

        >>> s.str.findall('Monkey')
        0          []
        1    [Monkey]
        2          []
        dtype: list

        When the pattern matches more than one string
        in the Series, all matches are returned:

        >>> s.str.findall('on')
        0    [on]
        1    [on]
        2      []
        dtype: list

        Regular expressions are supported too. For instance,
        the search for all the strings ending with
        the word 'on' is shown next:

        >>> s.str.findall('on$')
        0    [on]
        1      []
        2      []
        dtype: list

        If the pattern is found more than once in the same
        string, then multiple strings are returned:

        >>> s.str.findall('b')
        0        []
        1        []
        2    [b, b]
        dtype: list

        .. pandas-compat::
            :meth:`pandas.Series.str.findall`

            The `flags` parameter currently only supports re.DOTALL and
            re.MULTILINE.
        """
        return self._findall(plc.strings.findall.findall, pat, flags)

    def find_re(self, pat: str, flags: int = 0) -> SeriesOrIndex:
        """
        Find first occurrence of pattern or regular expression in the
        Series/Index.

        Parameters
        ----------
        pat : str
            Pattern or regular expression.
        flags : int, default 0 (no flags)
            Flags to pass through to the regex engine (e.g. re.MULTILINE)

        Returns
        -------
        Series
            A Series of position values where the pattern first matches
            each string.

        Examples
        --------
        >>> import cudf
        >>> s = cudf.Series(['Lion', 'Monkey', 'Rabbit', 'Cat'])
        >>> s.str.find_re('[ti]')
        0    1
        1   -1
        2    4
        3    2
        dtype: int32
        """
        return self._findall(plc.strings.findall.find_re, pat, flags)

    def find_multiple(self, patterns: SeriesOrIndex) -> cudf.Series:
        """
        Find all first occurrences of patterns in the Series/Index.

        Parameters
        ----------
        patterns : array-like, Sequence or Series
            Patterns to search for in the given Series/Index.

        Returns
        -------
        Series
            A Series with a list of indices of each pattern's first occurrence.
            If a pattern is not found, -1 is returned for that index.

        Examples
        --------
        >>> import cudf
        >>> s = cudf.Series(["strings", "to", "search", "in"])
        >>> s
        0    strings
        1         to
        2     search
        3         in
        dtype: object
        >>> t = cudf.Series(["a", "string", "g", "inn", "o", "r", "sea"])
        >>> t
        0         a
        1    string
        2         g
        3       inn
        4         o
        5         r
        6       sea
        dtype: object
        >>> s.str.find_multiple(t)
        0       [-1, 0, 5, -1, -1, 2, -1]
        1     [-1, -1, -1, -1, 1, -1, -1]
        2       [2, -1, -1, -1, -1, 3, 0]
        3    [-1, -1, -1, -1, -1, -1, -1]
        dtype: list
        """
        if can_convert_to_column(patterns):
            patterns_column = column.as_column(patterns)
        else:
            raise TypeError(
                "patterns should be an array-like or a Series object, "
                f"found {type(patterns)}"
            )

        if not isinstance(patterns_column, StringColumn):
            raise TypeError(
                "patterns can only be of 'string' dtype, "
                f"got: {patterns_column.dtype}"
            )

        with acquire_spill_lock():
            plc_result = plc.strings.find_multiple.find_multiple(
                self._column.to_pylibcudf(mode="read"),
                patterns_column.to_pylibcudf(mode="read"),
            )
            result = Column.from_pylibcudf(plc_result)

        return cudf.Series._from_column(
            result,
            name=self._parent.name,
            index=self._parent.index
            if isinstance(self._parent, cudf.Series)
            else self._parent,
        )

    def isempty(self) -> SeriesOrIndex:
        """
        Check whether each string is an empty string.

        Returns
        -------
        Series or Index of bool
            Series or Index of boolean values with the same length as
            the original Series/Index.

        Examples
        --------
        >>> import cudf
        >>> s = cudf.Series(["1", "abc", "", " ", None])
        >>> s.str.isempty()
        0    False
        1    False
        2     True
        3    False
        4    False
        dtype: bool
        """
        return self._return_or_inplace(
            # mypy can't deduce that the return value of
            # StringColumn.__eq__ is ColumnBase because the binops are
            # dynamically added by a mixin class
            cast(ColumnBase, self._column == "").fillna(False)
        )

    def isspace(self) -> SeriesOrIndex:
        r"""
        Check whether all characters in each string are whitespace.

        This is equivalent to running the Python string method
        `str.isspace()
        <https://docs.python.org/3/library/stdtypes.html#str.isspace>`_
        for each element of the Series/Index.
        If a string has zero characters, False is returned
        for that check.

        Returns
        -------
        Series or Index of bool
            Series or Index of boolean values with the same length as
            the original Series/Index.

        See Also
        --------
        isalnum
            Check whether all characters are alphanumeric.

        isalpha
            Check whether all characters are alphabetic.

        isdecimal
            Check whether all characters are decimal.

        isdigit
            Check whether all characters are digits.

        isinteger
            Check whether all characters are integer.

        isnumeric
            Check whether all characters are numeric.

        isfloat
            Check whether all characters are float.

        islower
            Check whether all characters are lowercase.

        isupper
            Check whether all characters are uppercase.

        Examples
        --------
        >>> import cudf
        >>> s = cudf.Series([' ', '\t\r\n ', ''])
        >>> s.str.isspace()
        0     True
        1     True
        2    False
        dtype: bool
        """
        return self._all_characters_of_type(
            plc.strings.char_types.StringCharacterTypes.SPACE
        )

    def _starts_ends_with(
        self,
        method: Callable[[plc.Column, plc.Column | plc.Scalar], plc.Column],
        pat: str | Sequence,
    ) -> SeriesOrIndex:
        if pat is None:
            raise TypeError(
                f"expected a string or a sequence-like object, not "
                f"{type(pat).__name__}"
            )
        elif is_scalar(pat):
            plc_pat = cudf.Scalar(pat, "str").device_value.c_value
        else:
            plc_pat = column.as_column(pat, dtype="str").to_pylibcudf(
                mode="read"
            )
        with acquire_spill_lock():
            plc_result = method(
                self._column.to_pylibcudf(mode="read"), plc_pat
            )
            result = Column.from_pylibcudf(plc_result)
        return self._return_or_inplace(result)

    def endswith(self, pat: str | Sequence) -> SeriesOrIndex:
        """
        Test if the end of each string element matches a pattern.

        Parameters
        ----------
        pat : str or list-like
            If `str` is an `str`, evaluates whether each string of
            series ends with `pat`.
            If `pat` is a list-like, evaluates whether `self[i]`
            ends with `pat[i]`.
            Regular expressions are not accepted.

        Returns
        -------
        Series or Index of bool
            A Series of booleans indicating whether the given
            pattern matches the end of each string element.

        Examples
        --------
        >>> import cudf
        >>> s = cudf.Series(['bat', 'bear', 'caT', None])
        >>> s
        0     bat
        1    bear
        2     caT
        3    <NA>
        dtype: object
        >>> s.str.endswith('t')
        0     True
        1    False
        2    False
        3     <NA>
        dtype: bool

        .. pandas-compat::
            :meth:`pandas.Series.str.endswith`

            `na` parameter is not yet supported, as cudf uses
            native strings instead of Python objects.
        """
        return self._starts_ends_with(plc.strings.find.ends_with, pat)

    def startswith(self, pat: str | Sequence) -> SeriesOrIndex:
        """
        Test if the start of each string element matches a pattern.

        Equivalent to `str.startswith()
        <https://docs.python.org/3/library/stdtypes.html#str.startswith>`_.

        Parameters
        ----------
        pat : str or list-like
            If `str` is an `str`, evaluates whether each string of
            series starts with `pat`.
            If `pat` is a list-like, evaluates whether `self[i]`
            starts with `pat[i]`.
            Regular expressions are not accepted.

        Returns
        -------
        Series or Index of bool
            A Series of booleans indicating whether the given
            pattern matches the start of each string element.

        See Also
        --------
        endswith
            Same as startswith, but tests the end of string.

        contains
            Tests if string element contains a pattern.

        Examples
        --------
        >>> import cudf
        >>> s = cudf.Series(['bat', 'Bear', 'cat', None])
        >>> s
        0     bat
        1    Bear
        2     cat
        3    <NA>
        dtype: object
        >>> s.str.startswith('b')
        0     True
        1    False
        2    False
        3     <NA>
        dtype: bool
        """
        return self._starts_ends_with(plc.strings.find.starts_with, pat)

    def removesuffix(self, suffix: str) -> SeriesOrIndex:
        """
        Remove a suffix from an object series.

        If the suffix is not present, the original string will be returned.

        Parameters
        ----------
        suffix : str
            Remove the suffix of the string.

        Returns
        -------
        Series/Index: object
            The Series or Index with given suffix removed.

        Examples
        --------
        >>> import cudf
        >>> s = cudf.Series(["foo_str", "bar_str", "no_suffix"])
        >>> s
        0    foo_str
        1    bar_str
        2    no_suffix
        dtype: object
        >>> s.str.removesuffix("_str")
        0    foo
        1    bar
        2    no_suffix
        dtype: object
        """
        if suffix is None or len(suffix) == 0:
            return self._return_or_inplace(self._column)
        ends_column = self.endswith(suffix)._column  # type: ignore[union-attr]
        removed_column = self.slice(0, -len(suffix), None)._column  # type: ignore[union-attr]

        result = cudf._lib.copying.copy_if_else(
            removed_column, self._column, ends_column
        )
        return self._return_or_inplace(result)

    def removeprefix(self, prefix: str) -> SeriesOrIndex:
        """
        Remove a prefix from an object series.

        If the prefix is not present, the original string will be returned.

        Parameters
        ----------
        prefix : str
            Remove the prefix of the string.

        Returns
        -------
        Series/Index: object
            The Series or Index with given prefix removed.

        Examples
        --------
        >>> import cudf
        >>> s = cudf.Series(["str_foo", "str_bar", "no_prefix"])
        >>> s
        0    str_foo
        1    str_bar
        2    no_prefix
        dtype: object
        >>> s.str.removeprefix("str_")
        0    foo
        1    bar
        2    no_prefix
        dtype: object
        """
        if prefix is None or len(prefix) == 0:
            return self._return_or_inplace(self._column)
        starts_column = self.startswith(prefix)._column  # type: ignore[union-attr]
        removed_column = self.slice(len(prefix), None, None)._column  # type: ignore[union-attr]
        result = cudf._lib.copying.copy_if_else(
            removed_column, self._column, starts_column
        )
        return self._return_or_inplace(result)

    def _find(
        self,
        method: Callable[[plc.Column, plc.Scalar, int, int], plc.Column],
        sub: str,
        start: int = 0,
        end: int | None = None,
    ) -> SeriesOrIndex:
        if not isinstance(sub, str):
            raise TypeError(
                f"expected a string object, not {type(sub).__name__}"
            )

        if end is None:
            end = -1

        with acquire_spill_lock():
            plc_result = method(
                self._column.to_pylibcudf(mode="read"),
                cudf.Scalar(sub, "str").device_value.c_value,
                start,
                end,
            )
            result = Column.from_pylibcudf(plc_result)
        return self._return_or_inplace(result)

    def find(
        self, sub: str, start: int = 0, end: int | None = None
    ) -> SeriesOrIndex:
        """
        Return lowest indexes in each strings in the Series/Index
        where the substring is fully contained between ``[start:end]``.
        Return -1 on failure.

        Parameters
        ----------
        sub : str
            Substring being searched.

        start : int
            Left edge index.

        end : int
            Right edge index.

        Returns
        -------
        Series or Index of int

        Examples
        --------
        >>> import cudf
        >>> s = cudf.Series(['abc', 'a','b' ,'ddb'])
        >>> s.str.find('b')
        0    1
        1   -1
        2    0
        3    2
        dtype: int32

        Parameters such as `start` and `end` can also be used.

        >>> s.str.find('b', start=1, end=5)
        0    1
        1   -1
        2   -1
        3    2
        dtype: int32
        """
        return self._find(plc.strings.find.find, sub, start, end)

    def rfind(
        self, sub: str, start: int = 0, end: int | None = None
    ) -> SeriesOrIndex:
        """
        Return highest indexes in each strings in the Series/Index
        where the substring is fully contained between ``[start:end]``.
        Return -1 on failure. Equivalent to standard `str.rfind()
        <https://docs.python.org/3/library/stdtypes.html#str.rfind>`_.

        Parameters
        ----------
        sub : str
            Substring being searched.

        start : int
            Left edge index.

        end : int
            Right edge index.

        Returns
        -------
        Series or Index of int

        See Also
        --------
        find
            Return lowest indexes in each strings.

        Examples
        --------
        >>> import cudf
        >>> s = cudf.Series(["abc", "hello world", "rapids ai"])
        >>> s.str.rfind('a')
        0    0
        1   -1
        2    7
        dtype: int32

        Using `start` and `end` parameters.

        >>> s.str.rfind('a', start=2, end=5)
        0   -1
        1   -1
        2   -1
        dtype: int32
        """
        return self._find(plc.strings.find.rfind, sub, start, end)

    def index(
        self, sub: str, start: int = 0, end: int | None = None
    ) -> SeriesOrIndex:
        """
        Return lowest indexes in each strings where the substring
        is fully contained between ``[start:end]``. This is the same
        as str.find except instead of returning -1, it raises a ValueError
        when the substring is not found.

        Parameters
        ----------
        sub : str
            Substring being searched.

        start : int
            Left edge index.

        end : int
            Right edge index.

        Returns
        -------
        Series or Index of object

        Examples
        --------
        >>> import cudf
        >>> s = cudf.Series(['abc', 'a','b' ,'ddb'])
        >>> s.str.index('b')
        Traceback (most recent call last):
        File "<stdin>", line 1, in <module>
        ValueError: substring not found

        Parameters such as `start` and `end` can also be used.

        >>> s = cudf.Series(['abc', 'abb','ab' ,'ddb'])
        >>> s.str.index('b', start=1, end=5)
        0    1
        1    1
        2    1
        3    2
        dtype: int32
        """
        if not isinstance(sub, str):
            raise TypeError(
                f"expected a string object, not {type(sub).__name__}"
            )

        if end is None:
            end = -1

        result_col = self.find(sub, start, end)._column  # type: ignore[union-attr]

        result = self._return_or_inplace(result_col)

        if (result == -1).any():
            raise ValueError("substring not found")
        else:
            return result

    def rindex(
        self, sub: str, start: int = 0, end: int | None = None
    ) -> SeriesOrIndex:
        """
        Return highest indexes in each strings where the substring
        is fully contained between ``[start:end]``. This is the same
        as ``str.rfind`` except instead of returning -1, it raises a
        ``ValueError`` when the substring is not found.

        Parameters
        ----------
        sub : str
            Substring being searched.

        start : int
            Left edge index.

        end : int
            Right edge index.

        Returns
        -------
        Series or Index of object

        Examples
        --------
        >>> import cudf
        >>> s = cudf.Series(['abc', 'a','b' ,'ddb'])
        >>> s.str.rindex('b')
        Traceback (most recent call last):
        File "<stdin>", line 1, in <module>
        ValueError: substring not found

        Parameters such as `start` and `end` can also be used.

        >>> s = cudf.Series(['abc', 'abb','ab' ,'ddb'])
        >>> s.str.rindex('b', start=1, end=5)
        0    1
        1    2
        2    1
        3    2
        dtype: int32
        """
        if not isinstance(sub, str):
            raise TypeError(
                f"expected a string object, not {type(sub).__name__}"
            )

        if end is None:
            end = -1

        result_col = self.rfind(sub, start, end)._column  # type: ignore[union-attr]

        result = self._return_or_inplace(result_col)

        if (result == -1).any():
            raise ValueError("substring not found")
        else:
            return result

    def match(
        self, pat: str, case: bool = True, flags: int = 0
    ) -> SeriesOrIndex:
        """
        Determine if each string matches a regular expression.

        Parameters
        ----------
        pat : str or compiled regex
            Character sequence or regular expression.
        flags : int, default 0 (no flags)
            Flags to pass through to the regex engine (e.g. re.MULTILINE)

        Returns
        -------
        Series or Index of boolean values.

        Examples
        --------
        >>> import cudf
        >>> s = cudf.Series(["rapids", "ai", "cudf"])

        Checking for strings starting with `a`.

        >>> s.str.match('a')
        0    False
        1     True
        2    False
        dtype: bool

        Checking for strings starting with any of `a` or `c`.

        >>> s.str.match('[ac]')
        0    False
        1     True
        2     True
        dtype: bool

        .. pandas-compat::
            :meth:`pandas.Series.str.match`

            Parameters `case` and `na` are currently not supported.
            The `flags` parameter currently only supports re.DOTALL and
            re.MULTILINE.
        """
        if case is not True:
            raise NotImplementedError("`case` parameter is not yet supported")
        if isinstance(pat, re.Pattern):
            flags = pat.flags & ~re.U
            pat = pat.pattern
        if not _is_supported_regex_flags(flags):
            raise NotImplementedError(
                "unsupported value for `flags` parameter"
            )
        with acquire_spill_lock():
            prog = plc.strings.regex_program.RegexProgram.create(pat, flags)
            plc_result = plc.strings.contains.matches_re(
                self._column.to_pylibcudf(mode="read"), prog
            )
            result = Column.from_pylibcudf(plc_result)
        return self._return_or_inplace(result)

    def url_decode(self) -> SeriesOrIndex:
        """
        Returns a URL-decoded format of each string.
        No format checking is performed. All characters
        are expected to be encoded as UTF-8 hex values.

        Returns
        -------
        Series or Index.

        Examples
        --------
        >>> import cudf
        >>> s = cudf.Series(['A%2FB-C%2FD', 'e%20f.g', '4-5%2C6'])
        >>> s.str.url_decode()
        0    A/B-C/D
        1      e f.g
        2      4-5,6
        dtype: object
        >>> data = ["https%3A%2F%2Frapids.ai%2Fstart.html",
        ...     "https%3A%2F%2Fmedium.com%2Frapids-ai"]
        >>> s = cudf.Series(data)
        >>> s.str.url_decode()
        0    https://rapids.ai/start.html
        1    https://medium.com/rapids-ai
        dtype: object
        """
        return self._return_or_inplace(self._column.url_decode())

    def url_encode(self) -> SeriesOrIndex:
        """
        Returns a URL-encoded format of each string.
        No format checking is performed.
        All characters are encoded except for ASCII letters,
        digits, and these characters: ``'.','_','-','~'``.
        Encoding converts to hex using UTF-8 encoded bytes.

        Returns
        -------
        Series or Index.

        Examples
        --------
        >>> import cudf
        >>> s = cudf.Series(['A/B-C/D', 'e f.g', '4-5,6'])
        >>> s.str.url_encode()
        0    A%2FB-C%2FD
        1        e%20f.g
        2        4-5%2C6
        dtype: object
        >>> data = ["https://rapids.ai/start.html",
        ...     "https://medium.com/rapids-ai"]
        >>> s = cudf.Series(data)
        >>> s.str.url_encode()
        0    https%3A%2F%2Frapids.ai%2Fstart.html
        1    https%3A%2F%2Fmedium.com%2Frapids-ai
        dtype: object
        """
        return self._return_or_inplace(self._column.url_encode())

    def code_points(self) -> SeriesOrIndex:
        """
        Returns an array by filling it with the UTF-8 code point
        values for each character of each string.
        This function uses the ``len()`` method to determine
        the size of each sub-array of integers.

        Returns
        -------
        Series or Index.

        Examples
        --------
        >>> import cudf
        >>> s = cudf.Series(["a","xyz", "éee"])
        >>> s.str.code_points()
        0       97
        1      120
        2      121
        3      122
        4    50089
        5      101
        6      101
        dtype: int32
        >>> s = cudf.Series(["abc"])
        >>> s.str.code_points()
        0    97
        1    98
        2    99
        dtype: int32
        """
        with acquire_spill_lock():
            plc_column = plc.strings.attributes.code_points(
                self._column.to_pylibcudf(mode="read")
            )
            result = Column.from_pylibcudf(plc_column)
        return self._return_or_inplace(result, retain_index=False)

    def translate(self, table: dict) -> SeriesOrIndex:
        """
        Map all characters in the string through the given
        mapping table.

        Equivalent to standard `str.translate()
        <https://docs.python.org/3/library/stdtypes.html#str.translate>`_.

        Parameters
        ----------
        table : dict
            Table is a mapping of Unicode ordinals to Unicode
            ordinals, strings, or None.
            Unmapped characters are left untouched.
            `str.maketrans()
            <https://docs.python.org/3/library/stdtypes.html#str.maketrans>`_
            is a helper function for making translation tables.

        Returns
        -------
        Series or Index.

        Examples
        --------
        >>> import cudf
        >>> data = ['lower', 'CAPITALS', 'this is a sentence','SwApCaSe']
        >>> s = cudf.Series(data)
        >>> s.str.translate({'a': "1"})
        0                 lower
        1              CAPITALS
        2    this is 1 sentence
        3              SwApC1Se
        dtype: object
        >>> s.str.translate({'a': "1", "e":"#"})
        0                 low#r
        1              CAPITALS
        2    this is 1 s#nt#nc#
        3              SwApC1S#
        dtype: object
        """
        table = str.maketrans(table)
        with acquire_spill_lock():
            plc_result = plc.strings.translate.translate(
                self._column.to_pylibcudf(mode="read"), table
            )
            result = Column.from_pylibcudf(plc_result)
        return self._return_or_inplace(result)

    def filter_characters(
        self, table: dict, keep: bool = True, repl: str | None = None
    ) -> SeriesOrIndex:
        """
        Remove characters from each string using the character ranges
        in the given mapping table.

        Parameters
        ----------
        table : dict
            This table is a range of Unicode ordinals to filter.
            The minimum value is the key and the maximum value is the value.
            You can use `str.maketrans()
            <https://docs.python.org/3/library/stdtypes.html#str.maketrans>`_
            as a helper function for making the filter table.
            Overlapping ranges will cause undefined results.
            Range values are inclusive.
        keep : boolean
            If False, the character ranges in the ``table`` are removed.
            If True, the character ranges not in the ``table`` are removed.
            Default is True.
        repl : str
            Optional replacement string to use in place of removed characters.

        Returns
        -------
        Series or Index.

        Examples
        --------
        >>> import cudf
        >>> data = ['aeiou', 'AEIOU', '0123456789']
        >>> s = cudf.Series(data)
        >>> s.str.filter_characters({'a':'l', 'M':'Z', '4':'6'})
        0    aei
        1     OU
        2    456
        dtype: object
        >>> s.str.filter_characters({'a':'l', 'M':'Z', '4':'6'}, False, "_")
        0         ___ou
        1         AEI__
        2    0123___789
        dtype: object
        """
        if repl is None:
            repl = ""
        table = str.maketrans(table)
        with acquire_spill_lock():
            plc_result = plc.strings.translate.filter_characters(
                self._column.to_pylibcudf(mode="read"),
                table,
                plc.strings.translate.FilterType.KEEP
                if keep
                else plc.strings.translate.FilterType.REMOVE,
                cudf.Scalar(repl, "str").device_value.c_value,
            )
            result = Column.from_pylibcudf(plc_result)
        return self._return_or_inplace(result)

    def normalize_spaces(self) -> SeriesOrIndex:
        r"""
        Remove extra whitespace between tokens and trim whitespace
        from the beginning and the end of each string.

        Returns
        -------
        Series or Index of object.

        Examples
        --------
        >>> import cudf
        >>> ser = cudf.Series(["hello \\t world"," test string  "])
        >>> ser.str.normalize_spaces()
        0    hello world
        1    test string
        dtype: object
        """
        return self._return_or_inplace(self._column.normalize_spaces())

    def normalize_characters(self, do_lower: bool = True) -> SeriesOrIndex:
        r"""
        Normalizes strings characters for tokenizing.

        This uses the normalizer that is built into the
        subword_tokenize function which includes:

            - adding padding around punctuation (unicode category starts with
              "P") as well as certain ASCII symbols like "^" and "$"
            - adding padding around the CJK Unicode block characters
            - changing whitespace (e.g. ``\t``, ``\n``, ``\r``) to space
            - removing control characters (unicode categories "Cc" and "Cf")

        If `do_lower_case = true`, lower-casing also removes the accents.
        The accents cannot be removed from upper-case characters without
        lower-casing and lower-casing cannot be performed without also
        removing accents. However, if the accented character is already
        lower-case, then only the accent is removed.

        Parameters
        ----------
        do_lower : bool, Default is True
            If set to True, characters will be lower-cased and accents
            will be removed. If False, accented and upper-case characters
            are not transformed.

        Returns
        -------
        Series or Index of object.

        Examples
        --------
        >>> import cudf
        >>> ser = cudf.Series(["héllo, \tworld","ĂĆCĖÑTED","$99"])
        >>> ser.str.normalize_characters()
        0    hello ,  world
        1          accented
        2              $ 99
        dtype: object
        >>> ser.str.normalize_characters(do_lower=False)
        0    héllo ,  world
        1          ĂĆCĖÑTED
        2              $ 99
        dtype: object
        """
        return self._return_or_inplace(
            self._column.normalize_characters(do_lower)
        )

    def tokenize(self, delimiter: str = " ") -> SeriesOrIndex:
        """
        Each string is split into tokens using the provided delimiter(s).
        The sequence returned contains the tokens in the order
        they were found.

        Parameters
        ----------
        delimiter : str or list of strs, Default is whitespace.
            The string used to locate the split points of each string.

        Returns
        -------
        Series or Index of object.

        Examples
        --------
        >>> import cudf
        >>> data = ["hello world", "goodbye world", "hello goodbye"]
        >>> ser = cudf.Series(data)
        >>> ser.str.tokenize()
        0      hello
        0      world
        1    goodbye
        1      world
        2      hello
        2    goodbye
        dtype: object
        """
        delim = _massage_string_arg(delimiter, "delimiter", allow_col=True)

        if isinstance(delim, Column):
            result = self._return_or_inplace(
                self._column.tokenize_column(delim),
                retain_index=False,
            )
        elif isinstance(delim, cudf.Scalar):
            result = self._return_or_inplace(
                self._column.tokenize_scalar(delim),
                retain_index=False,
            )
        else:
            raise TypeError(
                f"Expected a Scalar or Column\
                for delimiters, but got {type(delimiter)}"
            )
        if isinstance(self._parent, cudf.Series):
            result.index = self._parent.index.repeat(  # type: ignore
                self.token_count(delimiter=delimiter)
            )
        return result

    def detokenize(
        self, indices: cudf.Series, separator: str = " "
    ) -> SeriesOrIndex:
        """
        Combines tokens into strings by concatenating them in the order
        in which they appear in the ``indices`` column. The ``separator`` is
        concatenated between each token.

        Parameters
        ----------
        indices : Series
            Each value identifies the output row for the corresponding token.
        separator : str
            The string concatenated between each token in an output row.
            Default is space.

        Returns
        -------
        Series or Index of object.

        Examples
        --------
        >>> import cudf
        >>> strs = cudf.Series(["hello", "world", "one", "two", "three"])
        >>> indices = cudf.Series([0, 0, 1, 1, 2])
        >>> strs.str.detokenize(indices)
        0    hello world
        1        one two
        2          three
        dtype: object
        """
        sep = _massage_string_arg(separator, "separator")
        return self._return_or_inplace(
            self._column.detokenize(indices._column, sep),  # type: ignore[arg-type]
            retain_index=False,
        )

    def character_tokenize(self) -> SeriesOrIndex:
        """
        Each string is split into individual characters.
        The sequence returned contains each character as an individual string.

        Returns
        -------
        Series or Index of object.

        Examples
        --------
        >>> import cudf
        >>> data = ["hello world", None, "goodbye, thank you."]
        >>> ser = cudf.Series(data)
        >>> ser.str.character_tokenize()
        0    h
        0    e
        0    l
        0    l
        0    o
        0
        0    w
        0    o
        0    r
        0    l
        0    d
        2    g
        2    o
        2    o
        2    d
        2    b
        2    y
        2    e
        2    ,
        2
        2    t
        2    h
        2    a
        2    n
        2    k
        2
        2    y
        2    o
        2    u
        2    .
        dtype: object
        """
        result_col = self._column.character_tokenize()
        if isinstance(self._parent, cudf.Series):
            lengths = self.len().fillna(0)
            index = self._parent.index.repeat(lengths)
            return type(self._parent)._from_column(
                result_col, name=self._parent.name, index=index
            )
        else:
            return self._return_or_inplace(result_col)

    def token_count(self, delimiter: str = " ") -> SeriesOrIndex:
        """
        Each string is split into tokens using the provided delimiter.
        The returned integer sequence is the number of tokens in each string.

        Parameters
        ----------
        delimiter : str or list of strs, Default is whitespace.
            The characters or strings used to locate the
            split points of each string.

        Returns
        -------
        Series or Index.

        Examples
        --------
        >>> import cudf
        >>> ser = cudf.Series(["hello world","goodbye",""])
        >>> ser.str.token_count()
        0    2
        1    1
        2    0
        dtype: int32
        """
        delim = _massage_string_arg(delimiter, "delimiter", allow_col=True)
        if isinstance(delim, Column):
            return self._return_or_inplace(
                self._column.count_tokens_column(delim)
            )

        elif isinstance(delim, cudf.Scalar):
            return self._return_or_inplace(
                self._column.count_tokens_scalar(delim)  # type: ignore[arg-type]
            )
        else:
            raise TypeError(
                f"Expected a Scalar or Column\
                for delimiters, but got {type(delimiter)}"
            )

    def ngrams(self, n: int = 2, separator: str = "_") -> SeriesOrIndex:
        """
        Generate the n-grams from a set of tokens, each record
        in series is treated a token.

        You can generate tokens from a Series instance using
        the ``Series.str.tokenize()`` function.

        Parameters
        ----------
        n : int
            The degree of the n-gram (number of consecutive tokens).
            Default of 2 for bigrams.
        separator : str
            The separator to use between within an n-gram.
            Default is '_'.

        Examples
        --------
        >>> import cudf
        >>> str_series = cudf.Series(['this is my', 'favorite book'])
        >>> str_series.str.ngrams(2, "_")
        0    this is my_favorite book
        dtype: object
        >>> str_series = cudf.Series(['abc','def','xyz','hhh'])
        >>> str_series.str.ngrams(2, "_")
        0    abc_def
        1    def_xyz
        2    xyz_hhh
        dtype: object
        """
        sep = _massage_string_arg(separator, "separator")
        return self._return_or_inplace(
            self._column.generate_ngrams(n, sep),  # type: ignore[arg-type]
            retain_index=False,
        )

    def character_ngrams(
        self, n: int = 2, as_list: bool = False
    ) -> SeriesOrIndex:
        """
        Generate the n-grams from characters in a column of strings.

        Parameters
        ----------
        n : int
            The degree of the n-gram (number of consecutive characters).
            Default of 2 for bigrams.
        as_list : bool
            Set to True to return ngrams in a list column where each
            list element is the ngrams for each string.

        Examples
        --------
        >>> import cudf
        >>> str_series = cudf.Series(['abcd','efgh','xyz'])
        >>> str_series.str.character_ngrams(2)
        0    ab
        0    bc
        0    cd
        1    ef
        1    fg
        1    gh
        2    xy
        2    yz
        dtype: object
        >>> str_series.str.character_ngrams(3)
        0    abc
        0    bcd
        1    efg
        1    fgh
        2    xyz
        dtype: object
        >>> str_series.str.character_ngrams(3,True)
        0    [abc, bcd]
        1    [efg, fgh]
        2         [xyz]
        dtype: list
        """
        result = self._return_or_inplace(
            self._column.generate_character_ngrams(n),
            retain_index=True,
        )
        if isinstance(result, cudf.Series) and not as_list:
            # before exploding, removes those lists which have 0 length
            result = result[result.list.len() > 0]
            return result.explode()  # type: ignore
        return result

    def hash_character_ngrams(
        self, n: int = 5, as_list: bool = False
    ) -> SeriesOrIndex:
        """
        Generate hashes of n-grams from characters in a column of strings.
        The MurmurHash32 algorithm is used to produce the hash results.

        Parameters
        ----------
        n : int
            The degree of the n-gram (number of consecutive characters).
            Default is 5.
        as_list : bool
            Set to True to return the hashes in a list column where each
            list element is the hashes for each string.

        Examples
        --------
        >>> import cudf
        >>> str_series = cudf.Series(['abcdefg','stuvwxyz'])
        >>> str_series.str.hash_character_ngrams(5, True)
        0               [3902511862, 570445242, 4202475763]
        1    [556054766, 3166857694, 3760633458, 192452857]
        dtype: list
        >>> str_series.str.hash_character_ngrams(5)
        0    3902511862
        0     570445242
        0    4202475763
        1     556054766
        1    3166857694
        1    3760633458
        1     192452857
        dtype: uint32
        """

        result = self._return_or_inplace(
            self._column.hash_character_ngrams(n),
            retain_index=True,
        )
        if isinstance(result, cudf.Series) and not as_list:
            return result.explode()
        return result

    def ngrams_tokenize(
        self, n: int = 2, delimiter: str = " ", separator: str = "_"
    ) -> SeriesOrIndex:
        """
        Generate the n-grams using tokens from each string.
        This will tokenize each string and then generate ngrams for each
        string.

        Parameters
        ----------
        n : int, Default 2.
            The degree of the n-gram (number of consecutive tokens).
        delimiter : str, Default is white-space.
            The character used to locate the split points of each string.
        sep : str, Default is '_'.
            The separator to use between tokens within an n-gram.

        Returns
        -------
        Series or Index of object.

        Examples
        --------
        >>> import cudf
        >>> ser = cudf.Series(['this is the', 'best book'])
        >>> ser.str.ngrams_tokenize(n=2, sep='_')
        0      this_is
        1       is_the
        2    best_book
        dtype: object
        """
        delim = _massage_string_arg(delimiter, "delimiter")
        sep = _massage_string_arg(separator, "separator")
        return self._return_or_inplace(
            self._column.ngrams_tokenize(n, delim, sep),  # type: ignore[arg-type]
            retain_index=False,
        )

    def replace_tokens(
        self, targets, replacements, delimiter: str | None = None
    ) -> SeriesOrIndex:
        """
        The targets tokens are searched for within each string in the series
        and replaced with the corresponding replacements if found.
        Tokens are identified by the delimiter character provided.

        Parameters
        ----------
        targets : array-like, Sequence or Series
            The tokens to search for inside each string.

        replacements : array-like, Sequence, Series or str
            The strings to replace for each found target token found.
            Alternately, this can be a single str instance and would be
            used as replacement for each string found.

        delimiter : str
            The character used to locate the tokens of each string.
            Default is whitespace.

        Returns
        -------
        Series or Index of object.

        Examples
        --------
        >>> import cudf
        >>> sr = cudf.Series(["this is me", "theme music", ""])
        >>> targets = cudf.Series(["is", "me"])
        >>> sr.str.replace_tokens(targets=targets, replacements="_")
        0       this _ _
        1    theme music
        2
        dtype: object
        >>> sr = cudf.Series(["this;is;me", "theme;music", ""])
        >>> sr.str.replace_tokens(targets=targets, replacements=":")
        0     this;is;me
        1    theme;music
        2
        dtype: object
        """
        if can_convert_to_column(targets):
            targets_column = column.as_column(targets)
        else:
            raise TypeError(
                f"targets should be an array-like or a Series object, "
                f"found {type(targets)}"
            )

        if is_scalar(replacements):
            replacements_column = column.as_column([replacements])
        elif can_convert_to_column(replacements):
            replacements_column = column.as_column(replacements)
            if len(targets_column) != len(replacements_column):
                raise ValueError(
                    "targets and replacements should be same size"
                    " sequences unless replacements is a string."
                )
        else:
            raise TypeError(
                f"replacements should be an str, array-like or Series object, "
                f"found {type(replacements)}"
            )

        if delimiter is None:
            delimiter = ""
        elif not is_scalar(delimiter):
            raise TypeError(
                f"Type of delimiter should be a string,"
                f" found {type(delimiter)}"
            )

        return self._return_or_inplace(
            self._column.replace_tokens(
                targets_column,  # type: ignore[arg-type]
                replacements_column,  # type: ignore[arg-type]
                cudf.Scalar(delimiter, dtype="str"),
            ),
        )

    def filter_tokens(
        self,
        min_token_length: int,
        replacement: str | None = None,
        delimiter: str | None = None,
    ) -> SeriesOrIndex:
        """
        Remove tokens from within each string in the series that are
        smaller than min_token_length and optionally replace them
        with the replacement string.
        Tokens are identified by the delimiter character provided.

        Parameters
        ----------
        min_token_length: int
            Minimum number of characters for a token to be retained
            in the output string.

        replacement : str
            String used in place of removed tokens.

        delimiter : str
            The character(s) used to locate the tokens of each string.
            Default is whitespace.

        Returns
        -------
        Series or Index of object.

        Examples
        --------
        >>> import cudf
        >>> sr = cudf.Series(["this is me", "theme music", ""])
        >>> sr.str.filter_tokens(3, replacement="_")
        0       this _ _
        1    theme music
        2
        dtype: object
        >>> sr = cudf.Series(["this;is;me", "theme;music", ""])
        >>> sr.str.filter_tokens(5,None,";")
        0             ;;
        1    theme;music
        2
        dtype: object
        """

        if replacement is None:
            replacement = ""
        elif not is_scalar(replacement):
            raise TypeError(
                f"Type of replacement should be a string,"
                f" found {type(replacement)}"
            )

        if delimiter is None:
            delimiter = ""
        elif not is_scalar(delimiter):
            raise TypeError(
                f"Type of delimiter should be a string,"
                f" found {type(delimiter)}"
            )

        return self._return_or_inplace(
            self._column.filter_tokens(
                min_token_length,
                cudf.Scalar(replacement, dtype="str"),
                cudf.Scalar(delimiter, dtype="str"),
            ),
        )

    def porter_stemmer_measure(self) -> SeriesOrIndex:
        """
        Compute the Porter Stemmer measure for each string.
        The Porter Stemmer algorithm is described `here
        <https://tartarus.org/martin/PorterStemmer/def.txt>`_.

        Returns
        -------
        Series or Index of object.

        Examples
        --------
        >>> import cudf
        >>> ser = cudf.Series(["hello", "super"])
        >>> ser.str.porter_stemmer_measure()
        0    1
        1    2
        dtype: int32
        """
        return self._return_or_inplace(self._column.porter_stemmer_measure())

    def is_consonant(self, position) -> SeriesOrIndex:
        """
        Return true for strings where the character at ``position`` is a
        consonant. The ``position`` parameter may also be a list of integers
        to check different characters per string.
        If the ``position`` is larger than the string length, False is
        returned for that string.

        Parameters
        ----------
        position: int or list-like
           The character position to check within each string.

        Returns
        -------
        Series or Index of bool dtype.

        Examples
        --------
        >>> import cudf
        >>> ser = cudf.Series(["toy", "trouble"])
        >>> ser.str.is_consonant(1)
        0    False
        1     True
        dtype: bool
        >>> positions = cudf.Series([2, 3])
        >>> ser.str.is_consonant(positions)
        0     True
        1    False
        dtype: bool
        """
        if can_convert_to_column(position):
            position = column.as_column(position)
        return self._return_or_inplace(
            self._column.is_letter(False, position)  # type: ignore[arg-type]
        )

    def is_vowel(self, position) -> SeriesOrIndex:
        """
        Return true for strings where the character at ``position`` is a
        vowel -- not a consonant. The ``position`` parameter may also be
        a list of integers to check different characters per string.
        If the ``position`` is larger than the string length, False is
        returned for that string.

        Parameters
        ----------
        position: int or list-like
           The character position to check within each string.

        Returns
        -------
        Series or Index of bool dtype.

        Examples
        --------
        >>> import cudf
        >>> ser = cudf.Series(["toy", "trouble"])
        >>> ser.str.is_vowel(1)
        0     True
        1    False
        dtype: bool
        >>> positions = cudf.Series([2, 3])
        >>> ser.str.is_vowel(positions)
        0    False
        1     True
        dtype: bool
        """
        if can_convert_to_column(position):
            position = column.as_column(position)
        return self._return_or_inplace(
            self._column.is_letter(True, position)  # type: ignore[arg-type]
        )

    def edit_distance(self, targets) -> SeriesOrIndex:
        """
        The ``targets`` strings are measured against the strings in this
        instance using the Levenshtein edit distance algorithm.
        https://www.cuelogic.com/blog/the-levenshtein-algorithm

        The ``targets`` parameter may also be a single string in which
        case the edit distance is computed for all the strings against
        that single string.

        Parameters
        ----------
        targets : array-like, Sequence or Series or str
            The string(s) to measure against each string.

        Returns
        -------
        Series or Index of int32.

        Examples
        --------
        >>> import cudf
        >>> sr = cudf.Series(["puppy", "doggy", "kitty"])
        >>> targets = cudf.Series(["pup", "dogie", "kitten"])
        >>> sr.str.edit_distance(targets=targets)
        0    2
        1    2
        2    2
        dtype: int32
        >>> sr.str.edit_distance("puppy")
        0    0
        1    4
        2    4
        dtype: int32
        """
        if is_scalar(targets):
            targets_column = column.as_column([targets])
        elif can_convert_to_column(targets):
            targets_column = column.as_column(targets)
        else:
            raise TypeError(
                f"targets should be an str, array-like or Series object, "
                f"found {type(targets)}"
            )

        return self._return_or_inplace(
            self._column.edit_distance(targets_column)  # type: ignore[arg-type]
        )

    def edit_distance_matrix(self) -> SeriesOrIndex:
        """Computes the edit distance between strings in the series.

        The series to compute the matrix should have more than 2 strings and
        should not contain nulls.

        Edit distance is measured based on the `Levenshtein edit distance
        algorithm <https://www.cuelogic.com/blog/the-levenshtein-algorithm>`_.

        Returns
        -------
        Series of ListDtype(int64)
            Assume ``N`` is the length of this series. The return series
            contains ``N`` lists of size ``N``, where the ``j`` th number in
            the ``i`` th row of the series tells the edit distance between the
            ``i`` th string and the ``j`` th string of this series.  The matrix
            is symmetric. Diagonal elements are 0.

        Examples
        --------
        >>> import cudf
        >>> s = cudf.Series(['abc', 'bc', 'cba'])
        >>> s.str.edit_distance_matrix()
        0    [0, 1, 2]
        1    [1, 0, 2]
        2    [2, 2, 0]
        dtype: list
        """
        if self._column.size < 2:
            raise ValueError(
                "Require size >= 2 to compute edit distance matrix."
            )
        if self._column.has_nulls():
            raise ValueError(
                "Cannot compute edit distance between null strings. "
                "Consider removing them using `dropna` or fill with `fillna`."
            )
        return self._return_or_inplace(self._column.edit_distance_matrix())

    def minhash(
        self, seeds: ColumnLike | None = None, width: int = 4
    ) -> SeriesOrIndex:
        """
        Compute the minhash of a strings column.
        This uses the MurmurHash3_x86_32 algorithm for the hash function.

        Parameters
        ----------
        seeds : ColumnLike
            The seeds used for the hash algorithm.
            Must be of type uint32.
        width : int
            The width of the substring to hash.
            Default is 4 characters.

        Examples
        --------
        >>> import cudf
        >>> str_series = cudf.Series(['this is my', 'favorite book'])
        >>> seeds = cudf.Series([0], dtype=np.uint32)
        >>> str_series.str.minhash(seeds)
        0     [21141582]
        1    [962346254]
        dtype: list
        >>> seeds = cudf.Series([0, 1, 2], dtype=np.uint32)
        >>> str_series.str.minhash(seeds)
        0    [21141582, 403093213, 1258052021]
        1    [962346254, 677440381, 122618762]
        dtype: list
        """
        if seeds is None:
            seeds_column = column.as_column(0, dtype=np.uint32, length=1)
        else:
            seeds_column = column.as_column(seeds)
            if seeds_column.dtype != np.uint32:
                raise ValueError(
                    f"Expecting a Series with dtype uint32, got {type(seeds)}"
                )
        return self._return_or_inplace(
            self._column.minhash(seeds_column, width)  # type: ignore[arg-type]
        )

    def minhash_permuted(
        self, seed: np.uint32, a: ColumnLike, b: ColumnLike, width: int
    ) -> SeriesOrIndex:
        """
        Compute the minhash of a strings column.

        This uses the MurmurHash3_x86_32 algorithm for the hash function.

        Calculation uses the formula (hv * a + b) % mersenne_prime
        where hv is the hash of a substring of width characters,
        a and b are provided values and mersenne_prime is 2^61-1.

        Parameters
        ----------
        seed : uint32
            The seed used for the hash algorithm.
        a : ColumnLike
            Values for minhash calculation.
            Must be of type uint32.
        b : ColumnLike
            Values for minhash calculation.
            Must be of type uint32.
        width : int
            The width of the substring to hash.

        Examples
        --------
        >>> import cudf
        >>> import numpy as np
        >>> s = cudf.Series(['this is my', 'favorite book'])
        >>> a = cudf.Series([1, 2, 3], dtype=np.uint32)
        >>> b = cudf.Series([4, 5, 6], dtype=np.uint32)
        >>> s.str.minhash_permuted(0, a=a, b=b, width=5)
        0    [1305480171, 462824409, 74608232]
        1       [32665388, 65330773, 97996158]
        dtype: list
        """
        a_column = column.as_column(a)
        if a_column.dtype != np.uint32:
            raise ValueError(
                f"Expecting a Series with dtype uint32, got {type(a)}"
            )
        b_column = column.as_column(b)
        if b_column.dtype != np.uint32:
            raise ValueError(
                f"Expecting a Series with dtype uint32, got {type(b)}"
            )
        return self._return_or_inplace(
            self._column.minhash_permuted(seed, a_column, b_column, width)  # type: ignore[arg-type]
        )

    def minhash64(
        self, seeds: ColumnLike | None = None, width: int = 4
    ) -> SeriesOrIndex:
        """
        Compute the minhash of a strings column.

        This uses the MurmurHash3_x64_128 algorithm for the hash function.
        This function generates 2 uint64 values but only the first
        uint64 value is used.

        Parameters
        ----------
        seeds : ColumnLike
            The seeds used for the hash algorithm.
            Must be of type uint64.
        width : int
            The width of the substring to hash.
            Default is 4 characters.

        Examples
        --------
        >>> import cudf
        >>> str_series = cudf.Series(['this is my', 'favorite book'])
        >>> seeds = cudf.Series([0, 1, 2], dtype=np.uint64)
        >>> str_series.str.minhash64(seeds)
        0    [3232308021562742685, 4445611509348165860, 586435843695903598]
        1    [23008204270530356, 1281229757012344693, 153762819128779913]
        dtype: list
        """
        if seeds is None:
            seeds_column = column.as_column(0, dtype=np.uint64, length=1)
        else:
            seeds_column = column.as_column(seeds)
            if seeds_column.dtype != np.uint64:
                raise ValueError(
                    f"Expecting a Series with dtype uint64, got {type(seeds)}"
                )
        return self._return_or_inplace(
            self._column.minhash64(seeds_column, width)  # type: ignore[arg-type]
        )

    def minhash64_permuted(
        self, seed: np.uint64, a: ColumnLike, b: ColumnLike, width: int
    ) -> SeriesOrIndex:
        """
        Compute the minhash of a strings column.
        This uses the MurmurHash3_x64_128 algorithm for the hash function.

        Calculation uses the formula (hv * a + b) % mersenne_prime
        where hv is the hash of a substring of width characters,
        a and b are provided values and mersenne_prime is 2^61-1.

        Parameters
        ----------
        seed : uint64
            The seed used for the hash algorithm.
        a : ColumnLike
            Values for minhash calculation.
            Must be of type uint64.
        b : ColumnLike
            Values for minhash calculation.
            Must be of type uint64.
        width : int
            The width of the substring to hash.

        Examples
        --------
        >>> import cudf
        >>> import numpy as np
        >>> s = cudf.Series(['this is my', 'favorite book', 'to read'])
        >>> a = cudf.Series([2, 3], dtype=np.uint64)
        >>> b = cudf.Series([5, 6], dtype=np.uint64)
        >>> s.str.minhash64_permuted(0, a=a, b=b, width=5)
        0    [172452388517576012, 316595762085180527]
        1      [71427536958126239, 58787297728258215]
        2    [423885828176437114, 1140588505926961370]
        dtype: list
        """
        a_column = column.as_column(a)
        if a_column.dtype != np.uint64:
            raise ValueError(
                f"Expecting a Series with dtype uint64, got {type(a)}"
            )
        b_column = column.as_column(b)
        if b_column.dtype != np.uint64:
            raise ValueError(
                f"Expecting a Series with dtype uint64, got {type(b)}"
            )
        return self._return_or_inplace(
            self._column.minhash64_permuted(seed, a_column, b_column, width)  # type: ignore[arg-type]
        )

    def word_minhash(self, seeds: ColumnLike | None = None) -> SeriesOrIndex:
        """
        Compute the minhash of a list column of strings.
        This uses the MurmurHash3_x86_32 algorithm for the hash function.

        Parameters
        ----------
        seeds : ColumnLike
            The seeds used for the hash algorithm.
            Must be of type uint32.

        Examples
        --------
        >>> import cudf
        >>> import numpy as np
        >>> ls = cudf.Series([["this", "is", "my"], ["favorite", "book"]])
        >>> seeds = cudf.Series([0, 1, 2], dtype=np.uint32)
        >>> ls.str.word_minhash(seeds=seeds)
        0     [21141582, 1232889953, 1268336794]
        1    [962346254, 2321233602, 1354839212]
        dtype: list
        """
        if seeds is None:
            seeds_column = column.as_column(0, dtype=np.uint32, length=1)
        else:
            seeds_column = column.as_column(seeds)
            if seeds_column.dtype != np.uint32:
                raise ValueError(
                    f"Expecting a Series with dtype uint32, got {type(seeds)}"
                )
        return self._return_or_inplace(self._column.word_minhash(seeds_column))  # type: ignore[attr-defined]

    def word_minhash64(self, seeds: ColumnLike | None = None) -> SeriesOrIndex:
        """
        Compute the minhash of a list column of strings.
        This uses the MurmurHash3_x64_128 algorithm for the hash function.
        This function generates 2 uint64 values but only the first
        uint64 value is used.

        Parameters
        ----------
        seeds : ColumnLike
            The seeds used for the hash algorithm.
            Must be of type uint64.

        Examples
        --------
        >>> import cudf
        >>> import numpy as np
        >>> ls = cudf.Series([["this", "is", "my"], ["favorite", "book"]])
        >>> seeds = cudf.Series([0, 1, 2], dtype=np.uint64)
        >>> ls.str.word_minhash64(seeds)
        0    [2603139454418834912, 8644371945174847701, 5541030711534384340]
        1    [5240044617220523711, 5847101123925041457, 153762819128779913]
        dtype: list
        """
        if seeds is None:
            seeds_column = column.as_column(0, dtype=np.uint64, length=1)
        else:
            seeds_column = column.as_column(seeds)
            if seeds_column.dtype != np.uint64:
                raise ValueError(
                    f"Expecting a Series with dtype uint64, got {type(seeds)}"
                )
        return self._return_or_inplace(
            self._column.word_minhash64(seeds_column)  # type: ignore[attr-defined]
        )

    def jaccard_index(self, input: cudf.Series, width: int) -> SeriesOrIndex:
        """
        Compute the Jaccard index between this column and the given
        input strings column.

        Parameters
        ----------
        input : Series
            The input strings column to compute the Jaccard index against.
            Must have the same number of strings as this column.
        width : int
            The number of characters for the sliding window calculation.

        Examples
        --------
        >>> import cudf
        >>> str1 = cudf.Series(["the brown dog", "jumped about"])
        >>> str2 = cudf.Series(["the black cat", "jumped around"])
        >>> str1.str.jaccard_index(str2, 5)
        0    0.058824
        1    0.307692
        dtype: float32
        """
        return self._return_or_inplace(
            self._column.jaccard_index(input._column, width)
        )


def _massage_string_arg(
    value, name, allow_col: bool = False
) -> StringColumn | cudf.Scalar:
    if isinstance(value, cudf.Scalar):
        return value

    if isinstance(value, str):
        return cudf.Scalar(value, dtype="str")

    allowed_types = ["Scalar"]

    if allow_col:
        if isinstance(value, list):
            return column.as_column(value, dtype="str")  # type: ignore[return-value]

        if isinstance(value, StringColumn):
            return value

        allowed_types.append("Column")

    if len(allowed_types) == 1:
        expected = allowed_types[0]
    else:
        expected = ", ".join(allowed_types[:-1]) + ", or " + allowed_types[-1]

    raise ValueError(f"Expected {expected} for {name} but got {type(value)}")


class StringColumn(column.ColumnBase):
    """
    Implements operations for Columns of String type

    Parameters
    ----------
    mask : Buffer
        The validity mask
    offset : int
        Data offset
    children : Tuple[Column]
        Two non-null columns containing the string data and offsets
        respectively
    """

    _start_offset: int | None
    _end_offset: int | None

    _VALID_BINARY_OPERATIONS = {
        "__eq__",
        "__ne__",
        "__lt__",
        "__le__",
        "__gt__",
        "__ge__",
        "__add__",
        "__radd__",
        # These operators aren't actually supported, they only exist to allow
        # empty column binops with scalars of arbitrary other dtypes. See
        # the _binaryop method for more information.
        "__sub__",
        "__mul__",
        "__mod__",
        "__pow__",
        "__truediv__",
        "__floordiv__",
    }

    def __init__(
        self,
        data: Buffer | None = None,
        mask: Buffer | None = None,
        size: int | None = None,  # TODO: make non-optional
        offset: int = 0,
        null_count: int | None = None,
        children: tuple["column.ColumnBase", ...] = (),
    ):
        dtype = cudf.api.types.dtype("object")

        if size is None:
            for child in children:
                assert child.offset == 0

            if len(children) == 0:
                size = 0
            elif children[0].size == 0:
                size = 0
            else:
                # one less because the last element of offsets is the number of
                # bytes in the data buffer
                size = children[0].size - 1
            size = size - offset

        if len(children) == 0 and size != 0:
            # all nulls-column:
            offsets = column.as_column(
                0, length=size + 1, dtype=size_type_dtype
            )

            children = (offsets,)

        super().__init__(
            data=data,
            size=size,
            dtype=dtype,
            mask=mask,
            offset=offset,
            null_count=null_count,
            children=children,
        )

        self._start_offset = None
        self._end_offset = None

    def copy(self, deep: bool = True):
        # Since string columns are immutable, both deep
        # and shallow copies share the underlying device data and mask.
        return super().copy(deep=False)

    @property
    def start_offset(self) -> int:
        if self._start_offset is None:
            if (
                len(self.base_children) == 1
                and self.offset < self.base_children[0].size
            ):
                self._start_offset = int(
                    self.base_children[0].element_indexing(self.offset)
                )
            else:
                self._start_offset = 0

        return self._start_offset

    @property
    def end_offset(self) -> int:
        if self._end_offset is None:
            if (
                len(self.base_children) == 1
                and (self.offset + self.size) < self.base_children[0].size
            ):
                self._end_offset = int(
                    self.base_children[0].element_indexing(
                        self.offset + self.size
                    )
                )
            else:
                self._end_offset = 0

        return self._end_offset

    @cached_property
    def memory_usage(self) -> int:
        n = super().memory_usage
        if len(self.base_children) == 1:
            child0_size = (self.size + 1) * self.base_children[
                0
            ].dtype.itemsize

            n += child0_size
        return n

    @property
    def base_size(self) -> int:
        if len(self.base_children) == 0:
            return 0
        else:
            return self.base_children[0].size - 1

    # override for string column
    @property
    def data(self):
        if self.base_data is None:
            return None
        if self._data is None:
            if (
                self.offset == 0
                and len(self.base_children) > 0
                and self.size == self.base_children[0].size - 1
            ):
                self._data = self.base_data
            else:
                self._data = self.base_data[
                    self.start_offset : self.end_offset
                ]
        return self._data

    def all(self, skipna: bool = True) -> bool:
        if skipna and self.null_count == self.size:
            return True
        elif not skipna and self.has_nulls():
            raise TypeError("boolean value of NA is ambiguous")
        raise NotImplementedError("`all` not implemented for `StringColumn`")

    def any(self, skipna: bool = True) -> bool:
        if not skipna and self.has_nulls():
            raise TypeError("boolean value of NA is ambiguous")
        elif skipna and self.null_count == self.size:
            return False

        raise NotImplementedError("`any` not implemented for `StringColumn`")

    def data_array_view(
        self, *, mode="write"
    ) -> numba.cuda.devicearray.DeviceNDArray:
        raise ValueError("Cannot get an array view of a StringColumn")

    @property
    def __cuda_array_interface__(self):
        raise NotImplementedError(
            f"dtype {self.dtype} is not yet supported via "
            "`__cuda_array_interface__`"
        )

    def to_arrow(self) -> pa.Array:
        """Convert to PyArrow Array

        Examples
        --------
        >>> import cudf
        >>> col = cudf.core.column.as_column([1, 2, 3, 4])
        >>> col.to_arrow()
        <pyarrow.lib.Int64Array object at 0x7f886547f830>
        [
          1,
          2,
          3,
          4
        ]
        """
        if self.null_count == len(self):
            return pa.NullArray.from_buffers(
                pa.null(), len(self), [pa.py_buffer(b"")]
            )
        else:
            return super().to_arrow()

    def sum(
        self,
        skipna: bool | None = None,
        dtype: Dtype | None = None,
        min_count: int = 0,
    ):
        result_col = self._process_for_reduction(
            skipna=skipna, min_count=min_count
        )
        if isinstance(result_col, type(self)):
            with acquire_spill_lock():
                plc_column = plc.strings.combine.join_strings(
                    result_col.to_pylibcudf(mode="read"),
                    cudf.Scalar("").device_value.c_value,
                    cudf.Scalar(None, "str").device_value.c_value,
                )
                return Column.from_pylibcudf(plc_column).element_indexing(0)
        else:
            return result_col

    def __contains__(self, item: ScalarLike) -> bool:
        other = [item] if is_scalar(item) else item
        return self.contains(column.as_column(other, dtype=self.dtype)).any()

    def as_numerical_column(
        self, dtype: Dtype
    ) -> "cudf.core.column.NumericalColumn":
        out_dtype = cudf.api.types.dtype(dtype)
        string_col = self
        if out_dtype.kind in {"i", "u"}:
            if not string_col.is_integer().all():
                raise ValueError(
                    "Could not convert strings to integer "
                    "type due to presence of non-integer values."
                )
        elif out_dtype.kind == "f":
            if not string_col.is_float().all():
                raise ValueError(
                    "Could not convert strings to float "
                    "type due to presence of non-floating values."
                )

        result_col = _str_to_numeric_typecast_functions[out_dtype](string_col)
        return result_col

    def strptime(
        self, dtype: Dtype, format: str
    ) -> cudf.core.column.DatetimeColumn | cudf.core.column.TimeDeltaColumn:
        if dtype.kind not in "Mm":  # type: ignore[union-attr]
            raise ValueError(
                f"dtype must be datetime or timedelta type, not {dtype}"
            )
        elif self.null_count == len(self):
            return column.column_empty(len(self), dtype=dtype, masked=True)  # type: ignore[return-value]
        elif (self == "None").any():
            raise ValueError(
                "Cannot convert `None` value to datetime or timedelta."
            )
        elif dtype.kind == "M":  # type: ignore[union-attr]
            if format.endswith("%z"):
                raise NotImplementedError(
                    "cuDF does not yet support timezone-aware datetimes"
                )
            is_nat = self == "NaT"
            without_nat = self.apply_boolean_mask(is_nat.unary_operator("not"))
            with acquire_spill_lock():
                plc_column = plc.strings.attributes.count_characters(
                    without_nat.to_pylibcudf(mode="read")
                )
                char_counts = Column.from_pylibcudf(plc_column)
            if char_counts.distinct_count(dropna=True) != 1:
                # Unfortunately disables OK cases like:
                # ["2020-01-01", "2020-01-01 00:00:00"]
                # But currently incorrect for cases like (drops 10):
                # ["2020-01-01", "2020-01-01 10:00:00"]
                raise NotImplementedError(
                    "Cannot parse date-like strings with different formats"
                )
            valid_ts = str_cast.istimestamp(self, format)
            valid = valid_ts | is_nat
            if not valid.all():
                raise ValueError(f"Column contains invalid data for {format=}")

            casting_func = str_cast.timestamp2int
            add_back_nat = is_nat.any()
        elif dtype.kind == "m":  # type: ignore[union-attr]
            casting_func = str_cast.timedelta2int
            add_back_nat = False

        result_col = casting_func(self, dtype, format)

        if add_back_nat:
            result_col[is_nat] = None

        return result_col

    def as_datetime_column(
        self, dtype: Dtype
    ) -> cudf.core.column.DatetimeColumn:
        not_null = self.apply_boolean_mask(self.notnull())
        if len(not_null) == 0:
            # We should hit the self.null_count == len(self) condition
            # so format doesn't matter
            format = ""
        else:
            # infer on host from the first not na element
            format = datetime.infer_format(not_null.element_indexing(0))
        return self.strptime(dtype, format)  # type: ignore[return-value]

    def as_timedelta_column(
        self, dtype: Dtype
    ) -> cudf.core.column.TimeDeltaColumn:
        return self.strptime(dtype, "%D days %H:%M:%S")  # type: ignore[return-value]

    @acquire_spill_lock()
    def as_decimal_column(
        self, dtype: Dtype
    ) -> cudf.core.column.DecimalBaseColumn:
        plc_column = plc.strings.convert.convert_fixed_point.to_fixed_point(
            self.to_pylibcudf(mode="read"),
            libcudf.types.dtype_to_pylibcudf_type(dtype),
        )
        result = Column.from_pylibcudf(plc_column)
        result.dtype.precision = dtype.precision  # type: ignore[union-attr]
        return result  # type: ignore[return-value]

    def as_string_column(self) -> StringColumn:
        return self

    @property
    def values_host(self) -> np.ndarray:
        """
        Return a numpy representation of the StringColumn.
        """
        return self.to_pandas().values

    @property
    def values(self) -> cupy.ndarray:
        """
        Return a CuPy representation of the StringColumn.
        """
        raise TypeError("String Arrays is not yet implemented in cudf")

    def to_pandas(
        self,
        *,
        nullable: bool = False,
        arrow_type: bool = False,
    ) -> pd.Index:
        if nullable and not arrow_type:
            pandas_array = pd.StringDtype().__from_arrow__(self.to_arrow())
            return pd.Index(pandas_array, copy=False)
        else:
            return super().to_pandas(nullable=nullable, arrow_type=arrow_type)

    def can_cast_safely(self, to_dtype: Dtype) -> bool:
        to_dtype = cudf.api.types.dtype(to_dtype)

        if self.dtype == to_dtype:
            return True
        elif to_dtype.kind in {"i", "u"} and not self.is_integer().all():
            return False
        elif to_dtype.kind == "f" and not self.is_float().all():
            return False
        else:
            return True

    def find_and_replace(
        self,
        to_replace: ColumnLike,
        replacement: ColumnLike,
        all_nan: bool = False,
    ) -> StringColumn:
        """
        Return col with *to_replace* replaced with *value*
        """

        to_replace_col = column.as_column(to_replace)
        replacement_col = column.as_column(replacement)

        if type(to_replace_col) is not type(replacement_col):
            raise TypeError(
                f"to_replace and value should be of same types,"
                f"got to_replace dtype: {to_replace_col.dtype} and "
                f"value dtype: {replacement_col.dtype}"
            )

        if (
            to_replace_col.dtype != self.dtype
            and replacement_col.dtype != self.dtype
        ):
            return self.copy()
        df = cudf.DataFrame._from_data(
            {"old": to_replace_col, "new": replacement_col}
        )
        df = df.drop_duplicates(subset=["old"], keep="last", ignore_index=True)
        if df._data["old"].null_count == 1:
            res = self.fillna(
                df._data["new"]
                .apply_boolean_mask(df._data["old"].isnull())
                .element_indexing(0)
            )
            df = df.dropna(subset=["old"])
        else:
            res = self
        return res.replace(df._data["old"], df._data["new"])

    def normalize_binop_value(self, other) -> column.ColumnBase | cudf.Scalar:
        if (
            isinstance(other, (column.ColumnBase, cudf.Scalar))
            and other.dtype == "object"
        ):
            return other
        if is_scalar(other):
            return cudf.Scalar(other)
        return NotImplemented

    def _binaryop(
        self, other: ColumnBinaryOperand, op: str
    ) -> column.ColumnBase:
        reflect, op = self._check_reflected_op(op)
        # Due to https://github.com/pandas-dev/pandas/issues/46332 we need to
        # support binary operations between empty or all null string columns
        # and columns of other dtypes, even if those operations would otherwise
        # be invalid. For example, you cannot divide strings, but pandas allows
        # division between an empty string column and a (nonempty) integer
        # column. Ideally we would disable these operators entirely, but until
        # the above issue is resolved we cannot avoid this problem.
        if self.null_count == len(self):
            if op in {
                "__add__",
                "__sub__",
                "__mul__",
                "__mod__",
                "__pow__",
                "__truediv__",
                "__floordiv__",
            }:
                return self
            elif op in {"__eq__", "__lt__", "__le__", "__gt__", "__ge__"}:
                return self.notnull()
            elif op == "__ne__":
                return self.isnull()

        other = self._wrap_binop_normalization(other)
        if other is NotImplemented:
            return NotImplemented

        if isinstance(other, (StringColumn, cudf.Scalar)):
            if isinstance(other, cudf.Scalar) and other.dtype != "O":
                if op in {
                    "__eq__",
                    "__ne__",
                }:
                    return column.as_column(
                        op == "__ne__", length=len(self), dtype="bool"
                    ).set_mask(self.mask)
                else:
                    return NotImplemented

            if op == "__add__":
                if isinstance(other, cudf.Scalar):
                    other = cast(
                        StringColumn,
                        column.as_column(
                            other, length=len(self), dtype="object"
                        ),
                    )

                # Explicit types are necessary because mypy infers ColumnBase
                # rather than StringColumn and sometimes forgets Scalar.
                lhs: cudf.Scalar | StringColumn
                rhs: cudf.Scalar | StringColumn
                lhs, rhs = (other, self) if reflect else (self, other)

                with acquire_spill_lock():
                    plc_column = plc.strings.combine.concatenate(
                        plc.Table(
                            [
                                lhs.to_pylibcudf(mode="read"),
                                rhs.to_pylibcudf(mode="read"),
                            ]
                        ),
                        cudf.Scalar("").device_value.c_value,
                        cudf.Scalar(None, "str").device_value.c_value,
                    )
                    return Column.from_pylibcudf(plc_column)
            elif op in {
                "__eq__",
                "__ne__",
                "__gt__",
                "__lt__",
                "__ge__",
                "__le__",
                "NULL_EQUALS",
                "NULL_NOT_EQUALS",
            }:
                lhs, rhs = (other, self) if reflect else (self, other)
                return binaryop.binaryop(lhs=lhs, rhs=rhs, op=op, dtype="bool")
        return NotImplemented

    @copy_docstring(column.ColumnBase.view)
    def view(self, dtype) -> "cudf.core.column.ColumnBase":
        if self.null_count > 0:
            raise ValueError(
                "Can not produce a view of a string column with nulls"
            )
        dtype = cudf.api.types.dtype(dtype)
        str_byte_offset = self.base_children[0].element_indexing(self.offset)
        str_end_byte_offset = self.base_children[0].element_indexing(
            self.offset + self.size
        )

        n_bytes_to_view = str_end_byte_offset - str_byte_offset

        to_view = cudf.core.column.NumericalColumn(
            self.base_data,  # type: ignore[arg-type]
            dtype=np.dtype(np.int8),
            offset=str_byte_offset,
            size=n_bytes_to_view,
        )

        return to_view.view(dtype)

    @acquire_spill_lock()
    def minhash(self, seeds: NumericalColumn, width: int = 4) -> ListColumn:
        result = plc.nvtext.minhash.minhash(
            self.to_pylibcudf(mode="read"),
            seeds.to_pylibcudf(mode="read"),
            width,
        )
        return type(self).from_pylibcudf(result)  # type: ignore[return-value]

    @acquire_spill_lock()
    def minhash_permuted(
        self,
        seed: np.uint32,
        a: NumericalColumn,
        b: NumericalColumn,
        width: int,
    ) -> ListColumn:
        return type(self).from_pylibcudf(  # type: ignore[return-value]
            plc.nvtext.minhash.minhash_permuted(
                self.to_pylibcudf(mode="read"),
                seed,
                a.to_pylibcudf(mode="read"),
                b.to_pylibcudf(mode="read"),
                width,
            )
        )

    @acquire_spill_lock()
    def minhash64(self, seeds: NumericalColumn, width: int = 4) -> ListColumn:
        result = plc.nvtext.minhash.minhash64(
            plc.to_pylibcudf(mode="read"),
            seeds.to_pylibcudf(mode="read"),
            width,
        )
        return type(self).from_pylibcudf(result)  # type: ignore[return-value]

    @acquire_spill_lock()
    def minhash64_permuted(
        self,
        seed: np.uint64,
        a: NumericalColumn,
        b: NumericalColumn,
        width: int,
    ) -> ListColumn:
        return type(self).from_pylibcudf(  # type: ignore[return-value]
            plc.nvtext.minhash.minhash64_permuted(
                self.to_pylibcudf(mode="read"),
                seed,
                a.to_pylibcudf(mode="read"),
                b.to_pylibcudf(mode="read"),
                width,
            )
        )

    @acquire_spill_lock()
    def jaccard_index(self, other: Self, width: int) -> NumericalColumn:
        result = plc.nvtext.jaccard.jaccard_index(
            self.to_pylibcudf(mode="read"),
            other.to_pylibcudf(mode="read"),
            width,
        )
        return type(self).from_pylibcudf(result)  # type: ignore[return-value]

    @acquire_spill_lock()
    def generate_ngrams(self, ngrams: int, separator: cudf.Scalar) -> Self:
        result = plc.nvtext.generate_ngrams.generate_ngrams(
            self.to_pylibcudf(mode="read"),
            ngrams,
            separator.device_value.c_value,
        )
        return type(self).from_pylibcudf(result)  # type: ignore[return-value]

    @acquire_spill_lock()
    def generate_character_ngrams(self, ngrams: int) -> ListColumn:
        result = plc.nvtext.generate_ngrams.generate_character_ngrams(
            self.to_pylibcudf(mode="read"), ngrams
        )
        return type(self).from_pylibcudf(result)  # type: ignore[return-value]

    @acquire_spill_lock()
    def hash_character_ngrams(self, ngrams: int) -> ListColumn:
        result = plc.nvtext.generate_ngrams.hash_character_ngrams(
            self.to_pylibcudf(mode="read"), ngrams
        )
        return type(self).from_pylibcudf(result)  # type: ignore[return-value]

    @acquire_spill_lock()
    def edit_distance(self, targets: Self) -> NumericalColumn:
        result = plc.nvtext.edit_distance.edit_distance(
            self.to_pylibcudf(mode="read"), targets.to_pylibcudf(mode="read")
        )
        return type(self).from_pylibcudf(result)  # type: ignore[return-value]

    @acquire_spill_lock()
    def edit_distance_matrix(self) -> ListColumn:
        result = plc.nvtext.edit_distance.edit_distance_matrix(
            self.to_pylibcudf(mode="read")
        )
        return type(self).from_pylibcudf(result)  # type: ignore[return-value]

    @acquire_spill_lock()
    def byte_pair_encoding(
        self,
        merge_pairs: plc.nvtext.byte_pair_encode.BPEMergePairs,
        separator: cudf.Scalar,
    ) -> Self:
        return type(self).from_pylibcudf(  # type: ignore[return-value]
            plc.nvtext.byte_pair_encode.byte_pair_encoding(
                self.to_pylibcudf(mode="read"),
                merge_pairs,
                separator.device_value.c_value,
            )
        )

    @acquire_spill_lock()
    def ngrams_tokenize(
        self,
        ngrams: int,
        delimiter: cudf.Scalar,
        separator: cudf.Scalar,
    ) -> Self:
        return type(self).from_pylibcudf(  # type: ignore[return-value]
            plc.nvtext.ngrams_tokenize.ngrams_tokenize(
                self.to_pylibcudf(mode="read"),
                ngrams,
                delimiter.device_value.c_value,
                separator.device_value.c_value,
            )
        )

    @acquire_spill_lock()
    def normalize_spaces(self) -> Self:
        return type(self).from_pylibcudf(  # type: ignore[return-value]
            plc.nvtext.normalize.normalize_spaces(
                self.to_pylibcudf(mode="read")
            )
        )

    @acquire_spill_lock()
    def normalize_characters(self, do_lower: bool = True) -> Self:
        return Column.from_pylibcudf(  # type: ignore[return-value]
            plc.nvtext.normalize.normalize_characters(
                self.to_pylibcudf(mode="read"),
                do_lower,
            )
        )

    @acquire_spill_lock()
    def replace_tokens(
        self, targets: Self, replacements: Self, delimiter: cudf.Scalar
    ) -> Self:
        return type(self).from_pylibcudf(  # type: ignore[return-value]
            plc.nvtext.replace.replace_tokens(
                self.to_pylibcudf(mode="read"),
                targets.to_pylibcudf(mode="read"),
                replacements.to_pylibcudf(mode="read"),
                delimiter.device_value.c_value,
            )
        )

    @acquire_spill_lock()
    def filter_tokens(
        self,
        min_token_length: int,
        replacement: cudf.Scalar,
        delimiter: cudf.Scalar,
    ) -> Self:
        return type(self).from_pylibcudf(  # type: ignore[return-value]
            plc.nvtext.replace.filter_tokens(
                self.to_pylibcudf(mode="read"),
                min_token_length,
                replacement.device_value.c_value,
                delimiter.device_value.c_value,
            )
        )

    @acquire_spill_lock()
    def porter_stemmer_measure(self) -> NumericalColumn:
        return type(self).from_pylibcudf(  # type: ignore[return-value]
            plc.nvtext.stemmer.porter_stemmer_measure(
                self.to_pylibcudf(mode="read")
            )
        )

    @acquire_spill_lock()
    def is_letter(self, is_vowel: bool, index: int | NumericalColumn) -> Self:
        return type(self).from_pylibcudf(  # type: ignore[return-value]
            plc.nvtext.stemmer.is_letter(
                self.to_pylibcudf(mode="read"),
                is_vowel,
                index
                if isinstance(index, int)
                else index.to_pylibcudf(mode="read"),
            )
        )

    @acquire_spill_lock()
    def subword_tokenize(
        self,
        hashed_vocabulary: plc.nvtext.subword_tokenize.HashedVocabulary,
        max_sequence_length: int = 64,
        stride: int = 48,
        do_lower: bool = True,
        do_truncate: bool = False,
    ) -> tuple[ColumnBase, ColumnBase, ColumnBase]:
        """
        Subword tokenizes text series by using the pre-loaded hashed vocabulary
        """
        result = plc.nvtext.subword_tokenize.subword_tokenize(
            self.to_pylibcudf(mode="read"),
            hashed_vocabulary,
            max_sequence_length,
            stride,
            do_lower,
            do_truncate,
        )
        # return the 3 tensor components
        tokens = type(self).from_pylibcudf(result[0])
        masks = type(self).from_pylibcudf(result[1])
        metadata = type(self).from_pylibcudf(result[2])
        return tokens, masks, metadata

    @acquire_spill_lock()
    def tokenize_scalar(self, delimiter: cudf.Scalar) -> Self:
        return type(self).from_pylibcudf(  # type: ignore[return-value]
            plc.nvtext.tokenize.tokenize_scalar(
                self.to_pylibcudf(mode="read"), delimiter.device_value.c_value
            )
        )

    @acquire_spill_lock()
    def tokenize_column(self, delimiters: Self) -> Self:
        return type(self).from_pylibcudf(  # type: ignore[return-value]
            plc.nvtext.tokenize.tokenize_column(
                self.to_pylibcudf(mode="read"),
                delimiters.to_pylibcudf(mode="read"),
            )
        )

    @acquire_spill_lock()
    def count_tokens_scalar(self, delimiter: cudf.Scalar) -> NumericalColumn:
        return type(self).from_pylibcudf(  # type: ignore[return-value]
            plc.nvtext.tokenize.count_tokens_scalar(
                self.to_pylibcudf(mode="read"), delimiter.device_value.c_value
            )
        )

    @acquire_spill_lock()
    def count_tokens_column(self, delimiters: Self) -> NumericalColumn:
        return type(self).from_pylibcudf(  # type: ignore[return-value]
            plc.nvtext.tokenize.count_tokens_column(
                self.to_pylibcudf(mode="read"),
                delimiters.to_pylibcudf(mode="read"),
            )
        )

    @acquire_spill_lock()
    def character_tokenize(self) -> Self:
        return type(self).from_pylibcudf(  # type: ignore[return-value]
            plc.nvtext.tokenize.character_tokenize(
                self.to_pylibcudf(mode="read")
            )
        )

    @acquire_spill_lock()
    def tokenize_with_vocabulary(
        self,
        vocabulary: plc.nvtext.tokenize.TokenizeVocabulary,
        delimiter: cudf.Scalar,
        default_id: int,
    ) -> Self:
        return type(self).from_pylibcudf(  # type: ignore[return-value]
            plc.nvtext.tokenize.tokenize_with_vocabulary(
                self.to_pylibcudf(mode="read"),
                vocabulary,
                delimiter.device_value.c_value,
                default_id,
            )
        )

    @acquire_spill_lock()
    def detokenize(self, indices: ColumnBase, separator: cudf.Scalar) -> Self:
        return type(self).from_pylibcudf(  # type: ignore[return-value]
            plc.nvtext.tokenize.detokenize(
                self.to_pylibcudf(mode="read"),
                indices.to_pylibcudf(mode="read"),
                separator.device_value.c_value,
            )
        )

    def _modify_characters(
        self, method: Callable[[plc.Column], plc.Column]
    ) -> Self:
        """
        Helper function for methods that modify characters e.g. to_lower
        """
        with acquire_spill_lock():
            plc_column = method(self.to_pylibcudf(mode="read"))
            return cast(Self, Column.from_pylibcudf(plc_column))

    def to_lower(self) -> Self:
        return self._modify_characters(plc.strings.case.to_lower)

    def to_upper(self) -> Self:
        return self._modify_characters(plc.strings.case.to_upper)

    def capitalize(self) -> Self:
        return self._modify_characters(plc.strings.capitalize.capitalize)

    def swapcase(self) -> Self:
        return self._modify_characters(plc.strings.case.swapcase)

    def title(self) -> Self:
        return self._modify_characters(plc.strings.capitalize.title)

    def is_title(self) -> Self:
        return self._modify_characters(plc.strings.capitalize.is_title)

    @acquire_spill_lock()
    def replace_multiple(self, pattern: Self, replacements: Self) -> Self:
        plc_result = plc.strings.replace.replace_multiple(
            self.to_pylibcudf(mode="read"),
            pattern.to_pylibcudf(mode="read"),
            replacements.to_pylibcudf(mode="read"),
        )
        return cast(Self, Column.from_pylibcudf(plc_result))

    @acquire_spill_lock()
    def _split_record_re(
        self,
        pattern: str,
        maxsplit: int,
        method: Callable[
            [plc.Column, plc.strings.regex_program.RegexProgram, int],
            plc.Column,
        ],
    ) -> Self:
        plc_column = method(
            self.to_pylibcudf(mode="read"),
            plc.strings.regex_program.RegexProgram.create(
                pattern,
                plc.strings.regex_flags.RegexFlags.DEFAULT,
            ),
            maxsplit,
        )
        return cast(Self, Column.from_pylibcudf(plc_column))

    def split_record_re(self, pattern: str, maxsplit: int) -> Self:
        return self._split_record_re(
            pattern, maxsplit, plc.strings.split.split.split_record_re
        )

    def rsplit_record_re(self, pattern: str, maxsplit: int) -> Self:
        return self._split_record_re(
            pattern, maxsplit, plc.strings.split.split.rsplit_record_re
        )

    @acquire_spill_lock()
    def _split_re(
        self,
        pattern: str,
        maxsplit: int,
        method: Callable[
            [plc.Column, plc.strings.regex_program.RegexProgram, int],
            plc.Table,
        ],
    ) -> dict[int, Self]:
        plc_table = method(
            self.to_pylibcudf(mode="read"),
            plc.strings.regex_program.RegexProgram.create(
                pattern,
                plc.strings.regex_flags.RegexFlags.DEFAULT,
            ),
            maxsplit,
        )
        return dict(
            enumerate(
                Column.from_pylibcudf(col)  # type: ignore[misc]
                for col in plc_table.columns()
            )
        )

    def split_re(self, pattern: str, maxsplit: int) -> dict[int, Self]:
        return self._split_re(
            pattern, maxsplit, plc.strings.split.split.split_re
        )

    def rsplit_re(self, pattern: str, maxsplit: int) -> dict[int, Self]:
        return self._split_re(
            pattern, maxsplit, plc.strings.split.split.rsplit_re
        )

    @acquire_spill_lock()
    def _split_record(
        self,
        delimiter: cudf.Scalar,
        maxsplit: int,
        method: Callable[[plc.Column, plc.Scalar, int], plc.Column],
    ) -> Self:
        plc_column = method(
            self.to_pylibcudf(mode="read"),
            delimiter.device_value.c_value,
            maxsplit,
        )
        return type(self).from_pylibcudf(plc_column)  # type: ignore[return-value]

    def split_record(self, delimiter: cudf.Scalar, maxsplit: int) -> Self:
        return self._split_record(
            delimiter, maxsplit, plc.strings.split.split.split_record
        )

    def rsplit_record(self, delimiter: cudf.Scalar, maxsplit: int) -> Self:
        return self._split_record(
            delimiter, maxsplit, plc.strings.split.split.rsplit_record
        )

    @acquire_spill_lock()
    def _split(
        self,
        delimiter: cudf.Scalar,
        maxsplit: int,
        method: Callable[[plc.Column, plc.Scalar, int], plc.Column],
    ) -> dict[int, Self]:
        plc_table = method(
            self.to_pylibcudf(mode="read"),
            delimiter.device_value.c_value,
            maxsplit,
        )
        return dict(
            enumerate(
                Column.from_pylibcudf(col)  # type: ignore[misc]
                for col in plc_table.columns()
            )
        )

    def split(self, delimiter: cudf.Scalar, maxsplit: int) -> dict[int, Self]:
        return self._split(delimiter, maxsplit, plc.strings.split.split.split)

    def rsplit(self, delimiter: cudf.Scalar, maxsplit: int) -> dict[int, Self]:
        return self._split(delimiter, maxsplit, plc.strings.split.split.rsplit)

    @acquire_spill_lock()
    def _partition(
        self,
        delimiter: cudf.Scalar,
        method: Callable[[plc.Column, plc.Scalar], plc.Column],
    ) -> dict[int, Self]:
        plc_table = method(
            self.to_pylibcudf(mode="read"),
            delimiter.device_value.c_value,
        )
        return dict(
            enumerate(
                Column.from_pylibcudf(col)  # type: ignore[misc]
                for col in plc_table.columns()
            )
        )

    def partition(self, delimiter: cudf.Scalar) -> dict[int, Self]:
        return self._partition(
            delimiter, plc.strings.split.partition.partition
        )

    def rpartition(self, delimiter: cudf.Scalar) -> dict[int, Self]:
        return self._partition(
            delimiter, plc.strings.split.partition.rpartition
        )

    @acquire_spill_lock()
    def url_decode(self) -> Self:
        plc_column = plc.strings.convert.convert_urls.url_decode(
            self.to_pylibcudf(mode="read")
        )
        return type(self).from_pylibcudf(plc_column)  # type: ignore[return-value]

    @acquire_spill_lock()
    def url_encode(self) -> Self:
        plc_column = plc.strings.convert.convert_urls.url_encode(
            self.to_pylibcudf(mode="read")
        )
        return type(self).from_pylibcudf(plc_column)  # type: ignore[return-value]

    @acquire_spill_lock()
    def is_integer(self) -> NumericalColumn:
        plc_column = plc.strings.convert.convert_integers.is_integer(
            self.to_pylibcudf(mode="read")
        )
        return type(self).from_pylibcudf(plc_column)  # type: ignore[return-value]

    @acquire_spill_lock()
    def is_float(self) -> NumericalColumn:
        plc_column = plc.strings.convert.convert_floats.is_float(
            self.to_pylibcudf(mode="read")
        )
        return type(self).from_pylibcudf(plc_column)  # type: ignore[return-value]<|MERGE_RESOLUTION|>--- conflicted
+++ resolved
@@ -20,7 +20,7 @@
 import cudf.core.column.column as column
 import cudf.core.column.datetime as datetime
 from cudf import _lib as libcudf
-from cudf._lib import string_casting as str_cast, strings as libstrings
+from cudf._lib import string_casting as str_cast
 from cudf._lib.column import Column
 from cudf._lib.types import size_type_dtype
 from cudf.api.types import is_integer, is_scalar, is_string_dtype
@@ -45,10 +45,7 @@
         SeriesOrIndex,
     )
     from cudf.core.buffer import Buffer
-<<<<<<< HEAD
     from cudf.core.column.lists import ListColumn
-=======
->>>>>>> 9df95d1c
     from cudf.core.column.numerical import NumericalColumn
 
 
