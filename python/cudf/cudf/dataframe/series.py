# Copyright (c) 2018, NVIDIA CORPORATION.

import operator
import warnings
from collections import OrderedDict
from numbers import Number

import numpy as np
import pandas as pd
from pandas.api.types import is_dict_like, is_scalar

from librmm_cffi import librmm as rmm

import cudf.bindings.copying as cpp_copying
from cudf import formatting
from cudf.bindings.nvtx import nvtx_range_pop, nvtx_range_push
from cudf.bindings.stream_compaction import (
    apply_drop_duplicates as cpp_drop_duplicates,
)
from cudf.comm.serialize import register_distributed_serializer
from cudf.dataframe import columnops
from cudf.dataframe.buffer import Buffer
from cudf.dataframe.column import Column
from cudf.dataframe.datetime import DatetimeColumn
from cudf.dataframe.index import Index, RangeIndex, as_index
from cudf.indexing import _SeriesIlocIndexer, _SeriesLocIndexer
from cudf.settings import NOTSET, settings
from cudf.utils import cudautils, ioutils, utils
from cudf.utils.docutils import copy_docstring
from cudf.window import Rolling


class Series(object):
    """
    Data and null-masks.

    ``Series`` objects are used as columns of ``DataFrame``.
    """

    @classmethod
    def from_categorical(cls, categorical, codes=None):
        """Creates from a pandas.Categorical

        If ``codes`` is defined, use it instead of ``categorical.codes``
        """
        from cudf.dataframe.categorical import pandas_categorical_as_column

        col = pandas_categorical_as_column(categorical, codes=codes)
        return Series(data=col)

    @classmethod
    def from_masked_array(cls, data, mask, null_count=None):
        """Create a Series with null-mask.
        This is equivalent to:

            Series(data).set_mask(mask, null_count=null_count)

        Parameters
        ----------
        data : 1D array-like
            The values.  Null values must not be skipped.  They can appear
            as garbage values.
        mask : 1D array-like of numpy.uint8
            The null-mask.  Valid values are marked as ``1``; otherwise ``0``.
            The mask bit given the data index ``idx`` is computed as::

                (mask[idx // 8] >> (idx % 8)) & 1
        null_count : int, optional
            The number of null values.
            If None, it is calculated automatically.
        """
        col = columnops.as_column(data).set_mask(mask, null_count=null_count)
        return cls(data=col)

    def __init__(
        self, data=None, index=None, name=None, nan_as_null=True, dtype=None
    ):
        if isinstance(data, pd.Series):
            if name is None:
                name = data.name
            index = as_index(data.index)
        elif isinstance(data, pd.Index):
            name = data.name
            data = data.values
        elif isinstance(data, Index):
            name = data.name
            data = data.as_column()
            if dtype is not None:
                data = data.astype(dtype)

        if isinstance(data, Series):
            index = data._index if index is None else index
            if name is None:
                name = data.name
            data = data._column
            if dtype is not None:
                data = data.astype(dtype)

        if data is None:
            data = {}

        if not isinstance(data, columnops.TypedColumnBase):
            data = columnops.as_column(
                data, nan_as_null=nan_as_null, dtype=dtype, name=name
            )

        if index is not None and not isinstance(index, Index):
            index = as_index(index)
        assert isinstance(data, columnops.TypedColumnBase)
        if name is None:
            name = data.name
        data.name = name
        self._column = data
        self._index = RangeIndex(len(data)) if index is None else index
        self._name = name

    @classmethod
    def from_pandas(cls, s, nan_as_null=True):
        return cls(s, nan_as_null=nan_as_null)

    @property
    def values(self):
        if self.dtype == np.dtype("object"):
            return self.data.to_host()
        elif self.dtype.type is pd.core.dtypes.dtypes.CategoricalDtypeType:
            return self._column.to_pandas().values
        else:
            return self.data.mem.copy_to_host()

    @classmethod
    def from_arrow(cls, s):
        return cls(s)

    def serialize(self, serialize):
        header = {}
        frames = []
        header["index"], index_frames = serialize(self._index)
        frames.extend(index_frames)
        header["index_frame_count"] = len(index_frames)
        header["column"], column_frames = serialize(self._column)
        frames.extend(column_frames)
        header["column_frame_count"] = len(column_frames)
        return header, frames

    @property
    def shape(self):
        """Returns a tuple representing the dimensionality of the Series.
        """
        return (len(self),)

    @property
    def dt(self):
        if isinstance(self._column, DatetimeColumn):
            return DatetimeProperties(self)
        else:
            raise AttributeError(
                "Can only use .dt accessor with datetimelike " "values"
            )

    @property
    def ndim(self):
        """Dimension of the data. Series ndim is always 1.
        """
        return 1

    @property
    def name(self):
        """Returns name of the Series.
        """
        return self._name

    @name.setter
    def name(self, name):
        self._name = name
        self._column.name = name

    @classmethod
    def deserialize(cls, deserialize, header, frames):
        index_nframes = header["index_frame_count"]
        index = deserialize(header["index"], frames[:index_nframes])
        frames = frames[index_nframes:]
        column_nframes = header["column_frame_count"]
        column = deserialize(header["column"], frames[:column_nframes])
        return Series(column, index=index)

    def _copy_construct_defaults(self):
        return dict(data=self._column, index=self._index, name=self.name)

    def _copy_construct(self, **kwargs):
        """Shallow copy this object by replacing certain ctor args.
        """
        params = self._copy_construct_defaults()
        cls = type(self)
        params.update(kwargs)
        return cls(**params)

    def copy(self, deep=True):
        result = self._copy_construct()
        if deep:
            result._column = self._column.copy(deep)
        return result

    def __copy__(self, deep=True):
        return self.copy(deep)

    def __deepcopy__(self):
        return self.copy()

    def append(self, other, ignore_index=False):
        """Append values from another ``Series`` or array-like object.
        If ``ignore_index=True`` (default), the index is reset.
        """
        this = self
        other = Series(other)

        from cudf.dataframe import numerical

        if isinstance(this._column, numerical.NumericalColumn):
            if self.dtype != other.dtype:
                this, other = numerical.numeric_normalize_types(this, other)

        if ignore_index:
            index = None
        else:
            index = True

        return Series._concat([this, other], index=index)

    def reindex(self, index=None, copy=True):
        """Return a Series that conforms to a new index

        Parameters
        ----------
        index : Index, Series-convertible, default None
        copy : boolean, default True

        Returns
        -------
        A new Series that conforms to the supplied index
        """
        name = self.name or 0
        idx = self._index if index is None else index
        return self.to_frame(name).reindex(idx, copy=copy)[name]

    def reset_index(self, drop=False):
        """ Reset index to RangeIndex """
        if not drop:
            return self.to_frame().reset_index(drop=drop)
        else:
            return self._copy_construct(index=RangeIndex(len(self)))

    def set_index(self, index):
        """Returns a new Series with a different index.

        Parameters
        ----------
        index : Index, Series-convertible
            the new index or values for the new index
        """
        index = index if isinstance(index, Index) else as_index(index)
        return self._copy_construct(index=index)

    def as_index(self):
        return self.set_index(RangeIndex(len(self)))

    def to_frame(self, name=None):
        """Convert Series into a DataFrame

        Parameters
        ----------
        name : str, default None
            Name to be used for the column

        Returns
        -------
        DataFrame
            cudf DataFrame
        """

        from cudf import DataFrame

        if name is not None:
            col = name
        elif self.name is None:
            col = 0
        else:
            col = self.name

        return DataFrame({col: self}, index=self.index)

    def set_mask(self, mask, null_count=None):
        """Create new Series by setting a mask array.

        This will override the existing mask.  The returned Series will
        reference the same data buffer as this Series.

        Parameters
        ----------
        mask : 1D array-like of numpy.uint8
            The null-mask.  Valid values are marked as ``1``; otherwise ``0``.
            The mask bit given the data index ``idx`` is computed as::

                (mask[idx // 8] >> (idx % 8)) & 1
        null_count : int, optional
            The number of null values.
            If None, it is calculated automatically.

        """
        col = self._column.set_mask(mask, null_count=null_count)
        return self._copy_construct(data=col)

    def __sizeof__(self):
        return self._column.__sizeof__() + self._index.__sizeof__()

    def __len__(self):
        """Returns the size of the ``Series`` including null values.
        """
        return len(self._column)

    def __array_ufunc__(self, ufunc, method, *inputs, **kwargs):
        import cudf

        if method == "__call__" and hasattr(cudf, ufunc.__name__):
            func = getattr(cudf, ufunc.__name__)
            return func(self)
        else:
            return NotImplemented

    def __array_function__(self, func, types, args, kwargs):

        cudf_series_module = Series
        for submodule in func.__module__.split(".")[1:]:
            # point cudf to the correct submodule
            if hasattr(cudf_series_module, submodule):
                cudf_series_module = getattr(cudf_series_module, submodule)
            else:
                return NotImplemented

        fname = func.__name__

        handled_types = [cudf_series_module]
        for t in types:
            if t not in handled_types:
                return NotImplemented

        if hasattr(cudf_series_module, fname):
            cudf_func = getattr(cudf_series_module, fname)
            # Handle case if cudf_func is same as numpy function
            if cudf_func is func:
                return NotImplemented
            else:
                return cudf_func(*args, **kwargs)

        else:
            return NotImplemented

    @property
    def empty(self):
        return not len(self)

    def __getitem__(self, arg):
        data = self._column[arg]
        index = self.index[arg]
        if utils.is_single_value(data) or data is None:
            return data
        return self._copy_construct(data=data, index=index)
<<<<<<< HEAD

    def __setitem__(self, key, value):
        from cudf.indexing import indices_from_labels

        self._column[key] = value
=======
>>>>>>> 8fd5b4e9

    def take(self, indices, ignore_index=False):
        """Return Series by taking values from the corresponding *indices*.
        """
<<<<<<< HEAD
=======
        from cudf import Series

>>>>>>> 8fd5b4e9
        if len(indices) == 0:
            return self._copy_construct(
                data=self.data[:0], index=self.index[:0]
            )

        indices = columnops.as_column(indices).data.mem

        if self.dtype == np.dtype("object"):
            return self[indices]

        col = cpp_copying.apply_gather(self._column, indices)

        if self._column.mask:
            mask = self._get_mask_as_series().take(indices).as_mask()
            mask = Buffer(mask)
        else:
            mask = None
        if ignore_index:
            index = RangeIndex(indices.size)
        else:
            index = self.index.take(indices)

        col = self._column.replace(data=col.data, mask=mask)
        return self._copy_construct(data=col, index=index)

    def _get_mask_as_series(self):
        mask = Series(cudautils.ones(len(self), dtype=np.bool))
        if self._column.mask is not None:
            mask = mask.set_mask(self._column.mask).fillna(False)
        return mask

    def __bool__(self):
        """Always raise TypeError when converting a Series
        into a boolean.
        """
        raise TypeError("can't compute boolean for {!r}".format(type(self)))

    def values_to_string(self, nrows=None):
        """Returns a list of string for each element.
        """
        values = self[:nrows]
        if self.dtype == np.dtype("object"):
            out = [str(v) for v in values]
        else:
            out = ["" if v is None else str(v) for v in values]
        return out

    def head(self, n=5):
        return self.iloc[:n]

    def tail(self, n=5):
        """
        Returns the last n rows as a new Series

        Examples
        --------
        >>> import cudf
        >>> ser = cudf.Series([4, 3, 2, 1, 0])
        >>> print(ser.tail(2))
        3    1
        4    0
        """
        if n == 0:
            return self.iloc[0:0]

        return self.iloc[-n:]

    def to_string(self, nrows=NOTSET):
        """Convert to string

        Parameters
        ----------
        nrows : int
            Maximum number of rows to show.
            If it is None, all rows are shown.
        """
        if nrows is NOTSET:
            nrows = settings.formatting.get(nrows)

        str_dtype = self.dtype

        if len(self) == 0:
            return "<empty Series of dtype={}>".format(str_dtype)

        if nrows is None:
            nrows = len(self)
        else:
            nrows = min(nrows, len(self))  # cap row count

        more_rows = len(self) - nrows

        # Prepare cells
        cols = OrderedDict([("", self.values_to_string(nrows=nrows))])
        dtypes = OrderedDict([("", self.dtype)])
        # Format into a table
        output = formatting.format(
            index=self.index,
            cols=cols,
            dtypes=dtypes,
            more_rows=more_rows,
            series_spacing=True,
        )
        return (
            output + "\nName: {}, dtype: {}".format(self.name, str_dtype)
            if self.name is not None
            else output + "\ndtype: {}".format(str_dtype)
        )

    def __str__(self):
        return self.to_string(nrows=10)

    def __repr__(self):
        return "<cudf.Series nrows={} >".format(len(self))

    def _binaryop(self, other, fn, reflect=False):
        """
        Internal util to call a binary operator *fn* on operands *self*
        and *other*.  Return the output Series.  The output dtype is
        determined by the input operands.

        If ``reflect`` is ``True``, swap the order of the operands.
        """
        from cudf import DataFrame

        if isinstance(other, DataFrame):
            # TODO: fn is not the same as arg expected by _apply_op
            # e.g. for fn = 'and', _apply_op equivalent is '__and__'
            return other._apply_op(self, fn)

        nvtx_range_push("CUDF_BINARY_OP", "orange")
        result_name = utils.get_result_name(self, other)
        lhs, rhs = _align_indices(self, other)
        rhs = self._normalize_binop_value(rhs)
        outcol = lhs._column.binary_operator(fn, rhs, reflect=reflect)
        result = lhs._copy_construct(data=outcol, name=result_name)
        nvtx_range_pop()
        return result

    def _rbinaryop(self, other, fn):
        """
        Internal util to call a binary operator *fn* on operands *self*
        and *other* for reflected operations.  Return the output Series.
        The output dtype is determined by the input operands.
        """
        return self._binaryop(other, fn, reflect=True)

    def _unaryop(self, fn):
        """
        Internal util to call a unary operator *fn* on operands *self*.
        Return the output Series.  The output dtype is determined by the input
        operand.
        """
        outcol = self._column.unary_operator(fn)
        return self._copy_construct(data=outcol)

    def _filled_binaryop(self, other, fn, fill_value=None, reflect=False):
        def func(lhs, rhs):
            return fn(rhs, lhs) if reflect else fn(lhs, rhs)

        lhs, rhs = _align_indices(self, other)

        if fill_value is not None:
            if isinstance(rhs, Series):
                if lhs.has_null_mask and rhs.has_null_mask:
                    lmask = Series(data=lhs.nullmask)
                    rmask = Series(data=rhs.nullmask)
                    mask = (lmask | rmask).data
                    lhs = lhs.fillna(fill_value)
                    rhs = rhs.fillna(fill_value)
                    data = func(lhs, rhs).data
                    data = lhs._column.replace(data=data, mask=mask)
                    return lhs._copy_construct(data=data)
                elif lhs.has_null_mask:
                    return func(lhs.fillna(fill_value), rhs)
                elif rhs.has_null_mask:
                    return func(lhs, rhs.fillna(fill_value))
            elif is_scalar(rhs):
                return func(lhs.fillna(fill_value), rhs)
        return func(lhs, rhs)

    def add(self, other, fill_value=None):
        """Addition of series and other, element-wise
        (binary operator add).

        Parameters
        ----------
        other: Series or scalar value
        fill_value : None or value
            Value to fill nulls with before computation. If data in both
            corresponding Series locations is null the result will be null
        """
        return self._filled_binaryop(other, operator.add, fill_value)

    def __add__(self, other):
        return self._binaryop(other, "add")

    def radd(self, other, fill_value=None):
        """Addition of series and other, element-wise
        (binary operator radd).

        Parameters
        ----------
        other: Series or scalar value
        fill_value : None or value
            Value to fill nulls with before computation. If data in both
            corresponding Series locations is null the result will be null
        """
        return self._filled_binaryop(other, operator.add, fill_value, True)

    def __radd__(self, other):
        return self._rbinaryop(other, "add")

    def sub(self, other, fill_value=None):
        """Subtraction of series and other, element-wise
        (binary operator sub).

        Parameters
        ----------
        other: Series or scalar value
        fill_value : None or value
            Value to fill nulls with before computation. If data in both
            corresponding Series locations is null the result will be null
        """
        return self._filled_binaryop(other, operator.sub, fill_value)

    def __sub__(self, other):
        return self._binaryop(other, "sub")

    def rsub(self, other, fill_value=None):
        """Subtraction of series and other, element-wise
        (binary operator rsub).

        Parameters
        ----------
        other: Series or scalar value
        fill_value : None or value
            Value to fill nulls with before computation. If data in both
            corresponding Series locations is null the result will be null
        """
        return self._filled_binaryop(other, operator.sub, fill_value, True)

    def __rsub__(self, other):
        return self._rbinaryop(other, "sub")

    def mul(self, other, fill_value=None):
        """Multiplication of series and other, element-wise
        (binary operator mul).

        Parameters
        ----------
        other: Series or scalar value
        fill_value : None or value
            Value to fill nulls with before computation. If data in both
            corresponding Series locations is null the result will be null
        """
        return self._filled_binaryop(other, operator.mul, fill_value)

    def __mul__(self, other):
        return self._binaryop(other, "mul")

    def rmul(self, other, fill_value=None):
        """Multiplication of series and other, element-wise
        (binary operator rmul).

        Parameters
        ----------
        other: Series or scalar value
        fill_value : None or value
            Value to fill nulls with before computation. If data in both
            corresponding Series locations is null the result will be null
        """
        return self._filled_binaryop(other, operator.mul, fill_value, True)

    def __rmul__(self, other):
        return self._rbinaryop(other, "mul")

    def mod(self, other, fill_value=None):
        """Modulo of series and other, element-wise
        (binary operator mod).

        Parameters
        ----------
        other: Series or scalar value
        fill_value : None or value
            Value to fill nulls with before computation. If data in both
            corresponding Series locations is null the result will be null
        """
        return self._filled_binaryop(other, operator.mod, fill_value)

    def __mod__(self, other):
        return self._binaryop(other, "mod")

    def rmod(self, other, fill_value=None):
        """Modulo of series and other, element-wise
        (binary operator rmod).

        Parameters
        ----------
        other: Series or scalar value
        fill_value : None or value
            Value to fill nulls with before computation. If data in both
            corresponding Series locations is null the result will be null
        """
        return self._filled_binaryop(other, operator.mod, fill_value, True)

    def __rmod__(self, other):
        return self._rbinaryop(other, "mod")

    def pow(self, other, fill_value=None):
        """Exponential power of series and other, element-wise
        (binary operator pow).

        Parameters
        ----------
        other: Series or scalar value
        fill_value : None or value
            Value to fill nulls with before computation. If data in both
            corresponding Series locations is null the result will be null
        """
        return self._filled_binaryop(other, operator.pow, fill_value)

    def __pow__(self, other):
        return self._binaryop(other, "pow")

    def rpow(self, other, fill_value=None):
        """Exponential power of series and other, element-wise
        (binary operator rpow).

        Parameters
        ----------
        other: Series or scalar value
        fill_value : None or value
            Value to fill nulls with before computation. If data in both
            corresponding Series locations is null the result will be null
        """
        return self._filled_binaryop(other, operator.pow, fill_value, True)

    def __rpow__(self, other):
        return self._rbinaryop(other, "pow")

    def floordiv(self, other, fill_value=None):
        """Integer division of series and other, element-wise
        (binary operator floordiv).

        Parameters
        ----------
        other: Series or scalar value
        fill_value : None or value
            Value to fill nulls with before computation. If data in both
            corresponding Series locations is null the result will be null
        """
        return self._filled_binaryop(other, operator.floordiv, fill_value)

    def __floordiv__(self, other):
        return self._binaryop(other, "floordiv")

    def rfloordiv(self, other, fill_value=None):
        """Integer division of series and other, element-wise
        (binary operator rfloordiv).

        Parameters
        ----------
        other: Series or scalar value
        fill_value : None or value
            Value to fill nulls with before computation. If data in both
            corresponding Series locations is null the result will be null
        """
        return self._filled_binaryop(
            other, operator.floordiv, fill_value, True
        )

    def __rfloordiv__(self, other):
        return self._rbinaryop(other, "floordiv")

    def truediv(self, other, fill_value=None):
        """Floating division of series and other, element-wise
        (binary operator truediv).

        Parameters
        ----------
        other: Series or scalar value
        fill_value : None or value
            Value to fill nulls with before computation. If data in both
            corresponding Series locations is null the result will be null
        """
        return self._filled_binaryop(other, operator.truediv, fill_value)

    def __truediv__(self, other):
        if self.dtype in list(truediv_int_dtype_corrections.keys()):
            truediv_type = truediv_int_dtype_corrections[str(self.dtype)]
            return self.astype(truediv_type)._binaryop(other, "truediv")
        else:
            return self._binaryop(other, "truediv")

    def rtruediv(self, other, fill_value=None):
        """Floating division of series and other, element-wise
        (binary operator rtruediv).

        Parameters
        ----------
        other: Series or scalar value
        fill_value : None or value
            Value to fill nulls with before computation. If data in both
            corresponding Series locations is null the result will be null
        """
        return self._filled_binaryop(other, operator.truediv, fill_value, True)

    def __rtruediv__(self, other):
        if self.dtype in list(truediv_int_dtype_corrections.keys()):
            truediv_type = truediv_int_dtype_corrections[str(self.dtype)]
            return self.astype(truediv_type)._rbinaryop(other, "truediv")
        else:
            return self._rbinaryop(other, "truediv")

    __div__ = __truediv__

    def _bitwise_binop(self, other, op):
        if (
            np.issubdtype(self.dtype, np.bool_)
            or np.issubdtype(self.dtype, np.integer)
        ) and (
            np.issubdtype(other.dtype, np.bool_)
            or np.issubdtype(other.dtype, np.integer)
        ):
            # TODO: This doesn't work on Series (op) DataFrame
            # because dataframe doesn't have dtype
            ser = self._binaryop(other, op)
            if np.issubdtype(self.dtype, np.bool_) or np.issubdtype(
                other.dtype, np.bool_
            ):
                ser = ser.astype(np.bool_)
            return ser
        else:
            raise TypeError(
                f"Operation 'bitwise {op}' not supported between "
                f"{self.dtype.type.__name__} and {other.dtype.type.__name__}"
            )

    def __and__(self, other):
        """Performs vectorized bitwise and (&) on corresponding elements of two
        series.
        """
        return self._bitwise_binop(other, "and")

    def __or__(self, other):
        """Performs vectorized bitwise or (|) on corresponding elements of two
        series.
        """
        return self._bitwise_binop(other, "or")

    def __xor__(self, other):
        """Performs vectorized bitwise xor (^) on corresponding elements of two
        series.
        """
        return self._bitwise_binop(other, "xor")

    def logical_and(self, other):
        ser = self._binaryop(other, "l_and")
        return ser.astype(np.bool_)

    def logical_or(self, other):
        ser = self._binaryop(other, "l_or")
        return ser.astype(np.bool_)

    def logical_not(self):
        return self._unaryop("not")

    def _normalize_binop_value(self, other):
        """Returns a *column* (not a Series) or scalar for performing
        binary operations with self._column.
        """
        if isinstance(other, Series):
            return other._column
        elif isinstance(other, Index):
            return Series(other)._column
        else:
            return self._column.normalize_binop_value(other)

    def _unordered_compare(self, other, cmpops):
        nvtx_range_push("CUDF_UNORDERED_COMP", "orange")
        result_name = utils.get_result_name(self, other)
        other = self._normalize_binop_value(other)
        outcol = self._column.unordered_compare(cmpops, other)
        result = self._copy_construct(data=outcol, name=result_name)
        nvtx_range_pop()
        return result

    def _ordered_compare(self, other, cmpops):
        nvtx_range_push("CUDF_ORDERED_COMP", "orange")
        result_name = utils.get_result_name(self, other)
        other = self._normalize_binop_value(other)
        outcol = self._column.ordered_compare(cmpops, other)
        result = self._copy_construct(data=outcol, name=result_name)
        nvtx_range_pop()
        return result

    def eq(self, other, fill_value=None):
        """Equal to of series and other, element-wise
        (binary operator eq).

        Parameters
        ----------
        other: Series or scalar value
        fill_value : None or value
            Value to fill nulls with before computation. If data in both
            corresponding Series locations is null the result will be null
        """
        return self._filled_binaryop(other, operator.eq, fill_value)

    def __eq__(self, other):
        return self._unordered_compare(other, "eq")

    def equals(self, other):
        if self is other:
            return True
        if other is None or len(self) != len(other):
            return False
        return self._unordered_compare(other, "eq").min()

    def ne(self, other, fill_value=None):
        """Not equal to of series and other, element-wise
        (binary operator ne).

        Parameters
        ----------
        other: Series or scalar value
        fill_value : None or value
            Value to fill nulls with before computation. If data in both
            corresponding Series locations is null the result will be null
        """
        return self._filled_binaryop(other, operator.ne, fill_value)

    def __ne__(self, other):
        return self._unordered_compare(other, "ne")

    def lt(self, other, fill_value=None):
        """Less than of series and other, element-wise
        (binary operator lt).

        Parameters
        ----------
        other: Series or scalar value
        fill_value : None or value
            Value to fill nulls with before computation. If data in both
            corresponding Series locations is null the result will be null
        """
        return self._filled_binaryop(other, operator.lt, fill_value)

    def __lt__(self, other):
        return self._ordered_compare(other, "lt")

    def le(self, other, fill_value=None):
        """Less than or equal to of series and other, element-wise
        (binary operator le).

        Parameters
        ----------
        other: Series or scalar value
        fill_value : None or value
            Value to fill nulls with before computation. If data in both
            corresponding Series locations is null the result will be null
        """
        return self._filled_binaryop(other, operator.le, fill_value)

    def __le__(self, other):
        return self._ordered_compare(other, "le")

    def gt(self, other, fill_value=None):
        """Greater than of series and other, element-wise
        (binary operator gt).

        Parameters
        ----------
        other: Series or scalar value
        fill_value : None or value
            Value to fill nulls with before computation. If data in both
            corresponding Series locations is null the result will be null
        """
        return self._filled_binaryop(other, operator.gt, fill_value)

    def __gt__(self, other):
        return self._ordered_compare(other, "gt")

    def ge(self, other, fill_value=None):
        """Greater than or equal to of series and other, element-wise
        (binary operator ge).

        Parameters
        ----------
        other: Series or scalar value
        fill_value : None or value
            Value to fill nulls with before computation. If data in both
            corresponding Series locations is null the result will be null
        """
        return self._filled_binaryop(other, operator.ge, fill_value)

    def __ge__(self, other):
        return self._ordered_compare(other, "ge")

    def __invert__(self):
        """Bitwise invert (~) for each element.
        Logical NOT if dtype is bool

        Returns a new Series.
        """
        if np.issubdtype(self.dtype, np.integer):
            return self._unaryop("invert")
        elif np.issubdtype(self.dtype, np.bool_):
            return self._unaryop("not")
        else:
            raise TypeError(
                f"Operation `~` not supported on {self.dtype.type.__name__}"
            )

    def __neg__(self):
        """Negatated value (-) for each element

        Returns a new Series.
        """
        return self.__mul__(-1)

    @property
    def cat(self):
        return self._column.cat()

    @property
    def str(self):
        return self._column.str(self.index)

    @property
    def dtype(self):
        """dtype of the Series"""
        return self._column.dtype

    @classmethod
    def _concat(cls, objs, axis=0, index=True):
        # Concatenate index if not provided
        if index is True:
            from cudf.dataframe.multiindex import MultiIndex

            if isinstance(objs[0].index, MultiIndex):
                index = MultiIndex._concat([o.index for o in objs])
            else:
                index = Index._concat([o.index for o in objs])

        names = {obj.name for obj in objs}
        if len(names) == 1:
            [name] = names
        else:
            name = None
        col = Column._concat([o._column for o in objs])
        return cls(data=col, index=index, name=name)

    @property
    def valid_count(self):
        """Number of non-null values"""
        return self._column.valid_count

    @property
    def null_count(self):
        """Number of null values"""
        return self._column.null_count

    @property
    def has_null_mask(self):
        """A boolean indicating whether a null-mask is needed"""
        return self._column.has_null_mask

    def masked_assign(self, value, mask):
        """Assign a scalar value to a series using a boolean mask
        df[df < 0] = 0

        Parameters
        ----------
        value : scalar
            scalar value for assignment
        mask : cudf Series
            Boolean Series

        Returns
        -------
        cudf Series
            cudf series with new value set to where mask is True
        """

        data = self._column.masked_assign(value, mask)
        return self._copy_construct(data=data)

    def drop_duplicates(self, keep="first", inplace=False):
        """
        Return Series with duplicate values removed
        """
        in_cols = [self._column]
        in_index = self.index
        from cudf.dataframe.multiindex import MultiIndex

        if isinstance(in_index, MultiIndex):
            in_index = RangeIndex(len(in_index))
        out_cols, new_index = cpp_drop_duplicates(
            [in_index.as_column()], in_cols, None, keep
        )
        new_index = as_index(new_index)
        if self.index.equals(new_index):
            new_index = self.index
        if isinstance(self.index, MultiIndex):
            new_index = self.index.take(new_index)

        if inplace:
            self._index = new_index
            self._size = len(new_index)
            self._column = out_cols[0]
        else:
            out = Series(out_cols[0], index=new_index, name=self.name)
            return out

    def dropna(self):
        """
        Return a Series with null values removed.
        """
        if self.null_count == 0:
            return self
        data = self._column.dropna()
        index = self.index.loc[~self.isna()]
        return self._copy_construct(data=data, index=index)

    def fillna(self, value, method=None, axis=None, inplace=False, limit=None):
        """Fill null values with ``value``.

        Parameters
        ----------
        value : scalar or Series-like
            Value to use to fill nulls. If Series-like, null values
            are filled with the values in corresponding indices of the
            given Series.

        Returns
        -------
        result : Series
            Copy with nulls filled.
        """
        if method is not None:
            raise NotImplementedError("The method keyword is not supported")
        if limit is not None:
            raise NotImplementedError("The limit keyword is not supported")
        if axis:
            raise NotImplementedError("The axis keyword is not supported")

        data = self._column.fillna(value, inplace=inplace)

        if not inplace:
            return self._copy_construct(data=data)

    def where(self, cond, other=None, axis=None):
        """
        Replace values with other where the condition is False.

        :param cond: boolean
            Where cond is True, keep the original value. Where False,
            replace with corresponding value from other.
        :param other: scalar, default None
            Entries where cond is False are replaced with
            corresponding value from other.
        :param axis:
        :return: Series

        Examples:
        ---------
        >>> import cudf
        >>> ser = cudf.Series([4, 3, 2, 1, 0])
        >>> print(ser.where(ser > 2, 10))
        0     4
        1     3
        2    10
        3    10
        4    10
        >>> print(ser.where(ser > 2))
        0    4
        1    3
        2
        3
        4

        """

        to_replace = self._column.apply_boolean_mask(~cond & self.notna())
        if is_scalar(other):
            all_nan = other is None
            if all_nan:
                new_value = [other] * len(to_replace)
            else:
                # pre-determining the dtype to match the pandas's output
                typ = to_replace.dtype
                if np.dtype(type(other)).kind in "f" and typ.kind in "i":
                    typ = np.int64 if other == int(other) else np.float64

                new_value = utils.scalar_broadcast_to(
                    other, (len(to_replace),), np.dtype(typ)
                )
        else:
            raise NotImplementedError(
                "Replacement arg of {} is not supported.".format(type(other))
            )

        result = self._column.find_and_replace(
            to_replace, new_value, all_nan=all_nan
        )

        # To replace nulls:: If there are nulls in `cond` series, then we will
        # fill them with `False`, which means, by default, elements containing
        # nulls, are failing the given condition.
        # But, if condition is deliberately setting the `True` for nulls (i.e.
        # `s.isnulls()`), then there are no nulls in `cond`
        if not all_nan and (~cond.fillna(False) & self.isnull()).any():
            result = result.fillna(other)
        return self._copy_construct(data=result)

    def to_array(self, fillna=None):
        """Get a dense numpy array for the data.

        Parameters
        ----------
        fillna : str or None
            Defaults to None, which will skip null values.
            If it equals "pandas", null values are filled with NaNs.
            Non integral dtype is promoted to np.float64.

        Notes
        -----

        if ``fillna`` is ``None``, null values are skipped.  Therefore, the
        output size could be smaller.
        """
        return self._column.to_array(fillna=fillna)

    def isnull(self):
        """Identify missing values in a Series.
        """
        if not self.has_null_mask:
            return Series(
                cudautils.zeros(len(self), np.bool_),
                name=self.name,
                index=self.index,
            )

        mask = cudautils.isnull_mask(self.data, self.nullmask.mem)
        return Series(mask, name=self.name, index=self.index)

    def isna(self):
        """Identify missing values in a Series. Alias for isnull.
        """
        return self.isnull()

    def notna(self):
        """Identify non-missing values in a Series.
        """
        if not self.has_null_mask:
            return Series(
                cudautils.ones(len(self), np.bool_),
                name=self.name,
                index=self.index,
            )

        mask = cudautils.notna_mask(self.data, self.nullmask.mem)
        return Series(mask, name=self.name, index=self.index)

    def all(self, axis=0, skipna=True, level=None):
        """
        """
        assert axis in (None, 0) and skipna is True and level in (None,)
        if self.dtype.kind not in "biuf":
            raise NotImplementedError(
                "All does not currently support columns of {} dtype.".format(
                    self.dtype
                )
            )
        return self._column.all()

    def any(self, axis=0, skipna=True, level=None):
        """
        """
        assert axis in (None, 0) and skipna is True and level in (None,)
        if self.dtype.kind not in "biuf":
            raise NotImplementedError(
                "Any does not currently support columns of {} dtype.".format(
                    self.dtype
                )
            )
        return self._column.any()

    def to_gpu_array(self, fillna=None):
        """Get a dense numba device array for the data.

        Parameters
        ----------
        fillna : str or None
            See *fillna* in ``.to_array``.

        Notes
        -----

        if ``fillna`` is ``None``, null values are skipped.  Therefore, the
        output size could be smaller.
        """
        return self._column.to_gpu_array(fillna=fillna)

    def to_pandas(self, index=True):
        if index is True:
            index = self.index.to_pandas()
        s = self._column.to_pandas(index=index)
        s.name = self.name
        return s

    def to_arrow(self):
        return self._column.to_arrow()

    @property
    def data(self):
        """The gpu buffer for the data
        """
        return self._column.data

    @property
    def index(self):

        """The index object
        """
        return self._index

    @index.setter
    def index(self, _index):
        self._index = _index

    @property
    def loc(self):
        return _SeriesLocIndexer(self)

    @property
    def iloc(self):
        """
        For integer-location based selection.

        Examples
        --------
        >>> import cudf
        >>> sr = cudf.Series(list(range(20)))

        Get the value from 1st index

        >>> sr.iloc[1]
        1

        Get the values from 0,2,9 and 18th index

        >>> sr.iloc[0,2,9,18]
         0    0
         2    2
         9    9
        18   18

        Get the values using slice indices

        >>> sr.iloc[3:10:2]
        3    3
        5    5
        7    7
        9    9

        Returns
        -------
        Series containing the elements corresponding to the indices
        """
        return _SeriesIlocIndexer(self)

    @property
    def nullmask(self):
        """The gpu buffer for the null-mask
        """
        return self._column.nullmask

    def as_mask(self):
        """Convert booleans to bitmask

        Returns
        -------
        device array
        """
        return cudautils.compact_mask_bytes(self.to_gpu_array())

    def astype(self, dtype):
        """Convert to the given ``dtype``.

        Returns
        -------
        If the dtype changed, a new ``Series`` is returned by casting each
        values to the given dtype.
        If the dtype is not changed, ``self`` is returned.
        """

        if utils.dtype_equals(dtype, self.dtype):
            return self

        return self._copy_construct(data=self._column.astype(dtype))

    def argsort(self, ascending=True, na_position="last"):
        """Returns a Series of int64 index that will sort the series.

        Uses Thrust sort.

        Returns
        -------
        result: Series
        """
        return self._sort(ascending=ascending, na_position=na_position)[1]

    def sort_index(self, ascending=True):
        """Sort by the index.
        """
        inds = self.index.argsort(ascending=ascending)
        return self.take(inds.to_gpu_array())

    def sort_values(self, ascending=True, na_position="last"):
        """
        Sort by the values.

        Sort a Series in ascending or descending order by some criterion.

        Parameters
        ----------
        ascending : bool, default True
            If True, sort values in ascending order, otherwise descending.
        na_position : {‘first’, ‘last’}, default ‘last’
            'first' puts nulls at the beginning, 'last' puts nulls at the end.
        Returns
        -------
        sorted_obj : cuDF Series

        Difference from pandas:
          * Not supporting: inplace, kind

        Examples
        --------
        >>> import cudf
        >>> s = cudf.Series([1, 5, 2, 4, 3])
        >>> s.sort_values()
        0    1
        2    2
        4    3
        3    4
        1    5
        """
        if len(self) == 0:
            return self
        vals, inds = self._sort(ascending=ascending, na_position=na_position)
        index = self.index.take(inds.to_gpu_array())
        return vals.set_index(index)

    def _n_largest_or_smallest(self, largest, n, keep):
        if not (0 <= n < len(self)):
            raise ValueError("n out-of-bound")
        direction = largest
        if keep == "first":
            return self.sort_values(ascending=not direction)[:n]
        elif keep == "last":
            return self.sort_values(ascending=direction)[-n:].reverse()
        else:
            raise ValueError('keep must be either "first", "last"')

    def nlargest(self, n=5, keep="first"):
        """Returns a new Series of the *n* largest element.
        """
        return self._n_largest_or_smallest(n=n, keep=keep, largest=True)

    def nsmallest(self, n=5, keep="first"):
        """Returns a new Series of the *n* smallest element.
        """
        return self._n_largest_or_smallest(n=n, keep=keep, largest=False)

    def _sort(self, ascending=True, na_position="last"):
        """
        Sort by values

        Returns
        -------
        2-tuple of key and index
        """
        col_keys, col_inds = self._column.sort_by_values(
            ascending=ascending, na_position=na_position
        )
        sr_keys = self._copy_construct(data=col_keys)
        sr_inds = self._copy_construct(data=col_inds)
        return sr_keys, sr_inds

    def replace(self, to_replace, replacement):
        """
        Replace values given in *to_replace* with *replacement*.

        Parameters
        ----------
        to_replace : numeric, str or list-like
            Value(s) to replace.

            * numeric or str:

                - values equal to *to_replace* will be replaced with *value*

            * list of numeric or str:

                - If *replacement* is also list-like, *to_replace* and
                *replacement* must be of same length.
        replacement : numeric, str, list-like, or dict
            Value(s) to replace `to_replace` with.

        See also
        --------
        Series.fillna

        Returns
        -------
        result : Series
            Series after replacement. The mask and index are preserved.
        """
        # if all the elements of replacement column are None then propagate the
        # same dtype as self.dtype in columnops.as_column() for replacement
        all_nan = False
        if not is_scalar(to_replace):
            if is_scalar(replacement):
                all_nan = replacement is None
                if all_nan:
                    replacement = [replacement] * len(to_replace)
                else:
                    replacement = utils.scalar_broadcast_to(
                        replacement,
                        (len(to_replace),),
                        np.dtype(type(replacement)),
                    )
        else:
            if not is_scalar(replacement):
                raise TypeError(
                    "Incompatible types '{}' and '{}' "
                    "for *to_replace* and *replacement*.".format(
                        type(to_replace).__name__, type(replacement).__name__
                    )
                )
            to_replace = [to_replace]
            replacement = [replacement]

        if len(to_replace) != len(replacement):
            raise ValueError(
                "Replacement lists must be"
                "of same length."
                "Expected {}, got {}.".format(
                    len(to_replace), len(replacement)
                )
            )

        if is_dict_like(to_replace) or is_dict_like(replacement):
            raise TypeError("Dict-like args not supported in Series.replace()")

        if isinstance(replacement, list):
            all_nan = replacement.count(None) == len(replacement)
        result = self._column.find_and_replace(
            to_replace, replacement, all_nan
        )

        return self._copy_construct(data=result)

    def reverse(self):
        """Reverse the Series
        """
        rinds = cudautils.arange_reversed(
            self._column.data.size, dtype=np.int32
        )
        col = cpp_copying.apply_gather(self._column, rinds)
        index = cpp_copying.apply_gather(self.index.as_column(), rinds)
        return self._copy_construct(data=col, index=index)

    def one_hot_encoding(self, cats, dtype="float64"):
        """Perform one-hot-encoding

        Parameters
        ----------
        cats : sequence of values
                values representing each category.
        dtype : numpy.dtype
                specifies the output dtype.

        Returns
        -------
        A sequence of new series for each category.  Its length is determined
        by the length of ``cats``.
        """

        dtype = np.dtype(dtype)
        return ((self == cat).fillna(False).astype(dtype) for cat in cats)

    def label_encoding(self, cats, dtype=None, na_sentinel=-1):
        """Perform label encoding

        Parameters
        ----------
        values : sequence of input values
        dtype: numpy.dtype; optional
               Specifies the output dtype.  If `None` is given, the
               smallest possible integer dtype (starting with np.int32)
               is used.
        na_sentinel : number
            Value to indicate missing category.
        Returns
        -------
        A sequence of encoded labels with value between 0 and n-1 classes(cats)
        """
        from cudf import DataFrame

        if dtype is None:
            dtype = utils.min_scalar_type(len(cats), 32)

        value = Series(cats).astype(self.dtype)
        order = Series(cudautils.arange(len(self)))
        codes = Series(cudautils.arange(len(value), dtype=dtype))

        value = DataFrame({"value": value, "code": codes})
        codes = DataFrame({"value": self, "order": order})
        codes = codes.merge(value, on="value", how="left")
        codes = codes.sort_values("order")["code"].fillna(na_sentinel)

        return codes._copy_construct(name=None, index=self.index)

    def factorize(self, na_sentinel=-1):
        """Encode the input values as integer labels

        Parameters
        ----------
        na_sentinel : number
            Value to indicate missing category.

        Returns
        --------
        (labels, cats) : (Series, Series)
            - *labels* contains the encoded values
            - *cats* contains the categories in order that the N-th
              item corresponds to the (N-1) code.
        """
        cats = self.unique().astype(self.dtype)
        labels = self.label_encoding(cats=cats)
        return labels, cats

    # UDF related

    def applymap(self, udf, out_dtype=None):
        """Apply a elemenwise function to transform the values in the Column.

        The user function is expected to take one argument and return the
        result, which will be stored to the output Series.  The function
        cannot reference globals except for other simple scalar objects.

        Parameters
        ----------
        udf : function
            Wrapped by ``numba.cuda.jit`` for call on the GPU as a device
            function.
        out_dtype  : numpy.dtype; optional
            The dtype for use in the output.
            By default, the result will have the same dtype as the source.

        Returns
        -------
        result : Series
            The mask and index are preserved.
        """
        res_col = self._column.applymap(udf, out_dtype=out_dtype)
        return self._copy_construct(data=res_col)

    # Find / Search

    def find_first_value(self, value):
        """
        Returns offset of first value that matches
        """
        return self._column._first_value(value)

    def find_last_value(self, value):
        """
        Returns offset of last value that matches
        """
        return self._column.find_last_value(value)

    #
    # Stats
    #
    def count(self, axis=None, skipna=True):
        """The number of non-null values"""
        assert axis in (None, 0) and skipna is True
        return self.valid_count

    def min(self, axis=None, skipna=True, dtype=None):
        """Compute the min of the series
        """
        assert axis in (None, 0) and skipna is True
        return self._column.min(dtype=dtype)

    def max(self, axis=None, skipna=True, dtype=None):
        """Compute the max of the series
        """
        assert axis in (None, 0) and skipna is True
        return self._column.max(dtype=dtype)

    def sum(self, axis=None, skipna=True, dtype=None):
        """Compute the sum of the series"""
        assert axis in (None, 0) and skipna is True
        return self._column.sum(dtype=dtype)

    def product(self, axis=None, skipna=True, dtype=None):
        """Compute the product of the series"""
        assert axis in (None, 0) and skipna is True
        return self._column.product(dtype=dtype)

    def cummin(self, axis=0, skipna=True):
        """Compute the cumulative minimum of the series"""
        assert axis in (None, 0) and skipna is True
        return Series(
            self._column._apply_scan_op("min"),
            name=self.name,
            index=self.index,
        )

    def cummax(self, axis=0, skipna=True):
        """Compute the cumulative maximum of the series"""
        assert axis in (None, 0) and skipna is True
        return Series(
            self._column._apply_scan_op("max"),
            name=self.name,
            index=self.index,
        )

    def cumsum(self, axis=0, skipna=True):
        """Compute the cumulative sum of the series"""
        assert axis in (None, 0) and skipna is True

        # pandas always returns int64 dtype if original dtype is int
        if np.issubdtype(self.dtype, np.integer):
            return Series(
                self.astype(np.int64)._column._apply_scan_op("sum"),
                name=self.name,
                index=self.index,
            )
        else:
            return Series(
                self._column._apply_scan_op("sum"),
                name=self.name,
                index=self.index,
            )

    def cumprod(self, axis=0, skipna=True):
        """Compute the cumulative product of the series"""
        assert axis in (None, 0) and skipna is True

        # pandas always returns int64 dtype if original dtype is int
        if np.issubdtype(self.dtype, np.integer):
            return Series(
                self.astype(np.int64)._column._apply_scan_op("product"),
                name=self.name,
                index=self.index,
            )
        else:
            return Series(
                self._column._apply_scan_op("product"),
                name=self.name,
                index=self.index,
            )

    def mean(self, axis=None, skipna=True):
        """Compute the mean of the series
        """
        assert axis in (None, 0) and skipna is True
        return self._column.mean()

    def std(self, ddof=1, axis=None, skipna=True):
        """Compute the standard deviation of the series
        """
        assert axis in (None, 0) and skipna is True
        return self._column.std(ddof=ddof)

    def var(self, ddof=1, axis=None, skipna=True):
        """Compute the variance of the series
        """
        assert axis in (None, 0) and skipna is True
        return self._column.var(ddof=ddof)

    def sum_of_squares(self, dtype=None):
        return self._column.sum_of_squares(dtype=dtype)

    def round(self, decimals=0):
        """Round a Series to a configurable number of decimal places.
        """
        return Series(
            self._column.round(decimals=decimals),
            name=self.name,
            index=self.index,
        )

    def unique_k(self, k):
        warnings.warn("Use .unique() instead", DeprecationWarning)
        return self.unique()

    def unique(self, method="sort", sort=True):
        """Returns unique values of this Series.
        default='sort' will be changed to 'hash' when implemented.
        """
        if method != "sort":
            msg = "non sort based unique() not implemented yet"
            raise NotImplementedError(msg)
        if not sort:
            msg = "not sorted unique not implemented yet."
            raise NotImplementedError(msg)
        if self.null_count == len(self):
            res = columnops.column_empty_like(self._column, newsize=0)
            return self._copy_construct(data=res)
        res = self._column.unique(method=method)
        return Series(res, name=self.name)

    def nunique(self, method="sort", dropna=True):
        """Returns the number of unique values of the Series: approximate version,
        and exact version to be moved to libgdf
        """
        if method != "sort":
            msg = "non sort based unique_count() not implemented yet"
            raise NotImplementedError(msg)
        if self.null_count == len(self):
            return 0
        return self._column.unique_count(method=method, dropna=dropna)
        # return len(self._column.unique())

    def value_counts(self, method="sort", sort=True):
        """Returns unique values of this Series.
        """
        if method != "sort":
            msg = "non sort based value_count() not implemented yet"
            raise NotImplementedError(msg)
        if self.null_count == len(self):
            return Series(np.array([], dtype=np.int64))
        vals, cnts = self._column.value_counts(method=method)
        res = Series(cnts, index=as_index(vals))
        if sort:
            return res.sort_values(ascending=False)
        return res

    def scale(self):
        """Scale values to [0, 1] in float64
        """
        if self.null_count != 0:
            msg = "masked series not supported by this operation"
            raise NotImplementedError(msg)
        vmin = self.min()
        vmax = self.max()
        gpuarr = self.to_gpu_array()
        scaled = cudautils.compute_scale(gpuarr, vmin, vmax)
        return self._copy_construct(data=scaled)

    # Absolute
    def abs(self):
        """Absolute value of each element of the series.

        Returns a new Series.
        """
        return self._unaryop("abs")

    def __abs__(self):
        return self.abs()

    # Rounding
    def ceil(self):
        """Rounds each value upward to the smallest integral value not less
        than the original.

        Returns a new Series.
        """
        return self._unaryop("ceil")

    def floor(self):
        """Rounds each value downward to the largest integral value not greater
        than the original.

        Returns a new Series.
        """
        return self._unaryop("floor")

    # Math
    def _float_math(self, op):
        if np.issubdtype(self.dtype.type, np.floating):
            return self._unaryop(op)
        else:
            raise TypeError(
                f"Operation '{op}' not supported on {self.dtype.type.__name__}"
            )

    def sin(self):
        return self._float_math("sin")

    def cos(self):
        return self._float_math("cos")

    def tan(self):
        return self._float_math("tan")

    def asin(self):
        return self._float_math("asin")

    def acos(self):
        return self._float_math("acos")

    def atan(self):
        return self._float_math("atan")

    def exp(self):
        return self._float_math("exp")

    def log(self):
        return self._float_math("log")

    def sqrt(self):
        return self._unaryop("sqrt")

    # Misc

    def hash_values(self):
        """Compute the hash of values in this column.
        """
        from cudf.dataframe import numerical

        return Series(numerical.column_hash_values(self._column))

    def hash_encode(self, stop, use_name=False):
        """Encode column values as ints in [0, stop) using hash function.

        Parameters
        ----------
        stop : int
            The upper bound on the encoding range.
        use_name : bool
            If ``True`` then combine hashed column values
            with hashed column name. This is useful for when the same
            values in different columns should be encoded
            with different hashed values.
        Returns
        -------
        result: Series
            The encoded Series.
        """
        assert stop > 0

        from cudf.dataframe import numerical

        initial_hash = np.asarray(hash(self.name)) if use_name else None
        hashed_values = numerical.column_hash_values(
            self._column, initial_hash_values=initial_hash
        )

        # TODO: Binary op when https://github.com/rapidsai/cudf/pull/892 merged
        mod_vals = cudautils.modulo(hashed_values.data.to_gpu_array(), stop)
        return Series(mod_vals)

    def quantile(
        self, q=0.5, interpolation="linear", exact=True, quant_index=True
    ):
        """
        Return values at the given quantile.

        Parameters
        ----------

        q : float or array-like, default 0.5 (50% quantile)
            0 <= q <= 1, the quantile(s) to compute
        interpolation : {’linear’, ‘lower’, ‘higher’, ‘midpoint’, ‘nearest’}
            This optional parameter specifies the interpolation method to use,
            when the desired quantile lies between two data points i and j:
        columns : list of str
            List of column names to include.
        exact : boolean
            Whether to use approximate or exact quantile algorithm.
        quant_index : boolean
            Whether to use the list of quantiles as index.

        Returns
        -------

        DataFrame

        """

        if isinstance(q, Number) or utils.is_list_like(q):
            np_array_q = np.asarray(q)
            if np.logical_or(np_array_q < 0, np_array_q > 1).any():
                raise ValueError(
                    "percentiles should all \
                             be in the interval [0, 1]"
                )

        # Beyond this point, q either being scalar or list-like
        # will only have values in range [0, 1]

        if isinstance(q, Number):
            res = self._column.quantile(q, interpolation, exact)
            if len(res) == 0:
                return np.nan
            else:
                # if q is an int/float, we shouldn't be constructing series
                return res.pop()

        if not quant_index:
            return Series(
                self._column.quantile(q, interpolation, exact), name=self.name
            )
        else:
            from cudf.dataframe.columnops import column_empty_like

            np_array_q = np.asarray(q)
            if len(self) == 0:
                result = column_empty_like(
                    np_array_q,
                    dtype=self.dtype,
                    masked=True,
                    newsize=len(np_array_q),
                )
            else:
                result = self._column.quantile(q, interpolation, exact)
            return Series(result, index=as_index(np_array_q), name=self.name)

    def describe(self, percentiles=None, include=None, exclude=None):
        """Compute summary statistics of a Series. For numeric
        data, the output includes the minimum, maximum, mean, median,
        standard deviation, and various quantiles. For object data, the output
        includes the count, number of unique values, the most common value, and
        the number of occurrences of the most common value.

        Parameters
        ----------
        percentiles : list-like, optional
            The percentiles used to generate the output summary statistics.
            If None, the default percentiles used are the 25th, 50th and 75th.
            Values should be within the interval [0, 1].

        Returns
        -------
        A DataFrame containing summary statistics of relevant columns from
        the input DataFrame.

        Examples
        --------
        Describing a ``Series`` containing numeric values.
        >>> import cudf
        >>> s = cudf.Series([1, 2, 3, 4, 5, 6, 7, 8, 9, 10])
        >>> print(s.describe())
           stats   values
        0  count     10.0
        1   mean      5.5
        2    std  3.02765
        3    min      1.0
        4    25%      2.5
        5    50%      5.5
        6    75%      7.5
        7    max     10.0
        """

        def _prepare_percentiles(percentiles):
            percentiles = list(percentiles)

            if not all(0 <= x <= 1 for x in percentiles):
                raise ValueError(
                    "All percentiles must be between 0 and 1, " "inclusive."
                )

            # describe always includes 50th percentile
            if 0.5 not in percentiles:
                percentiles.append(0.5)

            percentiles = np.sort(percentiles)
            return percentiles

        def _format_percentile_names(percentiles):
            return ["{0}%".format(int(x * 100)) for x in percentiles]

        def _format_stats_values(stats_data):
            return list(map(lambda x: round(x, 6), stats_data))

        def describe_numeric(self):
            # mimicking pandas
            names = (
                ["count", "mean", "std", "min"]
                + _format_percentile_names(percentiles)
                + ["max"]
            )
            data = (
                [self.count(), self.mean(), self.std(), self.min()]
                + self.quantile(percentiles).to_array(fillna="pandas").tolist()
                + [self.max()]
            )
            data = _format_stats_values(data)

            return Series(
                data=data, index=names, nan_as_null=False, name=self.name
            )

        def describe_categorical(self):
            # blocked by StringColumn/DatetimeColumn support for
            # value_counts/unique
            pass

        if percentiles is not None:
            percentiles = _prepare_percentiles(percentiles)
        else:
            # pandas defaults
            percentiles = np.array([0.25, 0.5, 0.75])

        if np.issubdtype(self.dtype, np.number):
            return describe_numeric(self)
        else:
            raise NotImplementedError(
                "Describing non-numeric columns is not " "yet supported"
            )

    def digitize(self, bins, right=False):
        """Return the indices of the bins to which each value in series belongs.

        Notes
        -----
        Monotonicity of bins is assumed and not checked.

        Parameters
        ----------
        bins : np.array
            1-D monotonically, increasing array with same type as this series.
        right : bool
            Indicates whether interval contains the right or left bin edge.

        Returns
        -------
        A new Series containing the indices.
        """
        from cudf.dataframe import numerical

        return Series(numerical.digitize(self._column, bins, right))

    def shift(self, periods=1, freq=None, axis=0, fill_value=None):
        """Shift values of an input array by periods positions and store the
        output in a new array.

        Notes
        -----
        Shift currently only supports float and integer dtype columns with
        no null values.
        """
        assert axis in (None, 0) and freq is None and fill_value is None

        if self.null_count != 0:
            raise AssertionError(
                "Shift currently requires columns with no " "null values"
            )

        if not np.issubdtype(self.dtype, np.number):
            raise NotImplementedError(
                "Shift currently only supports " "numeric dtypes"
            )
        if periods == 0:
            return self

        input_dary = self.data.to_gpu_array()
        output_dary = rmm.device_array_like(input_dary)
        cudautils.gpu_shift.forall(output_dary.size)(
            input_dary, output_dary, periods
        )
        return Series(output_dary, name=self.name, index=self.index)

    def diff(self, periods=1):
        """Calculate the difference between values at positions i and i - N in
        an array and store the output in a new array.
        Notes
        -----
        Diff currently only supports float and integer dtype columns with
        no null values.
        """
        if self.null_count != 0:
            raise AssertionError(
                "Diff currently requires columns with no " "null values"
            )

        if not np.issubdtype(self.dtype, np.number):
            raise NotImplementedError(
                "Diff currently only supports " "numeric dtypes"
            )

        input_dary = self.data.to_gpu_array()
        output_dary = rmm.device_array_like(input_dary)
        cudautils.gpu_diff.forall(output_dary.size)(
            input_dary, output_dary, periods
        )
        return Series(output_dary, name=self.name, index=self.index)

    def groupby(
        self,
        by=None,
        group_series=None,
        level=None,
        sort=True,
        group_keys=True,
    ):
        if group_keys is not True:
            raise NotImplementedError(
                "The group_keys keyword is not yet implemented"
            )

        from cudf.groupby.groupby import SeriesGroupBy

        return SeriesGroupBy(self, by=by, level=level, sort=sort)

    @copy_docstring(Rolling)
    def rolling(self, window, min_periods=None, center=False):
        return Rolling(self, window, min_periods=min_periods, center=center)

    def to_json(self, path_or_buf=None, *args, **kwargs):
        """
        Convert the cuDF object to a JSON string.
        Note nulls and NaNs will be converted to null and datetime objects
        will be converted to UNIX timestamps.
        Parameters
        ----------
        path_or_buf : string or file handle, optional
            File path or object. If not specified, the result is returned as
            a string.
        orient : string
            Indication of expected JSON string format.
            * Series
                - default is 'index'
                - allowed values are: {'split','records','index','table'}
            * DataFrame
                - default is 'columns'
                - allowed values are:
                {'split','records','index','columns','values','table'}
            * The format of the JSON string
                - 'split' : dict like {'index' -> [index],
                'columns' -> [columns], 'data' -> [values]}
                - 'records' : list like
                [{column -> value}, ... , {column -> value}]
                - 'index' : dict like {index -> {column -> value}}
                - 'columns' : dict like {column -> {index -> value}}
                - 'values' : just the values array
                - 'table' : dict like {'schema': {schema}, 'data': {data}}
                describing the data, and the data component is
                like ``orient='records'``.
        date_format : {None, 'epoch', 'iso'}
            Type of date conversion. 'epoch' = epoch milliseconds,
            'iso' = ISO8601. The default depends on the `orient`. For
            ``orient='table'``, the default is 'iso'. For all other orients,
            the default is 'epoch'.
        double_precision : int, default 10
            The number of decimal places to use when encoding
            floating point values.
        force_ascii : bool, default True
            Force encoded string to be ASCII.
        date_unit : string, default 'ms' (milliseconds)
            The time unit to encode to, governs timestamp and ISO8601
            precision.  One of 's', 'ms', 'us', 'ns' for second, millisecond,
            microsecond, and nanosecond respectively.
        default_handler : callable, default None
            Handler to call if object cannot otherwise be converted to a
            suitable format for JSON. Should receive a single argument which is
            the object to convert and return a serialisable object.
        lines : bool, default False
            If 'orient' is 'records' write out line delimited json format. Will
            throw ValueError if incorrect 'orient' since others are not list
            like.
        compression : {'infer', 'gzip', 'bz2', 'zip', 'xz', None}
            A string representing the compression to use in the output file,
            only used when the first argument is a filename. By default, the
            compression is inferred from the filename.
        index : bool, default True
            Whether to include the index values in the JSON string. Not
            including the index (``index=False``) is only supported when
            orient is 'split' or 'table'.
        """
        import cudf.io.json as json

        json.to_json(self, path_or_buf=path_or_buf, *args, **kwargs)

    def to_hdf(self, path_or_buf, key, *args, **kwargs):
        """
        Write the contained data to an HDF5 file using HDFStore.

        Hierarchical Data Format (HDF) is self-describing, allowing an
        application to interpret the structure and contents of a file with
        no outside information. One HDF file can hold a mix of related objects
        which can be accessed as a group or as individual objects.

        In order to add another DataFrame or Series to an existing HDF file
        please use append mode and a different a key.

        For more information see the :ref:`user guide
        <https://pandas.pydata.org/pandas-docs/stable/user_guide/io.html#hdf5-pytables>`_.

        Parameters
        ----------
        path_or_buf : str or pandas.HDFStore
            File path or HDFStore object.
        key : str
            Identifier for the group in the store.
        mode : {'a', 'w', 'r+'}, default 'a'
            Mode to open file:
            - 'w': write, a new file is created (an existing file with
                the same name would be deleted).
            - 'a': append, an existing file is opened for reading and
                writing, and if the file does not exist it is created.
            - 'r+': similar to 'a', but the file must already exist.
        format : {'fixed', 'table'}, default 'fixed'
            Possible values:
            - 'fixed': Fixed format. Fast writing/reading. Not-appendable,
                nor searchable.
            - 'table': Table format. Write as a PyTables Table structure
                which may perform worse but allow more flexible operations
                like searching / selecting subsets of the data.
        append : bool, default False
            For Table formats, append the input data to the existing.
        data_columns :  list of columns or True, optional
            List of columns to create as indexed data columns for on-disk
            queries, or True to use all columns. By default only the axes
            of the object are indexed. `See Query via Data Columns
            <https://pandas.pydata.org/pandas-docs/stable/user_guide/io.html#hdf5-pytables>`_.
            Applicable only to format='table'.
        complevel : {0-9}, optional
            Specifies a compression level for data.
            A value of 0 disables compression.
        complib : {'zlib', 'lzo', 'bzip2', 'blosc'}, default 'zlib'
            Specifies the compression library to be used.
            As of v0.20.2 these additional compressors for Blosc are supported
            (default if no compressor specified: 'blosc:blosclz'):
            {'blosc:blosclz', 'blosc:lz4', 'blosc:lz4hc', 'blosc:snappy',
            'blosc:zlib', 'blosc:zstd'}.
            Specifying a compression library which is not available issues
            a ValueError.
        fletcher32 : bool, default False
            If applying compression use the fletcher32 checksum.
        dropna : bool, default False
            If true, ALL nan rows will not be written to store.
        errors : str, default 'strict'
            Specifies how encoding and decoding errors are to be handled.
            See the errors argument for :func:`open` for a full list
            of options.
        """
        import cudf.io.hdf as hdf

        hdf.to_hdf(path_or_buf, key, self, *args, **kwargs)

    @ioutils.doc_to_dlpack()
    def to_dlpack(self):
        """{docstring}"""
        import cudf.io.dlpack as dlpack

        return dlpack.to_dlpack(self)

    def rename(self, index=None, copy=True):
        """
        Alter Series name.

        Change Series.name with a scalar value.

        Parameters
        ----------
        index : Scalar, optional
            Scalar to alter the Series.name attribute
        copy : boolean, default True
            Also copy underlying data

        Returns
        -------
        Series

        Difference from pandas:
          * Supports scalar values only for changing name attribute
          * Not supporting: inplace, level
        """
        out = self.copy(deep=False)
        out = out.set_index(self.index)
        if index:
            out.name = index

        return out.copy(deep=copy)

    @property
    def is_unique(self):
        return self._column.is_unique

    @property
    def is_monotonic(self):
        return self._column.is_monotonic_increasing

    @property
    def is_monotonic_increasing(self):
        return self._column.is_monotonic_increasing

    @property
    def is_monotonic_decreasing(self):
        return self._column.is_monotonic_decreasing


register_distributed_serializer(Series)


truediv_int_dtype_corrections = {
    "int16": "float32",
    "int32": "float32",
    "int64": "float64",
    "bool": "float32",
    "int": "float",
}


class DatetimeProperties(object):
    def __init__(self, series):
        self.series = series

    @property
    def year(self):
        return self.get_dt_field("year")

    @property
    def month(self):
        return self.get_dt_field("month")

    @property
    def day(self):
        return self.get_dt_field("day")

    @property
    def hour(self):
        return self.get_dt_field("hour")

    @property
    def minute(self):
        return self.get_dt_field("minute")

    @property
    def second(self):
        return self.get_dt_field("second")

    def get_dt_field(self, field):
        out_column = self.series._column.get_dt_field(field)
        return Series(data=out_column, index=self.series._index)


def _align_indices(lhs, rhs):
    """
    Internal util to align the indices of two Series. Returns a tuple of the
    aligned series, or the original arguments if the indices are the same, or
    if rhs isn't a Series.
    """
    if isinstance(rhs, Series) and not lhs.index.equals(rhs.index):
        lhs, rhs = lhs.to_frame(0), rhs.to_frame(1)
        lhs, rhs = lhs.join(rhs, how="outer", sort=True)._cols.values()
    return lhs, rhs<|MERGE_RESOLUTION|>--- conflicted
+++ resolved
@@ -364,23 +364,15 @@
         if utils.is_single_value(data) or data is None:
             return data
         return self._copy_construct(data=data, index=index)
-<<<<<<< HEAD
 
     def __setitem__(self, key, value):
         from cudf.indexing import indices_from_labels
 
         self._column[key] = value
-=======
->>>>>>> 8fd5b4e9
 
     def take(self, indices, ignore_index=False):
         """Return Series by taking values from the corresponding *indices*.
         """
-<<<<<<< HEAD
-=======
-        from cudf import Series
-
->>>>>>> 8fd5b4e9
         if len(indices) == 0:
             return self._copy_construct(
                 data=self.data[:0], index=self.index[:0]
