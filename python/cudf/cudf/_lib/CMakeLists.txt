--- conflicted
+++ resolved
@@ -13,25 +13,8 @@
 # =============================================================================
 
 set(cython_sources
-<<<<<<< HEAD
     column.pyx copying.pyx csv.pyx groupby.pyx parquet.pyx reduce.pyx scalar.pyx sort.pyx
-    stream_compaction.pyx string_casting.pyx strings_udf.pyx transform.pyx types.pyx utils.pyx
-=======
-    column.pyx
-    copying.pyx
-    csv.pyx
-    groupby.pyx
-    interop.pyx
-    parquet.pyx
-    reduce.pyx
-    scalar.pyx
-    sort.pyx
-    stream_compaction.pyx
-    string_casting.pyx
-    strings_udf.pyx
-    types.pyx
-    utils.pyx
->>>>>>> 9df95d1c
+    stream_compaction.pyx string_casting.pyx strings_udf.pyx types.pyx utils.pyx
 )
 set(linked_libraries cudf::cudf)
 
