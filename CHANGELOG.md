--- conflicted
+++ resolved
@@ -26,12 +26,9 @@
 - PR #3278 Add `to_host` utility to copy `column_view` to host
 - PR #3087 Add new cudf::experimental bool8 wrapper
 - PR #3219 Construct column from column_view
-<<<<<<< HEAD
 - PR #3144 Define and implement new hashing APIs `hash` and `hash_partition`
-=======
 - PR #3308 java add API for memory usage callbacks
 - PR #2691 Row-wise reduction and scan operations via CuPy
->>>>>>> 53f8dab4
 - PR #3291 Add normalize_nans_and_zeros
 - PR #3368 Enable dropna argument in dask_cudf groupby
 
