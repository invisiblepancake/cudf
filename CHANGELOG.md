# cuDF 0.10.0 (Date TBD)

## New Features

- PR #2522 Add Java bindings for NVStrings backed upper and lower case mutators
- PR #2607 Add Java bindings for parsing JSON
- PR #2629 Add dropna= parameter to groupby

## Improvements

- PR #2578 Update legacy_groupby to use libcudf group_by_without_aggregation
- PR #2581 Removed `managed` allocator from hash map classes.
- PR #2571 Remove unnecessary managed memory from gdf_column_concat
- PR #2588 Update Series.append documentation
- PR #2632 Replace dask-cudf set_index code with upstream


## Bug Fixes

- PR #2584 ORC Reader: fix parsing of `DECIMAL` index positions
- PR #2619 Fix groupby serialization/deserialization
- PR #2614 Update Java version to match
- PR #2601 Fixes nlargest(1) issue in Series and Dataframe
- PR #2610 Fix a bug in index serialization (properly pass DeviceNDArray)
- PR #2621 Fixes the floordiv issue of not promoting float type when rhs is 0
- PR #2611 Types Test: fix static casting from negative int to string
- PR #2618 IO Readers: Fix datasource memory map failure for multiple reads
- PR #2615 fix string category partitioning in java API
- PR #2641 fix string category and timeunit concat in the java API
<<<<<<< HEAD
- PR #2649 Fix groupby issue resulting from column_empty bug
=======
- PR #2658 Fix astype() for null categorical columns
- PR #2660 fix column string category and timeunit concat in the java API
>>>>>>> f60c6b56


# cuDF 0.9.0 (Date TBD)

## New Features

- PR #1993 Add CUDA-accelerated series aggregations: mean, var, std
- PR #2111 IO Readers: Support memory buffer, file-like object, and URL inputs
- PR #2012 Add `reindex()` to DataFrame and Series
- PR #2097 Add GPU-accelerated AVRO reader
- PR #2098 Support binary ops on DFs and Series with mismatched indices
- PR #2160 Merge `dask-cudf` codebase into `cudf` repo
- PR #2149 CSV Reader: Add `hex` dtype for explicit hexadecimal parsing
- PR #2156 Add `upper_bound()` and `lower_bound()` for libcudf tables and `searchsorted()` for cuDF Series
- PR #2158 CSV Reader: Support single, non-list/dict argument for `dtype`
- PR #2177 CSV Reader: Add `parse_dates` parameter for explicit date inference
- PR #1744 cudf::apply_boolean_mask and cudf::drop_nulls support for cudf::table inputs (multi-column)
- PR #2196 Add `DataFrame.dropna()`
- PR #2197 CSV Writer: add `chunksize` parameter for `to_csv`
- PR #2215 `type_dispatcher` benchmark
- PR #2179 Add Java quantiles
- PR #2157 Add __array_function__ to DataFrame and Series
- PR #2212 Java support for ORC reader
- PR #2224 Add DataFrame isna, isnull, notna functions
- PR #2236 Add Series.drop_duplicates
- PR #2105 Add hash-based join benchmark
- PR #2316 Add unique, nunique, and value_counts for datetime columns
- PR #2337 Add Java support for slicing a ColumnVector
- PR #2049 Add cudf::merge (sorted merge)
- PR #2368 Full cudf+dask Parquet Support
- PR #2380 New cudf::is_sorted checks whether cudf::table is sorted
- PR #2356 Java column vector standard deviation support
- PR #2221 MultiIndex full indexing - Support iloc and wildcards for loc
- PR #2429 Java support for getting length of strings in a ColumnVector
- PR #2415 Add `value_counts` for series of any type
- PR #2446 Add __array_function__ for index
- PR #2437 ORC reader: Add 'use_np_dtypes' option
- PR #2382 Add CategoricalAccessor add, remove, rename, and ordering methods
- PR #2464 Native implement `__cuda_array_interface__` for Series/Index/Column objects
- PR #2425 Rolling window now accepts array-based user-defined functions
- PR #2442 Add __setitem__
- PR #2449 Java support for getting byte count of strings in a ColumnVector
- PR #2492 Add groupby.size() method
- PR #2358 Add cudf::nans_to_nulls: convert floating point column into bitmask
- PR #2489 Add drop argument to set_index
- PR #2491 Add Java bindings for ORC reader 'use_np_dtypes' option
- PR #2213 Support s/ms/us/ns DatetimeColumn time unit resolutions
- PR #2536 Add _constructor properties to Series and DataFrame

## Improvements

- PR #2103 Move old `column` and `bitmask` files into `legacy/` directory
- PR #2109 added name to Python column classes
- PR #1947 Cleanup serialization code
- PR #2125 More aggregate in java API
- PR #2127 Add in java Scalar tests
- PR #2088 Refactor of Python groupby code
- PR #2130 Java serialization and deserialization of tables.
- PR #2131 Chunk rows logic added to csv_writer
- PR #2129 Add functions in the Java API to support nullable column filtering
- PR #2165 made changes to get_dummies api for it to be available in MethodCache
- PR #2171 Add CodeCov integration, fix doc version, make --skip-tests work when invoking with source
- PR #2184 handle remote orc files for dask-cudf
- PR #2186 Add `getitem` and `getattr` style access to Rolling objects
- PR #2168 Use cudf.Column for CategoricalColumn's categories instead of a tuple
- PR #2193 DOC: cudf::type_dispatcher documentation for specializing dispatched functors
- PR #2199 Better java support for appending strings
- PR #2176 Added column dtype support for datetime, int8, int16 to csv_writer
- PR #2209 Matching `get_dummies` & `select_dtypes` behavior to pandas
- PR #2217 Updated Java bindings to use the new groupby API
- PR #2214 DOC: Update doc instructions to build/install `cudf` and `dask-cudf`
- PR #2220 Update Java bindings for reduction rename
- PR #2232 Move CodeCov upload from build script to Jenkins
- PR #2225 refactor to use libcudf for gathering columns in dataframes
- PR #2293 Improve join performance (faster compute_join_output_size)
- PR #2300 Create separate dask codeowners for dask-cudf codebase
- PR #2304 gdf_group_by_without_aggregations returns gdf_column
- PR #2309 Java readers: remove redundant copy of result pointers
- PR #2307 Add `black` and `isort` to style checker script
- PR #2345 Restore removal of old groupby implementation
- PR #2342 Improve `astype()` to operate all ways
- PR #2329 using libcudf cudf::copy for column deep copy
- PR #2344 DOC: docs on code formatting for contributors
- PR #2376 Add inoperative axis= and win_type= arguments to Rolling()
- PR #2378 remove dask for (de-)serialization of cudf objects
- PR #2353 Bump Arrow and Dask versions
- PR #2377 Replace `standard_python_slice` with just `slice.indices()`
- PR #2373 cudf.DataFrame enchancements & Series.values support
- PR #2392 Remove dlpack submodule; make cuDF's Cython API externally accessible
- PR #2430 Updated Java bindings to use the new unary API
- PR #2406 Moved all existing `table` related files to a `legacy/` directory
- PR #2350 Performance related changes to get_dummies
- PR #2420 Remove `cudautils.astype` and replace with `typecast.apply_cast`
- PR #2456 Small improvement to typecast utility
- PR #2458 Fix handling of thirdparty packages in `isort` config
- PR #2459 IO Readers: Consolidate all readers to use `datasource` class
- PR #2475 Exposed type_dispatcher.hpp, nvcategory_util.hpp and wrapper_types.hpp in the include folder
- PR #2484 Enabled building libcudf as a static library
- PR #2453 Streamline CUDA_REL environment variable
- PR #2483 Bundle Boost filesystem dependency in the Java jar
- PR #2486 Java API hash functions
- PR #2481 Adds the ignore_null_keys option to the java api
- PR #2490 Java api: support multiple aggregates for the same column
- PR #2510 Java api: uses table based apply_boolean_mask
- PR #2432 Use pandas formatting for console, html, and latex output
- PR #2573 Bump numba version to 0.45.1
- PR #2606 Fix references to notebooks-contrib


## Bug Fixes

- PR #2086 Fixed quantile api behavior mismatch in series & dataframe
- PR #2128 Add offset param to host buffer readers in java API.
- PR #2145 Work around binops validity checks for java
- PR #2146 Work around unary_math validity checks for java
- PR #2151 Fixes bug in cudf::copy_range where null_count was invalid
- PR #2139 matching to pandas describe behavior & fixing nan values issue
- PR #2161 Implicitly convert unsigned to signed integer types in binops
- PR #2154 CSV Reader: Fix bools misdetected as strings dtype
- PR #2178 Fix bug in rolling bindings where a view of an ephemeral column was being taken
- PR #2180 Fix issue with isort reordering `importorskip` below imports depending on them
- PR #2187 fix to honor dtype when numpy arrays are passed to columnops.as_column
- PR #2190 Fix issue in astype conversion of string column to 'str'
- PR #2208 Fix issue with calling `head()` on one row dataframe
- PR #2229 Propagate exceptions from Cython cdef functions
- PR #2234 Fix issue with local build script not properly building
- PR #2223 Fix CUDA invalid configuration errors reported after loading small compressed ORC files
- PR #2162 Setting is_unique and is_monotonic-related attributes
- PR #2244 Fix ORC RLEv2 delta mode decoding with nonzero residual delta width
- PR #2297 Work around `var/std` unsupported only at debug build
- PR #2302 Fixed java serialization corner case
- PR #2355 Handle float16 in binary operations
- PR #2311 Fix copy behaviour for GenericIndex
- PR #2349 Fix issues with String filter in java API
- PR #2323 Fix groupby on categoricals
- PR #2328 Ensure order is preserved in CategoricalAccessor._set_categories
- PR #2202 Fix issue with unary ops mishandling empty input
- PR #2326 Fix for bug in DLPack when reading multiple columns
- PR #2324 Fix cudf Docker build
- PR #2325 Fix ORC RLEv2 patched base mode decoding with nonzero patch width
- PR #2235 Fix get_dummies to be compatible with dask
- PR #2332 Zero initialize gdf_dtype_extra_info
- PR #2355 Handle float16 in binary operations
- PR #2360 Fix missing dtype handling in cudf.Series & columnops.as_column
- PR #2364 Fix quantile api and other trivial issues around it
- PR #2361 Fixed issue with `codes` of CategoricalIndex
- PR #2357 Fixed inconsistent type of index created with from_pandas vs direct construction
- PR #2389 Fixed Rolling __getattr__ and __getitem__ for offset based windows
- PR #2402 Fixed bug in valid mask computation in cudf::copy_if (apply_boolean_mask)
- PR #2401 Fix to a scalar datetime(of type Days) issue
- PR #2386 Correctly allocate output valids in groupby
- PR #2411 Fixed failures on binary op on single element string column
- PR #2422 Fix Pandas logical binary operation incompatibilites
- PR #2447 Fix CodeCov posting build statuses temporarily
- PR #2450 Fix erroneous null handling in `cudf.DataFrame`'s `apply_rows`
- PR #2470 Fix issues with empty strings and string categories (Java)
- PR #2471 Fix String Column Validity.
- PR #2481 Fix java validity buffer serialization
- PR #2485 Updated bytes calculation to use size_t to avoid overflow in column concat
- PR #2461 Fix groupby multiple aggregations same column
- PR #2514 Fix cudf::drop_nulls threshold handling in Cython
- PR #2516 Fix utilities include paths and meta.yaml header paths
- PR #2517 Fix device memory leak in to_dlpack tensor deleter
- PR #2431 Fix local build generated file ownerships
- PR #2511 Added import of orc, refactored exception handlers to not squash fatal exceptions
- PR #2527 Fix index and column input handling in dask_cudf read_parquet
- PR #2466 Fix `dataframe.query` returning null rows erroneously
- PR #2548 Orc reader: fix non-deterministic data decoding at chunk boundaries
- PR #2557 fix cudautils import in string.py
- PR #2521 Fix casting datetimes from/to the same resolution
- PR #2545 Fix MultiIndexes with datetime levels
- PR #2560 Remove duplicate `dlpack` definition in conda recipe
- PR #2567 Fix ColumnVector.fromScalar issues while dealing with null scalars
- PR #2565 Orc reader: fix incorrect data decoding of int64 data types
- PR #2577 Fix search benchmark compilation error by adding necessary header
- PR #2604 Fix a bug in copying.pyx:_normalize_types that upcasted int32 to int64


# cuDF 0.8.0 (27 June 2019)

## New Features

- PR #1524 Add GPU-accelerated JSON Lines parser with limited feature set
- PR #1569 Add support for Json objects to the JSON Lines reader
- PR #1622 Add Series.loc
- PR #1654 Add cudf::apply_boolean_mask: faster replacement for gdf_apply_stencil
- PR #1487 cython gather/scatter
- PR #1310 Implemented the slice/split functionality.
- PR #1630 Add Python layer to the GPU-accelerated JSON reader
- PR #1745 Add rounding of numeric columns via Numba
- PR #1772 JSON reader: add support for BytesIO and StringIO input
- PR #1527 Support GDF_BOOL8 in readers and writers
- PR #1819 Logical operators (AND, OR, NOT) for libcudf and cuDF
- PR #1813 ORC Reader: Add support for stripe selection
- PR #1828 JSON Reader: add suport for bool8 columns
- PR #1833 Add column iterator with/without nulls
- PR #1665 Add the point-in-polygon GIS function
- PR #1863 Series and Dataframe methods for all and any
- PR #1908 cudf::copy_range and cudf::fill for copying/assigning an index or range to a constant
- PR #1921 Add additional formats for typecasting to/from strings
- PR #1807 Add Series.dropna()
- PR #1987 Allow user defined functions in the form of ptx code to be passed to binops
- PR #1948 Add operator functions like `Series.add()` to DataFrame and Series
- PR #1954 Add skip test argument to GPU build script
- PR #2018 Add bindings for new groupby C++ API
- PR #1984 Add rolling window operations Series.rolling() and DataFrame.rolling()
- PR #1542 Python method and bindings for to_csv
- PR #1995 Add Java API
- PR #1998 Add google benchmark to cudf
- PR #1845 Add cudf::drop_duplicates, DataFrame.drop_duplicates
- PR #1652 Added `Series.where()` feature
- PR #2074 Java Aggregates, logical ops, and better RMM support
- PR #2140 Add a `cudf::transform` function
- PR #2068 Concatenation of different typed columns

## Improvements

- PR #1538 Replacing LesserRTTI with inequality_comparator
- PR #1703 C++: Added non-aggregating `insert` to `concurrent_unordered_map` with specializations to store pairs with a single atomicCAS when possible.
- PR #1422 C++: Added a RAII wrapper for CUDA streams
- PR #1701 Added `unique` method for stringColumns
- PR #1713 Add documentation for Dask-XGBoost
- PR #1666 CSV Reader: Improve performance for files with large number of columns
- PR #1725 Enable the ability to use a single column groupby as its own index
- PR #1759 Add an example showing simultaneous rolling averages to `apply_grouped` documentation
- PR #1746 C++: Remove unused code: `windowed_ops.cu`, `sorting.cu`, `hash_ops.cu`
- PR #1748 C++: Add `bool` nullability flag to `device_table` row operators
- PR #1764 Improve Numerical column: `mean_var` and `mean`
- PR #1767 Speed up Python unit tests
- PR #1770 Added build.sh script, updated CI scripts and documentation
- PR #1739 ORC Reader: Add more pytest coverage
- PR #1696 Added null support in `Series.replace()`.
- PR #1390 Added some basic utility functions for `gdf_column`'s
- PR #1791 Added general column comparison code for testing
- PR #1795 Add printing of git submodule info to `print_env.sh`
- PR #1796 Removing old sort based group by code and gdf_filter
- PR #1811 Added funtions for copying/allocating `cudf::table`s
- PR #1838 Improve columnops.column_empty so that it returns typed columns instead of a generic Column
- PR #1890 Add utils.get_dummies- a pandas-like wrapper around one_hot-encoding
- PR #1823 CSV Reader: default the column type to string for empty dataframes
- PR #1827 Create bindings for scalar-vector binops, and update one_hot_encoding to use them
- PR #1817 Operators now support different sized dataframes as long as they don't share different sized columns
- PR #1855 Transition replace_nulls to new C++ API and update corresponding Cython/Python code
- PR #1858 Add `std::initializer_list` constructor to `column_wrapper`
- PR #1846 C++ type-erased gdf_equal_columns test util; fix gdf_equal_columns logic error
- PR #1390 Added some basic utility functions for `gdf_column`s
- PR #1391 Tidy up bit-resolution-operation and bitmask class code
- PR #1882 Add iloc functionality to MultiIndex dataframes
- PR #1884 Rolling windows: general enhancements and better coverage for unit tests
- PR #1886 support GDF_STRING_CATEGORY columns in apply_boolean_mask, drop_nulls and other libcudf functions
- PR #1896 Improve performance of groupby with levels specified in dask-cudf
- PR #1915 Improve iloc performance for non-contiguous row selection
- PR #1859 Convert read_json into a C++ API
- PR #1919 Rename libcudf namespace gdf to namespace cudf
- PR #1850 Support left_on and right_on for DataFrame merge operator
- PR #1930 Specialize constructor for `cudf::bool8` to cast argument to `bool`
- PR #1938 Add default constructor for `column_wrapper`
- PR #1930 Specialize constructor for `cudf::bool8` to cast argument to `bool`
- PR #1952 consolidate libcudf public API headers in include/cudf
- PR #1949 Improved selection with boolmask using libcudf `apply_boolean_mask`
- PR #1956 Add support for nulls in `query()`
- PR #1973 Update `std::tuple` to `std::pair` in top-most libcudf APIs and C++ transition guide
- PR #1981 Convert read_csv into a C++ API
- PR #1868 ORC Reader: Support row index for speed up on small/medium datasets
- PR #1964 Added support for list-like types in Series.str.cat
- PR #2005 Use HTML5 details tag in bug report issue template
- PR #2003 Removed few redundant unit-tests from test_string.py::test_string_cat
- PR #1944 Groupby design improvements
- PR #2017 Convert `read_orc()` into a C++ API
- PR #2011 Convert `read_parquet()` into a C++ API
- PR #1756 Add documentation "10 Minutes to cuDF and dask_cuDF"
- PR #2034 Adding support for string columns concatenation using "add" binary operator
- PR #2042 Replace old "10 Minutes" guide with new guide for docs build process
- PR #2036 Make library of common test utils to speed up tests compilation
- PR #2022 Facilitating get_dummies to be a high level api too
- PR #2050 Namespace IO readers and add back free-form `read_xxx` functions
- PR #2104 Add a functional ``sort=`` keyword argument to groupby
- PR #2108 Add `find_and_replace` for StringColumn for replacing single values

## Bug Fixes

- PR #1465 Fix for test_orc.py and test_sparse_df.py test failures
- PR #1583 Fix underlying issue in `as_index()` that was causing `Series.quantile()` to fail
- PR #1680 Add errors= keyword to drop() to fix cudf-dask bug
- PR #1651 Fix `query` function on empty dataframe
- PR #1616 Fix CategoricalColumn to access categories by index instead of iteration
- PR #1660 Fix bug in `loc` when indexing with a column name (a string)
- PR #1683 ORC reader: fix timestamp conversion to UTC
- PR #1613 Improve CategoricalColumn.fillna(-1) performance
- PR #1642 Fix failure of CSV_TEST gdf_csv_test.SkiprowsNrows on multiuser systems
- PR #1709 Fix handling of `datetime64[ms]` in `dataframe.select_dtypes`
- PR #1704 CSV Reader: Add support for the plus sign in number fields
- PR #1687 CSV reader: return an empty dataframe for zero size input
- PR #1757 Concatenating columns with null columns
- PR #1755 Add col_level keyword argument to melt
- PR #1758 Fix df.set_index() when setting index from an empty column
- PR #1749 ORC reader: fix long strings of NULL values resulting in incorrect data
- PR #1742 Parquet Reader: Fix index column name to match PANDAS compat
- PR #1782 Update libcudf doc version
- PR #1783 Update conda dependencies
- PR #1786 Maintain the original series name in series.unique output
- PR #1760 CSV Reader: fix segfault when dtype list only includes columns from usecols list
- PR #1831 build.sh: Assuming python is in PATH instead of using PYTHON env var
- PR #1839 Raise an error instead of segfaulting when transposing a DataFrame with StringColumns
- PR #1840 Retain index correctly during merge left_on right_on
- PR #1825 cuDF: Multiaggregation Groupby Failures
- PR #1789 CSV Reader: Fix missing support for specifying `int8` and `int16` dtypes
- PR #1857 Cython Bindings: Handle `bool` columns while calling `column_view_from_NDArrays`
- PR #1849 Allow DataFrame support methods to pass arguments to the methods
- PR #1847 Fixed #1375 by moving the nvstring check into the wrapper function
- PR #1864 Fixing cudf reduction for POWER platform
- PR #1869 Parquet reader: fix Dask timestamps not matching with Pandas (convert to milliseconds)
- PR #1876 add dtype=bool for `any`, `all` to treat integer column correctly
- PR #1875 CSV reader: take NaN values into account in dtype detection
- PR #1873 Add column dtype checking for the all/any methods
- PR #1902 Bug with string iteration in _apply_basic_agg
- PR #1887 Fix for initialization issue in pq_read_arg,orc_read_arg
- PR #1867 JSON reader: add support for null/empty fields, including the 'null' literal
- PR #1891 Fix bug #1750 in string column comparison
- PR #1909 Support of `to_pandas()` of boolean series with null values
- PR #1923 Use prefix removal when two aggs are called on a SeriesGroupBy
- PR #1914 Zero initialize gdf_column local variables
- PR #1959 Add support for comparing boolean Series to scalar
- PR #1966 Ignore index fix in series append
- PR #1967 Compute index __sizeof__ only once for DataFrame __sizeof__
- PR #1977 Support CUDA installation in default system directories
- PR #1982 Fixes incorrect index name after join operation
- PR #1985 Implement `GDF_PYMOD`, a special modulo that follows python's sign rules
- PR #1991 Parquet reader: fix decoding of NULLs
- PR #1990 Fixes a rendering bug in the `apply_grouped` documentation
- PR #1978 Fix for values being filled in an empty dataframe
- PR #2001 Correctly create MultiColumn from Pandas MultiColumn
- PR #2006 Handle empty dataframe groupby construction for dask
- PR #1965 Parquet Reader: Fix duplicate index column when it's already in `use_cols`
- PR #2033 Add pip to conda environment files to fix warning
- PR #2028 CSV Reader: Fix reading of uncompressed files without a recognized file extension
- PR #2073 Fix an issue when gathering columns with NVCategory and nulls
- PR #2053 cudf::apply_boolean_mask return empty column for empty boolean mask
- PR #2066 exclude `IteratorTest.mean_var_output` test from debug build
- PR #2069 Fix JNI code to use read_csv and read_parquet APIs
- PR #2071 Fix bug with unfound transitive dependencies for GTests in Ubuntu 18.04
- PR #2089 Configure Sphinx to render params correctly
- PR #2091 Fix another bug with unfound transitive dependencies for `cudftestutils` in Ubuntu 18.04
- PR #2115 Just apply `--disable-new-dtags` instead of trying to define all the transitive dependencies
- PR #2106 Fix errors in JitCache tests caused by sharing of device memory between processes
- PR #2120 Fix errors in JitCache tests caused by running multiple threads on the same data
- PR #2102 Fix memory leak in groupby
- PR #2113 fixed typo in to_csv code example


# cudf 0.7.2 (16 May 2019)

## New Features

- PR #1735 Added overload for atomicAdd on int64. Streamlined implementation of custom atomic overloads.
- PR #1741 Add MultiIndex concatenation

## Bug Fixes

- PR #1718 Fix issue with SeriesGroupBy MultiIndex in dask-cudf
- PR #1734 Python: fix performance regression for groupby count() aggregations
- PR #1768 Cython: fix handling read only schema buffers in gpuarrow reader


# cudf 0.7.1 (11 May 2019)

## New Features

- PR #1702 Lazy load MultiIndex to return groupby performance to near optimal.

## Bug Fixes

- PR #1708 Fix handling of `datetime64[ms]` in `dataframe.select_dtypes`


# cuDF 0.7.0 (10 May 2019)

## New Features

- PR #982 Implement gdf_group_by_without_aggregations and gdf_unique_indices functions
- PR #1142 Add `GDF_BOOL` column type
- PR #1194 Implement overloads for CUDA atomic operations
- PR #1292 Implemented Bitwise binary ops AND, OR, XOR (&, |, ^)
- PR #1235 Add GPU-accelerated Parquet Reader
- PR #1335 Added local_dict arg in `DataFrame.query()`.
- PR #1282 Add Series and DataFrame.describe()
- PR #1356 Rolling windows
- PR #1381 Add DataFrame._get_numeric_data
- PR #1388 Add CODEOWNERS file to auto-request reviews based on where changes are made
- PR #1396 Add DataFrame.drop method
- PR #1413 Add DataFrame.melt method
- PR #1412 Add DataFrame.pop()
- PR #1419 Initial CSV writer function
- PR #1441 Add Series level cumulative ops (cumsum, cummin, cummax, cumprod)
- PR #1420 Add script to build and test on a local gpuCI image
- PR #1440 Add DatetimeColumn.min(), DatetimeColumn.max()
- PR #1455 Add Series.Shift via Numba kernel
- PR #1441 Add Series level cumulative ops (cumsum, cummin, cummax, cumprod)
- PR #1461 Add Python coverage test to gpu build
- PR #1445 Parquet Reader: Add selective reading of rows and row group
- PR #1532 Parquet Reader: Add support for INT96 timestamps
- PR #1516 Add Series and DataFrame.ndim
- PR #1556 Add libcudf C++ transition guide
- PR #1466 Add GPU-accelerated ORC Reader
- PR #1565 Add build script for nightly doc builds
- PR #1508 Add Series isna, isnull, and notna
- PR #1456 Add Series.diff() via Numba kernel
- PR #1588 Add Index `astype` typecasting
- PR #1301 MultiIndex support
- PR #1599 Level keyword supported in groupby
- PR #929 Add support operations to dataframe
- PR #1609 Groupby accept list of Series
- PR #1658 Support `group_keys=True` keyword in groupby method

## Improvements

- PR #1531 Refactor closures as private functions in gpuarrow
- PR #1404 Parquet reader page data decoding speedup
- PR #1076 Use `type_dispatcher` in join, quantiles, filter, segmented sort, radix sort and hash_groupby
- PR #1202 Simplify README.md
- PR #1149 CSV Reader: Change convertStrToValue() functions to `__device__` only
- PR #1238 Improve performance of the CUDA trie used in the CSV reader
- PR #1245 Use file cache for JIT kernels
- PR #1278 Update CONTRIBUTING for new conda environment yml naming conventions
- PR #1163 Refactored UnaryOps. Reduced API to two functions: `gdf_unary_math` and `gdf_cast`. Added `abs`, `-`, and `~` ops. Changed bindings to Cython
- PR #1284 Update docs version
- PR #1287 add exclude argument to cudf.select_dtype function
- PR #1286 Refactor some of the CSV Reader kernels into generic utility functions
- PR #1291 fillna in `Series.to_gpu_array()` and `Series.to_array()` can accept the scalar too now.
- PR #1005 generic `reduction` and `scan` support
- PR #1349 Replace modernGPU sort join with thrust.
- PR #1363 Add a dataframe.mean(...) that raises NotImplementedError to satisfy `dask.dataframe.utils.is_dataframe_like`
- PR #1319 CSV Reader: Use column wrapper for gdf_column output alloc/dealloc
- PR #1376 Change series quantile default to linear
- PR #1399 Replace CFFI bindings for NVTX functions with Cython bindings
- PR #1389 Refactored `set_null_count()`
- PR #1386 Added macros `GDF_TRY()`, `CUDF_TRY()` and `ASSERT_CUDF_SUCCEEDED()`
- PR #1435 Rework CMake and conda recipes to depend on installed libraries
- PR #1391 Tidy up bit-resolution-operation and bitmask class code
- PR #1439 Add cmake variable to enable compiling CUDA code with -lineinfo
- PR #1462 Add ability to read parquet files from arrow::io::RandomAccessFile
- PR #1453 Convert CSV Reader CFFI to Cython
- PR #1479 Convert Parquet Reader CFFI to Cython
- PR #1397 Add a utility function for producing an overflow-safe kernel launch grid configuration
- PR #1382 Add GPU parsing of nested brackets to cuIO parsing utilities
- PR #1481 Add cudf::table constructor to allocate a set of `gdf_column`s
- PR #1484 Convert GroupBy CFFI to Cython
- PR #1463 Allow and default melt keyword argument var_name to be None
- PR #1486 Parquet Reader: Use device_buffer rather than device_ptr
- PR #1525 Add cudatoolkit conda dependency
- PR #1520 Renamed `src/dataframe` to `src/table` and moved `table.hpp`. Made `types.hpp` to be type declarations only.
- PR #1492 Convert transpose CFFI to Cython
- PR #1495 Convert binary and unary ops CFFI to Cython
- PR #1503 Convert sorting and hashing ops CFFI to Cython
- PR #1522 Use latest release version in update-version CI script
- PR #1533 Remove stale join CFFI, fix memory leaks in join Cython
- PR #1521 Added `row_bitmask` to compute bitmask for rows of a table. Merged `valids_ops.cu` and `bitmask_ops.cu`
- PR #1553 Overload `hash_row` to avoid using intial hash values. Updated `gdf_hash` to select between overloads
- PR #1585 Updated `cudf::table` to maintain own copy of wrapped `gdf_column*`s
- PR #1559 Add `except +` to all Cython function definitions to catch C++ exceptions properly
- PR #1617 `has_nulls` and `column_dtypes` for `cudf::table`
- PR #1590 Remove CFFI from the build / install process entirely
- PR #1536 Convert gpuarrow CFFI to Cython
- PR #1655 Add `Column._pointer` as a way to access underlying `gdf_column*` of a `Column`
- PR #1655 Update readme conda install instructions for cudf version 0.6 and 0.7


## Bug Fixes

- PR #1233 Fix dtypes issue while adding the column to `str` dataframe.
- PR #1254 CSV Reader: fix data type detection for floating-point numbers in scientific notation
- PR #1289 Fix looping over each value instead of each category in concatenation
- PR #1293 Fix Inaccurate error message in join.pyx
- PR #1308 Add atomicCAS overload for `int8_t`, `int16_t`
- PR #1317 Fix catch polymorphic exception by reference in ipc.cu
- PR #1325 Fix dtype of null bitmasks to int8
- PR #1326 Update build documentation to use -DCMAKE_CXX11_ABI=ON
- PR #1334 Add "na_position" argument to CategoricalColumn sort_by_values
- PR #1321 Fix out of bounds warning when checking Bzip2 header
- PR #1359 Add atomicAnd/Or/Xor for integers
- PR #1354 Fix `fillna()` behaviour when replacing values with different dtypes
- PR #1347 Fixed core dump issue while passing dict_dtypes without column names in `cudf.read_csv()`
- PR #1379 Fixed build failure caused due to error: 'col_dtype' may be used uninitialized
- PR #1392 Update cudf Dockerfile and package_versions.sh
- PR #1385 Added INT8 type to `_schema_to_dtype` for use in GpuArrowReader
- PR #1393 Fixed a bug in `gdf_count_nonzero_mask()` for the case of 0 bits to count
- PR #1395 Update CONTRIBUTING to use the environment variable CUDF_HOME
- PR #1416 Fix bug at gdf_quantile_exact and gdf_quantile_appox
- PR #1421 Fix remove creation of series multiple times during `add_column()`
- PR #1405 CSV Reader: Fix memory leaks on read_csv() failure
- PR #1328 Fix CategoricalColumn to_arrow() null mask
- PR #1433 Fix NVStrings/categories includes
- PR #1432 Update NVStrings to 0.7.* to coincide with 0.7 development
- PR #1483 Modify CSV reader to avoid cropping blank quoted characters in non-string fields
- PR #1446 Merge 1275 hotfix from master into branch-0.7
- PR #1447 Fix legacy groupby apply docstring
- PR #1451 Fix hash join estimated result size is not correct
- PR #1454 Fix local build script improperly change directory permissions
- PR #1490 Require Dask 1.1.0+ for `is_dataframe_like` test or skip otherwise.
- PR #1491 Use more specific directories & groups in CODEOWNERS
- PR #1497 Fix Thrust issue on CentOS caused by missing default constructor of host_vector elements
- PR #1498 Add missing include guard to device_atomics.cuh and separated DEVICE_ATOMICS_TEST
- PR #1506 Fix csv-write call to updated NVStrings method
- PR #1510 Added nvstrings `fillna()` function
- PR #1507 Parquet Reader: Default string data to GDF_STRING
- PR #1535 Fix doc issue to ensure correct labelling of cudf.series
- PR #1537 Fix `undefined reference` link error in HashPartitionTest
- PR #1548 Fix ci/local/build.sh README from using an incorrect image example
- PR #1551 CSV Reader: Fix integer column name indexing
- PR #1586 Fix broken `scalar_wrapper::operator==`
- PR #1591 ORC/Parquet Reader: Fix missing import for FileNotFoundError exception
- PR #1573 Parquet Reader: Fix crash due to clash with ORC reader datasource
- PR #1607 Revert change of `column.to_dense_buffer` always return by copy for performance concerns
- PR #1618 ORC reader: fix assert & data output when nrows/skiprows isn't aligned to stripe boundaries
- PR #1631 Fix failure of TYPES_TEST on some gcc-7 based systems.
- PR #1641 CSV Reader: Fix skip_blank_lines behavior with Windows line terminators (\r\n)
- PR #1648 ORC reader: fix non-deterministic output when skiprows is non-zero
- PR #1676 Fix groupby `as_index` behaviour with `MultiIndex`
- PR #1659 Fix bug caused by empty groupbys and multiindex slicing throwing exceptions
- PR #1656 Correct Groupby failure in dask when un-aggregable columns are left in dataframe.
- PR #1689 Fix groupby performance regression
- PR #1694 Add Cython as a runtime dependency since it's required in `setup.py`


# cuDF 0.6.1 (25 Mar 2019)

## Bug Fixes

- PR #1275 Fix CentOS exception in DataFrame.hash_partition from using value "returned" by a void function


# cuDF 0.6.0 (22 Mar 2019)

## New Features

- PR #760 Raise `FileNotFoundError` instead of `GDF_FILE_ERROR` in `read_csv` if the file does not exist
- PR #539 Add Python bindings for replace function
- PR #823 Add Doxygen configuration to enable building HTML documentation for libcudf C/C++ API
- PR #807 CSV Reader: Add byte_range parameter to specify the range in the input file to be read
- PR #857 Add Tail method for Series/DataFrame and update Head method to use iloc
- PR #858 Add series feature hashing support
- PR #871 CSV Reader: Add support for NA values, including user specified strings
- PR #893 Adds PyArrow based parquet readers / writers to Python, fix category dtype handling, fix arrow ingest buffer size issues
- PR #867 CSV Reader: Add support for ignoring blank lines and comment lines
- PR #887 Add Series digitize method
- PR #895 Add Series groupby
- PR #898 Add DataFrame.groupby(level=0) support
- PR #920 Add feather, JSON, HDF5 readers / writers from PyArrow / Pandas
- PR #888 CSV Reader: Add prefix parameter for column names, used when parsing without a header
- PR #913 Add DLPack support: convert between cuDF DataFrame and DLTensor
- PR #939 Add ORC reader from PyArrow
- PR #918 Add Series.groupby(level=0) support
- PR #906 Add binary and comparison ops to DataFrame
- PR #958 Support unary and binary ops on indexes
- PR #964 Add `rename` method to `DataFrame`, `Series`, and `Index`
- PR #985 Add `Series.to_frame` method
- PR #985 Add `drop=` keyword to reset_index method
- PR #994 Remove references to pygdf
- PR #990 Add external series groupby support
- PR #988 Add top-level merge function to cuDF
- PR #992 Add comparison binaryops to DateTime columns
- PR #996 Replace relative path imports with absolute paths in tests
- PR #995 CSV Reader: Add index_col parameter to specify the column name or index to be used as row labels
- PR #1004 Add `from_gpu_matrix` method to DataFrame
- PR #997 Add property index setter
- PR #1007 Replace relative path imports with absolute paths in cudf
- PR #1013 select columns with df.columns
- PR #1016 Rename Series.unique_count() to nunique() to match pandas API
- PR #947 Prefixsum to handle nulls and float types
- PR #1029 Remove rest of relative path imports
- PR #1021 Add filtered selection with assignment for Dataframes
- PR #872 Adding NVCategory support to cudf apis
- PR #1052 Add left/right_index and left/right_on keywords to merge
- PR #1091 Add `indicator=` and `suffixes=` keywords to merge
- PR #1107 Add unsupported keywords to Series.fillna
- PR #1032 Add string support to cuDF python
- PR #1136 Removed `gdf_concat`
- PR #1153 Added function for getting the padded allocation size for valid bitmask
- PR #1148 Add cudf.sqrt for dataframes and Series
- PR #1159 Add Python bindings for libcudf dlpack functions
- PR #1155 Add __array_ufunc__ for DataFrame and Series for sqrt
- PR #1168 to_frame for series accepts a name argument


## Improvements

- PR #1218 Add dask-cudf page to API docs
- PR #892 Add support for heterogeneous types in binary ops with JIT
- PR #730 Improve performance of `gdf_table` constructor
- PR #561 Add Doxygen style comments to Join CUDA functions
- PR #813 unified libcudf API functions by replacing gpu_ with gdf_
- PR #822 Add support for `__cuda_array_interface__` for ingest
- PR #756 Consolidate common helper functions from unordered map and multimap
- PR #753 Improve performance of groupby sum and average, especially for cases with few groups.
- PR #836 Add ingest support for arrow chunked arrays in Column, Series, DataFrame creation
- PR #763 Format doxygen comments for csv_read_arg struct
- PR #532 CSV Reader: Use type dispatcher instead of switch block
- PR #694 Unit test utilities improvements
- PR #878 Add better indexing to Groupby
- PR #554 Add `empty` method and `is_monotonic` attribute to `Index`
- PR #1040 Fixed up Doxygen comment tags
- PR #909 CSV Reader: Avoid host->device->host copy for header row data
- PR #916 Improved unit testing and error checking for `gdf_column_concat`
- PR #941 Replace `numpy` call in `Series.hash_encode` with `numba`
- PR #942 Added increment/decrement operators for wrapper types
- PR #943 Updated `count_nonzero_mask` to return `num_rows` when the mask is null
- PR #952 Added trait to map C++ type to `gdf_dtype`
- PR #966 Updated RMM submodule.
- PR #998 Add IO reader/writer modules to API docs, fix for missing cudf.Series docs
- PR #1017 concatenate along columns for Series and DataFrames
- PR #1002 Support indexing a dataframe with another boolean dataframe
- PR #1018 Better concatenation for Series and Dataframes
- PR #1036 Use Numpydoc style docstrings
- PR #1047 Adding gdf_dtype_extra_info to gdf_column_view_augmented
- PR #1054 Added default ctor to SerialTrieNode to overcome Thrust issue in CentOS7 + CUDA10
- PR #1024 CSV Reader: Add support for hexadecimal integers in integral-type columns
- PR #1033 Update `fillna()` to use libcudf function `gdf_replace_nulls`
- PR #1066 Added inplace assignment for columns and select_dtypes for dataframes
- PR #1026 CSV Reader: Change the meaning and type of the quoting parameter to match Pandas
- PR #1100 Adds `CUDF_EXPECTS` error-checking macro
- PR #1092 Fix select_dtype docstring
- PR #1111 Added cudf::table
- PR #1108 Sorting for datetime columns
- PR #1120 Return a `Series` (not a `Column`) from `Series.cat.set_categories()`
- PR #1128 CSV Reader: The last data row does not need to be line terminated
- PR #1183 Bump Arrow version to 0.12.1
- PR #1208 Default to CXX11_ABI=ON
- PR #1252 Fix NVStrings dependencies for cuda 9.2 and 10.0
- PR #2037 Optimize the existing `gather` and `scatter` routines in `libcudf`

## Bug Fixes

- PR #821 Fix flake8 issues revealed by flake8 update
- PR #808 Resolved renamed `d_columns_valids` variable name
- PR #820 CSV Reader: fix the issue where reader adds additional rows when file uses \r\n as a line terminator
- PR #780 CSV Reader: Fix scientific notation parsing and null values for empty quotes
- PR #815 CSV Reader: Fix data parsing when tabs are present in the input CSV file
- PR #850 Fix bug where left joins where the left df has 0 rows causes a crash
- PR #861 Fix memory leak by preserving the boolean mask index
- PR #875 Handle unnamed indexes in to/from arrow functions
- PR #877 Fix ingest of 1 row arrow tables in from arrow function
- PR #876 Added missing `<type_traits>` include
- PR #889 Deleted test_rmm.py which has now moved to RMM repo
- PR #866 Merge v0.5.1 numpy ABI hotfix into 0.6
- PR #917 value_counts return int type on empty columns
- PR #611 Renamed `gdf_reduce_optimal_output_size()` -> `gdf_reduction_get_intermediate_output_size()`
- PR #923 fix index for negative slicing for cudf dataframe and series
- PR #927 CSV Reader: Fix category GDF_CATEGORY hashes not being computed properly
- PR #921 CSV Reader: Fix parsing errors with delim_whitespace, quotations in the header row, unnamed columns
- PR #933 Fix handling objects of all nulls in series creation
- PR #940 CSV Reader: Fix an issue where the last data row is missing when using byte_range
- PR #945 CSV Reader: Fix incorrect datetime64 when milliseconds or space separator are used
- PR #959 Groupby: Problem with column name lookup
- PR #950 Converting dataframe/recarry with non-contiguous arrays
- PR #963 CSV Reader: Fix another issue with missing data rows when using byte_range
- PR #999 Fix 0 sized kernel launches and empty sort_index exception
- PR #993 Fix dtype in selecting 0 rows from objects
- PR #1009 Fix performance regression in `to_pandas` method on DataFrame
- PR #1008 Remove custom dask communication approach
- PR #1001 CSV Reader: Fix a memory access error when reading a large (>2GB) file with date columns
- PR #1019 Binary Ops: Fix error when one input column has null mask but other doesn't
- PR #1014 CSV Reader: Fix false positives in bool value detection
- PR #1034 CSV Reader: Fix parsing floating point precision and leading zero exponents
- PR #1044 CSV Reader: Fix a segfault when byte range aligns with a page
- PR #1058 Added support for `DataFrame.loc[scalar]`
- PR #1060 Fix column creation with all valid nan values
- PR #1073 CSV Reader: Fix an issue where a column name includes the return character
- PR #1090 Updating Doxygen Comments
- PR #1080 Fix dtypes returned from loc / iloc because of lists
- PR #1102 CSV Reader: Minor fixes and memory usage improvements
- PR #1174: Fix release script typo
- PR #1137 Add prebuild script for CI
- PR #1118 Enhanced the `DataFrame.from_records()` feature
- PR #1129 Fix join performance with index parameter from using numpy array
- PR #1145 Issue with .agg call on multi-column dataframes
- PR #908 Some testing code cleanup
- PR #1167 Fix issue with null_count not being set after inplace fillna()
- PR #1184 Fix iloc performance regression
- PR #1185 Support left_on/right_on and also on=str in merge
- PR #1200 Fix allocating bitmasks with numba instead of rmm in allocate_mask function
- PR #1213 Fix bug with csv reader requesting subset of columns using wrong datatype
- PR #1223 gpuCI: Fix label on rapidsai channel on gpu build scripts
- PR #1242 Add explicit Thrust exec policy to fix NVCATEGORY_TEST segfault on some platforms
- PR #1246 Fix categorical tests that failed due to bad implicit type conversion
- PR #1255 Fix overwriting conda package main label uploads
- PR #1259 Add dlpack includes to pip build


# cuDF 0.5.1 (05 Feb 2019)

## Bug Fixes

- PR #842 Avoid using numpy via cimport to prevent ABI issues in Cython compilation


# cuDF 0.5.0 (28 Jan 2019)

## New Features

- PR #722 Add bzip2 decompression support to `read_csv()`
- PR #693 add ZLIB-based GZIP/ZIP support to `read_csv_strings()`
- PR #411 added null support to gdf_order_by (new API) and cudf_table::sort
- PR #525 Added GitHub Issue templates for bugs, documentation, new features, and questions
- PR #501 CSV Reader: Add support for user-specified decimal point and thousands separator to read_csv_strings()
- PR #455 CSV Reader: Add support for user-specified decimal point and thousands separator to read_csv()
- PR #439 add `DataFrame.drop` method similar to pandas
- PR #356 add `DataFrame.transpose` method and `DataFrame.T` property similar to pandas
- PR #505 CSV Reader: Add support for user-specified boolean values
- PR #350 Implemented Series replace function
- PR #490 Added print_env.sh script to gather relevant environment details when reporting cuDF issues
- PR #474 add ZLIB-based GZIP/ZIP support to `read_csv()`
- PR #547 Added melt similar to `pandas.melt()`
- PR #491 Add CI test script to check for updates to CHANGELOG.md in PRs
- PR #550 Add CI test script to check for style issues in PRs
- PR #558 Add CI scripts for cpu-based conda and gpu-based test builds
- PR #524 Add Boolean Indexing
- PR #564 Update python `sort_values` method to use updated libcudf `gdf_order_by` API
- PR #509 CSV Reader: Input CSV file can now be passed in as a text or a binary buffer
- PR #607 Add `__iter__` and iteritems to DataFrame class
- PR #643 added a new api gdf_replace_nulls that allows a user to replace nulls in a column

## Improvements

- PR #426 Removed sort-based groupby and refactored existing groupby APIs. Also improves C++/CUDA compile time.
- PR #461 Add `CUDF_HOME` variable in README.md to replace relative pathing.
- PR #472 RMM: Created centralized rmm::device_vector alias and rmm::exec_policy
- PR #500 Improved the concurrent hash map class to support partitioned (multi-pass) hash table building.
- PR #454 Improve CSV reader docs and examples
- PR #465 Added templated C++ API for RMM to avoid explicit cast to `void**`
- PR #513 `.gitignore` tweaks
- PR #521 Add `assert_eq` function for testing
- PR #502 Simplify Dockerfile for local dev, eliminate old conda/pip envs
- PR #549 Adds `-rdynamic` compiler flag to nvcc for Debug builds
- PR #472 RMM: Created centralized rmm::device_vector alias and rmm::exec_policy
- PR #577 Added external C++ API for scatter/gather functions
- PR #500 Improved the concurrent hash map class to support partitioned (multi-pass) hash table building
- PR #583 Updated `gdf_size_type` to `int`
- PR #500 Improved the concurrent hash map class to support partitioned (multi-pass) hash table building
- PR #617 Added .dockerignore file. Prevents adding stale cmake cache files to the docker container
- PR #658 Reduced `JOIN_TEST` time by isolating overflow test of hash table size computation
- PR #664 Added Debuging instructions to README
- PR #651 Remove noqa marks in `__init__.py` files
- PR #671 CSV Reader: uncompressed buffer input can be parsed without explicitly specifying compression as None
- PR #684 Make RMM a submodule
- PR #718 Ensure sum, product, min, max methods pandas compatibility on empty datasets
- PR #720 Refactored Index classes to make them more Pandas-like, added CategoricalIndex
- PR #749 Improve to_arrow and from_arrow Pandas compatibility
- PR #766 Remove TravisCI references, remove unused variables from CMake, fix ARROW_VERSION in Cmake
- PR #773 Add build-args back to Dockerfile and handle dependencies based on environment yml file
- PR #781 Move thirdparty submodules to root and symlink in /cpp
- PR #843 Fix broken cudf/python API examples, add new methods to the API index

## Bug Fixes

- PR #569 CSV Reader: Fix days being off-by-one when parsing some dates
- PR #531 CSV Reader: Fix incorrect parsing of quoted numbers
- PR #465 Added templated C++ API for RMM to avoid explicit cast to `void**`
- PR #473 Added missing <random> include
- PR #478 CSV Reader: Add api support for auto column detection, header, mangle_dupe_cols, usecols
- PR #495 Updated README to correct where cffi pytest should be executed
- PR #501 Fix the intermittent segfault caused by the `thousands` and `compression` parameters in the csv reader
- PR #502 Simplify Dockerfile for local dev, eliminate old conda/pip envs
- PR #512 fix bug for `on` parameter in `DataFrame.merge` to allow for None or single column name
- PR #511 Updated python/cudf/bindings/join.pyx to fix cudf merge printing out dtypes
- PR #513 `.gitignore` tweaks
- PR #521 Add `assert_eq` function for testing
- PR #537 Fix CMAKE_CUDA_STANDARD_REQURIED typo in CMakeLists.txt
- PR #447 Fix silent failure in initializing DataFrame from generator
- PR #545 Temporarily disable csv reader thousands test to prevent segfault (test re-enabled in PR #501)
- PR #559 Fix Assertion error while using `applymap` to change the output dtype
- PR #575 Update `print_env.sh` script to better handle missing commands
- PR #612 Prevent an exception from occuring with true division on integer series.
- PR #630 Fix deprecation warning for `pd.core.common.is_categorical_dtype`
- PR #622 Fix Series.append() behaviour when appending values with different numeric dtype
- PR #603 Fix error while creating an empty column using None.
- PR #673 Fix array of strings not being caught in from_pandas
- PR #644 Fix return type and column support of dataframe.quantile()
- PR #634 Fix create `DataFrame.from_pandas()` with numeric column names
- PR #654 Add resolution check for GDF_TIMESTAMP in Join
- PR #648 Enforce one-to-one copy required when using `numba>=0.42.0`
- PR #645 Fix cmake build type handling not setting debug options when CMAKE_BUILD_TYPE=="Debug"
- PR #669 Fix GIL deadlock when launching multiple python threads that make Cython calls
- PR #665 Reworked the hash map to add a way to report the destination partition for a key
- PR #670 CMAKE: Fix env include path taking precedence over libcudf source headers
- PR #674 Check for gdf supported column types
- PR #677 Fix 'gdf_csv_test_Dates' gtest failure due to missing nrows parameter
- PR #604 Fix the parsing errors while reading a csv file using `sep` instead of `delimiter`.
- PR #686 Fix converting nulls to NaT values when converting Series to Pandas/Numpy
- PR #689 CSV Reader: Fix behavior with skiprows+header to match pandas implementation
- PR #691 Fixes Join on empty input DFs
- PR #706 CSV Reader: Fix broken dtype inference when whitespace is in data
- PR #717 CSV reader: fix behavior when parsing a csv file with no data rows
- PR #724 CSV Reader: fix build issue due to parameter type mismatch in a std::max call
- PR #734 Prevents reading undefined memory in gpu_expand_mask_bits numba kernel
- PR #747 CSV Reader: fix an issue where CUDA allocations fail with some large input files
- PR #750 Fix race condition for handling NVStrings in CMake
- PR #719 Fix merge column ordering
- PR #770 Fix issue where RMM submodule pointed to wrong branch and pin other to correct branches
- PR #778 Fix hard coded ABI off setting
- PR #784 Update RMM submodule commit-ish and pip paths
- PR #794 Update `rmm::exec_policy` usage to fix segmentation faults when used as temprory allocator.
- PR #800 Point git submodules to branches of forks instead of exact commits


# cuDF 0.4.0 (05 Dec 2018)

## New Features

- PR #398 add pandas-compatible `DataFrame.shape()` and `Series.shape()`
- PR #394 New documentation feature "10 Minutes to cuDF"
- PR #361 CSV Reader: Add support for strings with delimiters

## Improvements

 - PR #436 Improvements for type_dispatcher and wrapper structs
 - PR #429 Add CHANGELOG.md (this file)
 - PR #266 use faster CUDA-accelerated DataFrame column/Series concatenation.
 - PR #379 new C++ `type_dispatcher` reduces code complexity in supporting many data types.
 - PR #349 Improve performance for creating columns from memoryview objects
 - PR #445 Update reductions to use type_dispatcher. Adds integer types support to sum_of_squares.
 - PR #448 Improve installation instructions in README.md
 - PR #456 Change default CMake build to Release, and added option for disabling compilation of tests

## Bug Fixes

 - PR #444 Fix csv_test CUDA too many resources requested fail.
 - PR #396 added missing output buffer in validity tests for groupbys.
 - PR #408 Dockerfile updates for source reorganization
 - PR #437 Add cffi to Dockerfile conda env, fixes "cannot import name 'librmm'"
 - PR #417 Fix `map_test` failure with CUDA 10
 - PR #414 Fix CMake installation include file paths
 - PR #418 Properly cast string dtypes to programmatic dtypes when instantiating columns
 - PR #427 Fix and tests for Concatenation illegal memory access with nulls


# cuDF 0.3.0 (23 Nov 2018)

## New Features

 - PR #336 CSV Reader string support

## Improvements

 - PR #354 source code refactored for better organization. CMake build system overhaul. Beginning of transition to Cython bindings.
 - PR #290 Add support for typecasting to/from datetime dtype
 - PR #323 Add handling pyarrow boolean arrays in input/out, add tests
 - PR #325 GDF_VALIDITY_UNSUPPORTED now returned for algorithms that don't support non-empty valid bitmasks
 - PR #381 Faster InputTooLarge Join test completes in ms rather than minutes.
 - PR #373 .gitignore improvements
 - PR #367 Doc cleanup & examples for DataFrame methods
 - PR #333 Add Rapids Memory Manager documentation
 - PR #321 Rapids Memory Manager adds file/line location logging and convenience macros
 - PR #334 Implement DataFrame `__copy__` and `__deepcopy__`
 - PR #271 Add NVTX ranges to pygdf
 - PR #311 Document system requirements for conda install

## Bug Fixes

 - PR #337 Retain index on `scale()` function
 - PR #344 Fix test failure due to PyArrow 0.11 Boolean handling
 - PR #364 Remove noexcept from managed_allocator;  CMakeLists fix for NVstrings
 - PR #357 Fix bug that made all series be considered booleans for indexing
 - PR #351 replace conda env configuration for developers
 - PRs #346 #360 Fix CSV reading of negative numbers
 - PR #342 Fix CMake to use conda-installed nvstrings
 - PR #341 Preserve categorical dtype after groupby aggregations
 - PR #315 ReadTheDocs build update to fix missing libcuda.so
 - PR #320 FIX out-of-bounds access error in reductions.cu
 - PR #319 Fix out-of-bounds memory access in libcudf count_valid_bits
 - PR #303 Fix printing empty dataframe


# cuDF 0.2.0 and cuDF 0.1.0

These were initial releases of cuDF based on previously separate pyGDF and libGDF libraries.<|MERGE_RESOLUTION|>--- conflicted
+++ resolved
@@ -27,12 +27,9 @@
 - PR #2618 IO Readers: Fix datasource memory map failure for multiple reads
 - PR #2615 fix string category partitioning in java API
 - PR #2641 fix string category and timeunit concat in the java API
-<<<<<<< HEAD
 - PR #2649 Fix groupby issue resulting from column_empty bug
-=======
 - PR #2658 Fix astype() for null categorical columns
 - PR #2660 fix column string category and timeunit concat in the java API
->>>>>>> f60c6b56
 
 
 # cuDF 0.9.0 (Date TBD)
