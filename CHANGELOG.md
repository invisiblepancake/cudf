--- conflicted
+++ resolved
@@ -30,11 +30,8 @@
 - PR #2446 Add __array_function__ for index
 - PR #2437 ORC reader: Add 'use_np_dtypes' option
 - PR #2382 Add CategoricalAccessor add, remove, rename, and ordering methods
-<<<<<<< HEAD
+- PR #2449 Java column vector: added support for getting byte count of strings in a ColumnVector 
 - PR #2213 Support s/ms/us/ns DatetimeColumn time unit resolutions
-=======
-- PR #2449 Java column vector: added support for getting byte count of strings in a ColumnVector 
->>>>>>> 320adf2f
 
 ## Improvements
 
