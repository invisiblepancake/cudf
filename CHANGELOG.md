--- conflicted
+++ resolved
@@ -41,11 +41,8 @@
 - PR #2224 implement isna, isnull, notna as dataframe functions
 - PR #2236 Implement drop_duplicates for Series
 - PR #2225 refactor to use libcudf for gathering columns in dataframes
-<<<<<<< HEAD
+- PR #2300 Create separate dask codeowners for dask-cudf codebase
 - PR #XXXX Add `black` and `isort` to style checker script
-=======
-- PR #2300 Create separate dask codeowners for dask-cudf codebase
->>>>>>> f2e95bc6
 
 ## Bug Fixes
 
