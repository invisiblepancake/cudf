# cuDF 0.11.0 (Date TBD)

## New Features

- PR #2930 JSON Reader: Support ARROW_RANDOM_FILE input
- PR #2956 Add `cudf::stack` and `cudf::tile`
- PR #2980 Added nvtext is_vowel/is_consonant functions
- PR #2987 Add `inplace` arg to `DataFrame.reset_index` and `Series`
- PR #3011 Added libcudf++ transition guide
- PR #3129 Add strings column factory from `std::vector`s
- PR #3054 Add parquet reader support for decimal data types
- PR #3022 adds DataFrame.astype for cuDF dataframes
- PR #2962 Add isnull(), notnull() and related functions
- PR #3025 Move search files to legacy
- PR #3068 Add `scalar` class
- PR #3094 Adding `any` and `all` support from libcudf
- PR #3130 Define and implement new `column_wrapper`
- PR #3143 Define and implement new copying APIs `slice` and `split`
- PR #3161 Move merge files to legacy
- PR #3079 Added support to write ORC files given a local path
- PR #3192 Add dtype param to cast `DataFrame` on init
- PR #3222 Add nvtext character tokenizer
- PR #3223 Java expose underlying buffers
- PR #3300 Add `DataFrame.insert`
- PR #3263 Define and implement new `valid_if`
- PR #3278 Add `to_host` utility to copy `column_view` to host
- PR #3087 Add new cudf::experimental bool8 wrapper
- PR #3219 Construct column from column_view
- PR #3308 java add API for memory usage callbacks
- PR #2691 Row-wise reduction and scan operations via CuPy
- PR #3291 Add normalize_nans_and_zeros
- PR #3368 Enable dropna argument in dask_cudf groupby

## Improvements

- PR #2904 Move gpu decompressors to cudf::io namespace
- PR #2977 Moved old C++ test utilities to legacy directory.
- PR #2965 Fix slow orc reader perf with large uncompressed blocks
- PR #2995 Move JIT type utilities to legacy directory
- PR #2927 Add ``Table`` and ``TableView`` extension classes that wrap legacy cudf::table
- PR #3005 Renames `cudf::exp` namespace to `cudf::experimental`
- PR #3008 Make safe versions of `is_null` and `is_valid` in `column_device_view`
- PR #3026 Move fill and repeat files to legacy
- PR #3027 Move copying.hpp and related source to legacy folder
- PR #3014 Snappy decompression optimizations
- PR #3032 Use `asarray` to coerce indices to a NumPy array
- PR #2996 IO Readers: Replace `cuio::device_buffer` with `rmm::device_buffer`
- PR #3051 Specialized hash function for strings column
- PR #3065 Select and Concat for cudf::experimental::table
- PR #3080 Move `valid_if.cuh` to `legacy/`
- PR #3052 Moved replace.hpp functionality to legacy
- PR #3091 Move join files to legacy
- PR #3092 Implicitly init RMM if Java allocates before init
- PR #3029 Update gdf_ numeric types with stdint and move to cudf namespace
- PR #3052 Moved replace.hpp functionality to legacy
- PR #2955 Add cmake option to only build for present GPU architecture
- PR #3070 Move functions.h and related source to legacy
- PR #2951 Allow set_index to handle a list of column names
- PR #3093 Move groupby files to legacy
- PR #2988 Removing GIS functionality (now part of cuSpatial library)
- PR #3067 Java method to return size of device memory buffer
- PR #3083 Improved some binary operation tests to include null testing.
- PR #3084 Update to arrow-cpp and pyarrow 0.15.0
- PR #3071 Move cuIO to legacy
- PR #3126 Round 2 of snappy decompression optimizations
- PR #3046 Define and implement new copying APIs `empty_like` and `allocate_like`
- PR #3128 Support MultiIndex in DataFrame.join
- PR #2971 Added initial gather and scatter methods for strings_column_view
- PR #3133 Port NVStrings to cudf column: count_characters and count_bytes
- PR #2991 Added strings column functions concatenate and join_strings
- PR #3028 Port gather and scatter to libcudf++
- PR #3135 Add nvtx utilities to cudf::nvtx namespace
- PR #3021 Java host side concat of serialized buffers
- PR #3138 Move unary files to legacy
- PR #3170 Port NVStrings substring functions to cudf strings column
- PR #3159 Port NVStrings is-chars-types function to cudf strings column
- PR #3154 Make `table_view_base.column()` const and add `mutable_table_view.column()`
- PR #3175 Set cmake cuda version variables
- PR #3171 Move deprecated error macros to legacy
- PR #3189 Port NVStrings find ops to cudf column
- PR #3193 Add cuPy as a formal dependency
- PR #3195 Support for zero columned `table_view`
- PR #3165 Java device memory size for string category
- PR #3205 Move transform files to legacy
- PR #3202 Rename and move error.hpp to public headers
- PR #2878 Use upstream merge code in dask_cudf
- PR #3217 Port NVStrings upper and lower case conversion functions
- PR #3350 Port NVStrings booleans convert functions
- PR #3231 Add `column::release()` to give up ownership of contents.
- PR #3157 Use enum class rather than enum for mask_allocation_policy
- PR #3237 Define and implement new transform APIs
- PR #3245 Move binaryop files to legacy
- PR #3241 Move stream_compaction files to legacy
- PR #3166 Move reductions to legacy
- PR #3261 Small cleanup: remove `== true`
- PR #3266 Remove optional checks for CuPy
- PR #3268 Adding null ordering per column feature when sorting
- PR #3239 Adding floating point specialization to comparators for NaNs
- PR #3270 Move predicates files to legacy
- PR #3281 Add to_host specialization for strings in column test utilities
- PR #3282 Add `num_bitmask_words`
- PR #3252 Add new factory methods to include passing an existing null mask
- PR #3288 Make `bit.cuh` utilities usable from host code.
- PR #3287 Move rolling windows files to legacy
- PR #3182 Define and implement new unary APIs `is_null` and `is_not_null`
- PR #3314 Drop `cython` from run requirements
- PR #3301 Add tests for empty column wrapper.
- PR #3294 Update to arrow-cpp and pyarrow 0.15.1
- PR #3310 Add `row_hasher` and `element_hasher` utilities
- PR #3286 Clean up the starter code on README
- PR #3345 Add cache member for number of characters in string_view class
- PR #3299 Define and implement new `is_sorted` APIs
- PR #3328 Partition by stripes in dask_cudf ORC reader
- PR #3243 Use upstream join code in dask_cudf
<<<<<<< HEAD
- PR #3371 Add `select` method to `table_view`
=======
- PR #3309 Add java and JNI bindings for search bounds
>>>>>>> 043d8949

## Bug Fixes

- PR #2895 Fixed dask_cudf group_split behavior to handle upstream rearrange_by_divisions
- PR #3048 Support for zero columned tables
- PR #3030 Fix snappy decoding regression in PR #3014
- PR #3041 Fixed exp to experimental namespace name change issue
- PR #3056 Add additional cmake hint for finding local build of RMM files
- PR #3060 Move copying.hpp includes to legacy
- PR #3139 Fixed java RMM auto initalization
- PR #3141 Java fix for relocated IO headers
- PR #3149 Rename column_wrapper.cuh to column_wrapper.hpp
- PR #3168 Fix mutable_column_device_view head const_cast
- PR #3199 Update JNI includes for legacy moves
- PR #3204 ORC writer: Fix ByteRLE encoding of NULLs
- PR #2994 Fix split_out-support but with hash_object_dispatch
- PR #3212 Fix string to date casting when format is not specified
- PR #3218 Fixes `row_lexicographic_comparator` issue with handling two tables
- PR #3228 Default initialize RMM when Java native dependencies are loaded
- PR #3012 replacing instances of `to_gpu_array` with `mem`
- PR #3236 Fix Numba 0.46+/CuPy 6.3 interface compatibility
- PR #3276 Update JNI includes for legacy moves
- PR #3256 Fix orc writer crash with multiple string columns
- PR #3211 Fix breaking change caused by rapidsai/rmm#167
- PR #3265 Fix dangling pointer in `is_sorted`
- PR #3267 ORC writer: fix incorrect ByteRLE encoding of long literal runs
- PR #3277 Fix invalid reference to deleted temporary in `is_sorted`.
- PR #3274 ORC writer: fix integer RLEv2 mode2 unsigned base value encoding
- PR #3279 Fix shutdown hang issues with pinned memory pool init executor
- PR #3280 Invalid children check in mutable_column_device_view
- PR #3289 fix java memory usage API for empty columns
- PR #3293 Fix loading of csv files zipped on MacOS (disabled zip min version check)
- PR #3295 Fix storing storing invalid RMM exec policies.
- PR #3307 Add pd.RangeIndex to from_pandas to fix dask_cudf meta_nonempty bug
- PR #3313 Fix public headers including non-public headers
- PR #3318 Revert arrow to 0.15.0 temporarily to unblock downstream projects CI
- PR #3317 Fix index-argument bug in dask_cudf parquet reader
- PR #3323 Fix `insert` non-assert test case
- PR #3341 Fix `Series` constructor converting NoneType to "None" 
- PR #3326 Fix and test for detail::gather map iterator type inference
- PR #3334 Remove zero-size exception check from make_strings_column factories
- PR #3333 Fix compilation issues with `constexpr` functions not marked `__device__`
- PR #3340 Make all benchmarks use cudf base fixture to initialize RMM pool
- PR #3337 Fix Java to pad validity buffers to 64-byte boundary
- PR #3357 Disabling `column_view` iterators for non fixed-width types
- PR #3369 Add write_partition to dask_cudf to fix to_parquet bug


# cuDF 0.10.0 (16 Oct 2019)

## New Features

- PR #2423 Added `groupby.quantile()`
- PR #2522 Add Java bindings for NVStrings backed upper and lower case mutators
- PR #2605 Added Sort based groupby in libcudf
- PR #2607 Add Java bindings for parsing JSON
- PR #2629 Add dropna= parameter to groupby
- PR #2585 ORC & Parquet Readers: Remove millisecond timestamp restriction
- PR #2507 Add GPU-accelerated ORC Writer
- PR #2559 Add Series.tolist()
- PR #2653 Add Java bindings for rolling window operations
- PR #2480 Merge `custreamz` codebase into `cudf` repo
- PR #2674 Add __contains__ for Index/Series/Column
- PR #2635 Add support to read from remote and cloud sources like s3, gcs, hdfs
- PR #2722 Add Java bindings for NVTX ranges
- PR #2702 Add make_bool to dataset generation functions
- PR #2394 Move `rapidsai/custrings` into `cudf`
- PR #2734 Final sync of custrings source into cudf
- PR #2724 Add libcudf support for __contains__
- PR #2777 Add python bindings for porter stemmer measure functionality
- PR #2781 Add issorted to is_monotonic
- PR #2685 Add cudf::scatter_to_tables and cython binding
- PR #2743 Add Java bindings for NVStrings timestamp2long as part of String ColumnVector casting
- PR #2785 Add nvstrings Python docs
- PR #2786 Add benchmarks option to root build.sh
- PR #2802 Add `cudf::repeat()` and `cudf.Series.repeat()`
- PR #2773 Add Fisher's unbiased kurtosis and skew for Series/DataFrame
- PR #2748 Parquet Reader: Add option to specify loading of PANDAS index
- PR #2807 Add scatter_by_map to DataFrame python API
- PR #2836 Add nvstrings.code_points method
- PR #2844 Add Series/DataFrame notnull
- PR #2858 Add GTest type list utilities
- PR #2870 Add support for grouping by Series of arbitrary length
- PR #2719 Series covariance and Pearson correlation
- PR #2207 Beginning of libcudf overhaul: introduce new column and table types
- PR #2869 Add `cudf.CategoricalDtype`
- PR #2838 CSV Reader: Support ARROW_RANDOM_FILE input
- PR #2655 CuPy-based Series and Dataframe .values property
- PR #2803 Added `edit_distance_matrix()` function to calculate pairwise edit distance for each string on a given nvstrings object.
- PR #2811 Start of cudf strings column work based on 2207
- PR #2872 Add Java pinned memory pool allocator
- PR #2969 Add findAndReplaceAll to ColumnVector
- PR #2814 Add Datetimeindex.weekday
- PR #2999 Add timestamp conversion support for string categories
- PR #2918 Add cudf::column timestamp wrapper types

## Improvements

- PR #2578 Update legacy_groupby to use libcudf group_by_without_aggregation
- PR #2581 Removed `managed` allocator from hash map classes.
- PR #2571 Remove unnecessary managed memory from gdf_column_concat
- PR #2648 Cython/Python reorg
- PR #2588 Update Series.append documentation
- PR #2632 Replace dask-cudf set_index code with upstream
- PR #2682 Add cudf.set_allocator() function for easier allocator init
- PR #2642 Improve null printing and testing
- PR #2747 Add missing Cython headers / cudftestutil lib to conda package for cuspatial build
- PR #2706 Compute CSV format in device code to speedup performance
- PR #2673 Add support for np.longlong type
- PR #2703 move dask serialization dispatch into cudf
- PR #2728 Add YYMMDD to version tag for nightly conda packages
- PR #2729 Handle file-handle input in to_csv
- PR #2741 CSV Reader: Move kernel functions into its own file
- PR #2766 Improve nvstrings python cmake flexibility
- PR #2756 Add out_time_unit option to csv reader, support timestamp resolutions
- PR #2771 Stopgap alias for to_gpu_matrix()
- PR #2783 Support mapping input columns to function arguments in apply kernels
- PR #2645 libcudf unique_count for Series.nunique
- PR #2817 Dask-cudf: `read_parquet` support for remote filesystems
- PR #2823 improve java data movement debugging
- PR #2806 CSV Reader: Clean-up row offset operations
- PR #2640 Add dask wait/persist exmaple to 10 minute guide
- PR #2828 Optimizations of kernel launch configuration for `DataFrame.apply_rows` and `DataFrame.apply_chunks`
- PR #2831 Add `column` argument to `DataFrame.drop`
- PR #2775 Various optimizations to improve __getitem__ and __setitem__ performance
- PR #2810 cudf::allocate_like can optionally always allocate a mask.
- PR #2833 Parquet reader: align page data allocation sizes to 4-bytes to satisfy cuda-memcheck
- PR #2832 Using the new Python bindings for UCX
- PR #2856 Update group_split_cudf to use scatter_by_map
- PR #2890 Optionally keep serialized table data on the host.
- PR #2778 Doc: Updated and fixed some docstrings that were formatted incorrectly.
- PR #2830 Use YYMMDD tag in custreamz nightly build
- PR #2875 Java: Remove synchronized from register methods in MemoryCleaner
- PR #2887 Minor snappy decompression optimization
- PR #2899 Use new RMM API based on Cython
- PR #2788 Guide to Python UDFs
- PR #2919 Change java API to use operators in groupby namespace
- PR #2909 CSV Reader: Avoid row offsets host vector default init
- PR #2834 DataFrame supports setting columns via attribute syntax `df.x = col`
- PR #3147 DataFrame can be initialized from rows via list of tuples

## Bug Fixes

- PR #2584 ORC Reader: fix parsing of `DECIMAL` index positions
- PR #2619 Fix groupby serialization/deserialization
- PR #2614 Update Java version to match
- PR #2601 Fixes nlargest(1) issue in Series and Dataframe
- PR #2610 Fix a bug in index serialization (properly pass DeviceNDArray)
- PR #2621 Fixes the floordiv issue of not promoting float type when rhs is 0
- PR #2611 Types Test: fix static casting from negative int to string
- PR #2618 IO Readers: Fix datasource memory map failure for multiple reads
- PR #2628 groupby_without_aggregation non-nullable input table produces non-nullable output
- PR #2615 fix string category partitioning in java API
- PR #2641 fix string category and timeunit concat in the java API
- PR #2649 Fix groupby issue resulting from column_empty bug
- PR #2658 Fix astype() for null categorical columns
- PR #2660 fix column string category and timeunit concat in the java API
- PR #2664 ORC reader: fix `skip_rows` larger than first stripe
- PR #2654 Allow Java gdfOrderBy to work with string categories
- PR #2669 AVRO reader: fix non-deterministic output
- PR #2668 Update Java bindings to specify timestamp units for ORC and Parquet readers
- PR #2679 AVRO reader: fix cuda errors when decoding compressed streams
- PR #2692 Add concatenation for data-frame with different headers (empty and non-empty)
- PR #2651 Remove nvidia driver installation from ci/cpu/build.sh
- PR #2697 Ensure csv reader sets datetime column time units
- PR #2698 Return RangeIndex from contiguous slice of RangeIndex
- PR #2672 Fix null and integer handling in round
- PR #2704 Parquet Reader: Fix crash when loading string column with nulls
- PR #2725 Fix Jitify issue with running on Turing using CUDA version < 10
- PR #2731 Fix building of benchmarks
- PR #2738 Fix java to find new NVStrings locations
- PR #2736 Pin Jitify branch to v0.10 version
- PR #2742 IO Readers: Fix possible silent failures when creating `NvStrings` instance
- PR #2753 Fix java quantile API calls
- PR #2762 Fix validity processing for time in java
- PR #2796 Fix handling string slicing and other nvstrings delegated methods with dask
- PR #2769 Fix link to API docs in README.md
- PR #2772 Handle multiindex pandas Series #2772
- PR #2749 Fix apply_rows/apply_chunks pessimistic null mask to use in_cols null masks only
- PR #2752 CSV Reader: Fix exception when there's no rows to process
- PR #2716 Added Exception for `StringMethods` in string methods
- PR #2787 Fix Broadcasting `None` to `cudf-series`
- PR #2794 Fix async race in NVCategory::get_value and get_value_bounds
- PR #2795 Fix java build/cast error
- PR #2496 Fix improper merge of two dataframes when names differ
- PR #2824 Fix issue with incorrect result when Numeric Series replace is called several times
- PR #2751 Replace value with null
- PR #2765 Fix Java inequality comparisons for string category
- PR #2818 Fix java join API to use new C++ join API
- PR #2841 Fix nvstrings.slice and slice_from for range (0,0)
- PR #2837 Fix join benchmark
- PR #2809 Add hash_df and group_split dispatch functions for dask
- PR #2843 Parquet reader: fix skip_rows when not aligned with page or row_group boundaries
- PR #2851 Deleted existing dask-cudf/record.txt
- PR #2854 Fix column creation from ephemeral objects exposing __cuda_array_interface__
- PR #2860 Fix boolean indexing when the result is a single row
- PR #2859 Fix tail method issue for string columns
- PR #2852 Fixed `cumsum()` and `cumprod()` on boolean series.
- PR #2865 DaskIO: Fix `read_csv` and `read_orc` when input is list of files
- PR #2750 Fixed casting values to cudf::bool8 so non-zero values always cast to true
- PR #2873 Fixed dask_cudf read_partition bug by generating ParquetDatasetPiece
- PR #2850 Fixes dask_cudf.read_parquet on partitioned datasets
- PR #2896 Properly handle `axis` string keywords in `concat`
- PR #2926 Update rounding algorithm to avoid using fmod
- PR #2968 Fix Java dependency loading when using NVTX
- PR #2963 Fix ORC writer uncompressed block indexing
- PR #2928 CSV Reader: Fix using `byte_range` for large datasets
- PR #2983 Fix sm_70+ race condition in gpu_unsnap
- PR #2964 ORC Writer: Segfault when writing mixed numeric and string columns
- PR #3007 Java: Remove unit test that frees RMM invalid pointer
- PR #3009 Fix orc reader RLEv2 patch position regression from PR #2507
- PR #3002 Fix CUDA invalid configuration errors reported after loading an ORC file without data
- PR #3035 Update update-version.sh for new docs locations
- PR #3038 Fix uninitialized stream parameter in device_table deleter
- PR #3064 Fixes groupby performance issue
- PR #3061 Add rmmInitialize to nvstrings gtests
- PR #3058 Fix UDF doc markdown formatting
- PR #3059 Add nvstrings python build instructions to contributing.md


# cuDF 0.9.0 (21 Aug 2019)

## New Features

- PR #1993 Add CUDA-accelerated series aggregations: mean, var, std
- PR #2111 IO Readers: Support memory buffer, file-like object, and URL inputs
- PR #2012 Add `reindex()` to DataFrame and Series
- PR #2097 Add GPU-accelerated AVRO reader
- PR #2098 Support binary ops on DFs and Series with mismatched indices
- PR #2160 Merge `dask-cudf` codebase into `cudf` repo
- PR #2149 CSV Reader: Add `hex` dtype for explicit hexadecimal parsing
- PR #2156 Add `upper_bound()` and `lower_bound()` for libcudf tables and `searchsorted()` for cuDF Series
- PR #2158 CSV Reader: Support single, non-list/dict argument for `dtype`
- PR #2177 CSV Reader: Add `parse_dates` parameter for explicit date inference
- PR #1744 cudf::apply_boolean_mask and cudf::drop_nulls support for cudf::table inputs (multi-column)
- PR #2196 Add `DataFrame.dropna()`
- PR #2197 CSV Writer: add `chunksize` parameter for `to_csv`
- PR #2215 `type_dispatcher` benchmark
- PR #2179 Add Java quantiles
- PR #2157 Add __array_function__ to DataFrame and Series
- PR #2212 Java support for ORC reader
- PR #2224 Add DataFrame isna, isnull, notna functions
- PR #2236 Add Series.drop_duplicates
- PR #2105 Add hash-based join benchmark
- PR #2316 Add unique, nunique, and value_counts for datetime columns
- PR #2337 Add Java support for slicing a ColumnVector
- PR #2049 Add cudf::merge (sorted merge)
- PR #2368 Full cudf+dask Parquet Support
- PR #2380 New cudf::is_sorted checks whether cudf::table is sorted
- PR #2356 Java column vector standard deviation support
- PR #2221 MultiIndex full indexing - Support iloc and wildcards for loc
- PR #2429 Java support for getting length of strings in a ColumnVector
- PR #2415 Add `value_counts` for series of any type
- PR #2446 Add __array_function__ for index
- PR #2437 ORC reader: Add 'use_np_dtypes' option
- PR #2382 Add CategoricalAccessor add, remove, rename, and ordering methods
- PR #2464 Native implement `__cuda_array_interface__` for Series/Index/Column objects
- PR #2425 Rolling window now accepts array-based user-defined functions
- PR #2442 Add __setitem__
- PR #2449 Java support for getting byte count of strings in a ColumnVector
- PR #2492 Add groupby.size() method
- PR #2358 Add cudf::nans_to_nulls: convert floating point column into bitmask
- PR #2489 Add drop argument to set_index
- PR #2491 Add Java bindings for ORC reader 'use_np_dtypes' option
- PR #2213 Support s/ms/us/ns DatetimeColumn time unit resolutions
- PR #2536 Add _constructor properties to Series and DataFrame

## Improvements

- PR #2103 Move old `column` and `bitmask` files into `legacy/` directory
- PR #2109 added name to Python column classes
- PR #1947 Cleanup serialization code
- PR #2125 More aggregate in java API
- PR #2127 Add in java Scalar tests
- PR #2088 Refactor of Python groupby code
- PR #2130 Java serialization and deserialization of tables.
- PR #2131 Chunk rows logic added to csv_writer
- PR #2129 Add functions in the Java API to support nullable column filtering
- PR #2165 made changes to get_dummies api for it to be available in MethodCache
- PR #2171 Add CodeCov integration, fix doc version, make --skip-tests work when invoking with source
- PR #2184 handle remote orc files for dask-cudf
- PR #2186 Add `getitem` and `getattr` style access to Rolling objects
- PR #2168 Use cudf.Column for CategoricalColumn's categories instead of a tuple
- PR #2193 DOC: cudf::type_dispatcher documentation for specializing dispatched functors
- PR #2199 Better java support for appending strings
- PR #2176 Added column dtype support for datetime, int8, int16 to csv_writer
- PR #2209 Matching `get_dummies` & `select_dtypes` behavior to pandas
- PR #2217 Updated Java bindings to use the new groupby API
- PR #2214 DOC: Update doc instructions to build/install `cudf` and `dask-cudf`
- PR #2220 Update Java bindings for reduction rename
- PR #2232 Move CodeCov upload from build script to Jenkins
- PR #2225 refactor to use libcudf for gathering columns in dataframes
- PR #2293 Improve join performance (faster compute_join_output_size)
- PR #2300 Create separate dask codeowners for dask-cudf codebase
- PR #2304 gdf_group_by_without_aggregations returns gdf_column
- PR #2309 Java readers: remove redundant copy of result pointers
- PR #2307 Add `black` and `isort` to style checker script
- PR #2345 Restore removal of old groupby implementation
- PR #2342 Improve `astype()` to operate all ways
- PR #2329 using libcudf cudf::copy for column deep copy
- PR #2344 DOC: docs on code formatting for contributors
- PR #2376 Add inoperative axis= and win_type= arguments to Rolling()
- PR #2378 remove dask for (de-)serialization of cudf objects
- PR #2353 Bump Arrow and Dask versions
- PR #2377 Replace `standard_python_slice` with just `slice.indices()`
- PR #2373 cudf.DataFrame enchancements & Series.values support
- PR #2392 Remove dlpack submodule; make cuDF's Cython API externally accessible
- PR #2430 Updated Java bindings to use the new unary API
- PR #2406 Moved all existing `table` related files to a `legacy/` directory
- PR #2350 Performance related changes to get_dummies
- PR #2420 Remove `cudautils.astype` and replace with `typecast.apply_cast`
- PR #2456 Small improvement to typecast utility
- PR #2458 Fix handling of thirdparty packages in `isort` config
- PR #2459 IO Readers: Consolidate all readers to use `datasource` class
- PR #2475 Exposed type_dispatcher.hpp, nvcategory_util.hpp and wrapper_types.hpp in the include folder
- PR #2484 Enabled building libcudf as a static library
- PR #2453 Streamline CUDA_REL environment variable
- PR #2483 Bundle Boost filesystem dependency in the Java jar
- PR #2486 Java API hash functions
- PR #2481 Adds the ignore_null_keys option to the java api
- PR #2490 Java api: support multiple aggregates for the same column
- PR #2510 Java api: uses table based apply_boolean_mask
- PR #2432 Use pandas formatting for console, html, and latex output
- PR #2573 Bump numba version to 0.45.1
- PR #2606 Fix references to notebooks-contrib

## Bug Fixes

- PR #2086 Fixed quantile api behavior mismatch in series & dataframe
- PR #2128 Add offset param to host buffer readers in java API.
- PR #2145 Work around binops validity checks for java
- PR #2146 Work around unary_math validity checks for java
- PR #2151 Fixes bug in cudf::copy_range where null_count was invalid
- PR #2139 matching to pandas describe behavior & fixing nan values issue
- PR #2161 Implicitly convert unsigned to signed integer types in binops
- PR #2154 CSV Reader: Fix bools misdetected as strings dtype
- PR #2178 Fix bug in rolling bindings where a view of an ephemeral column was being taken
- PR #2180 Fix issue with isort reordering `importorskip` below imports depending on them
- PR #2187 fix to honor dtype when numpy arrays are passed to columnops.as_column
- PR #2190 Fix issue in astype conversion of string column to 'str'
- PR #2208 Fix issue with calling `head()` on one row dataframe
- PR #2229 Propagate exceptions from Cython cdef functions
- PR #2234 Fix issue with local build script not properly building
- PR #2223 Fix CUDA invalid configuration errors reported after loading small compressed ORC files
- PR #2162 Setting is_unique and is_monotonic-related attributes
- PR #2244 Fix ORC RLEv2 delta mode decoding with nonzero residual delta width
- PR #2297 Work around `var/std` unsupported only at debug build
- PR #2302 Fixed java serialization corner case
- PR #2355 Handle float16 in binary operations
- PR #2311 Fix copy behaviour for GenericIndex
- PR #2349 Fix issues with String filter in java API
- PR #2323 Fix groupby on categoricals
- PR #2328 Ensure order is preserved in CategoricalAccessor._set_categories
- PR #2202 Fix issue with unary ops mishandling empty input
- PR #2326 Fix for bug in DLPack when reading multiple columns
- PR #2324 Fix cudf Docker build
- PR #2325 Fix ORC RLEv2 patched base mode decoding with nonzero patch width
- PR #2235 Fix get_dummies to be compatible with dask
- PR #2332 Zero initialize gdf_dtype_extra_info
- PR #2355 Handle float16 in binary operations
- PR #2360 Fix missing dtype handling in cudf.Series & columnops.as_column
- PR #2364 Fix quantile api and other trivial issues around it
- PR #2361 Fixed issue with `codes` of CategoricalIndex
- PR #2357 Fixed inconsistent type of index created with from_pandas vs direct construction
- PR #2389 Fixed Rolling __getattr__ and __getitem__ for offset based windows
- PR #2402 Fixed bug in valid mask computation in cudf::copy_if (apply_boolean_mask)
- PR #2401 Fix to a scalar datetime(of type Days) issue
- PR #2386 Correctly allocate output valids in groupby
- PR #2411 Fixed failures on binary op on single element string column
- PR #2422 Fix Pandas logical binary operation incompatibilites
- PR #2447 Fix CodeCov posting build statuses temporarily
- PR #2450 Fix erroneous null handling in `cudf.DataFrame`'s `apply_rows`
- PR #2470 Fix issues with empty strings and string categories (Java)
- PR #2471 Fix String Column Validity.
- PR #2481 Fix java validity buffer serialization
- PR #2485 Updated bytes calculation to use size_t to avoid overflow in column concat
- PR #2461 Fix groupby multiple aggregations same column
- PR #2514 Fix cudf::drop_nulls threshold handling in Cython
- PR #2516 Fix utilities include paths and meta.yaml header paths
- PR #2517 Fix device memory leak in to_dlpack tensor deleter
- PR #2431 Fix local build generated file ownerships
- PR #2511 Added import of orc, refactored exception handlers to not squash fatal exceptions
- PR #2527 Fix index and column input handling in dask_cudf read_parquet
- PR #2466 Fix `dataframe.query` returning null rows erroneously
- PR #2548 Orc reader: fix non-deterministic data decoding at chunk boundaries
- PR #2557 fix cudautils import in string.py
- PR #2521 Fix casting datetimes from/to the same resolution
- PR #2545 Fix MultiIndexes with datetime levels
- PR #2560 Remove duplicate `dlpack` definition in conda recipe
- PR #2567 Fix ColumnVector.fromScalar issues while dealing with null scalars
- PR #2565 Orc reader: fix incorrect data decoding of int64 data types
- PR #2577 Fix search benchmark compilation error by adding necessary header
- PR #2604 Fix a bug in copying.pyx:_normalize_types that upcasted int32 to int64


# cuDF 0.8.0 (27 June 2019)

## New Features

- PR #1524 Add GPU-accelerated JSON Lines parser with limited feature set
- PR #1569 Add support for Json objects to the JSON Lines reader
- PR #1622 Add Series.loc
- PR #1654 Add cudf::apply_boolean_mask: faster replacement for gdf_apply_stencil
- PR #1487 cython gather/scatter
- PR #1310 Implemented the slice/split functionality.
- PR #1630 Add Python layer to the GPU-accelerated JSON reader
- PR #1745 Add rounding of numeric columns via Numba
- PR #1772 JSON reader: add support for BytesIO and StringIO input
- PR #1527 Support GDF_BOOL8 in readers and writers
- PR #1819 Logical operators (AND, OR, NOT) for libcudf and cuDF
- PR #1813 ORC Reader: Add support for stripe selection
- PR #1828 JSON Reader: add suport for bool8 columns
- PR #1833 Add column iterator with/without nulls
- PR #1665 Add the point-in-polygon GIS function
- PR #1863 Series and Dataframe methods for all and any
- PR #1908 cudf::copy_range and cudf::fill for copying/assigning an index or range to a constant
- PR #1921 Add additional formats for typecasting to/from strings
- PR #1807 Add Series.dropna()
- PR #1987 Allow user defined functions in the form of ptx code to be passed to binops
- PR #1948 Add operator functions like `Series.add()` to DataFrame and Series
- PR #1954 Add skip test argument to GPU build script
- PR #2018 Add bindings for new groupby C++ API
- PR #1984 Add rolling window operations Series.rolling() and DataFrame.rolling()
- PR #1542 Python method and bindings for to_csv
- PR #1995 Add Java API
- PR #1998 Add google benchmark to cudf
- PR #1845 Add cudf::drop_duplicates, DataFrame.drop_duplicates
- PR #1652 Added `Series.where()` feature
- PR #2074 Java Aggregates, logical ops, and better RMM support
- PR #2140 Add a `cudf::transform` function
- PR #2068 Concatenation of different typed columns

## Improvements

- PR #1538 Replacing LesserRTTI with inequality_comparator
- PR #1703 C++: Added non-aggregating `insert` to `concurrent_unordered_map` with specializations to store pairs with a single atomicCAS when possible.
- PR #1422 C++: Added a RAII wrapper for CUDA streams
- PR #1701 Added `unique` method for stringColumns
- PR #1713 Add documentation for Dask-XGBoost
- PR #1666 CSV Reader: Improve performance for files with large number of columns
- PR #1725 Enable the ability to use a single column groupby as its own index
- PR #1759 Add an example showing simultaneous rolling averages to `apply_grouped` documentation
- PR #1746 C++: Remove unused code: `windowed_ops.cu`, `sorting.cu`, `hash_ops.cu`
- PR #1748 C++: Add `bool` nullability flag to `device_table` row operators
- PR #1764 Improve Numerical column: `mean_var` and `mean`
- PR #1767 Speed up Python unit tests
- PR #1770 Added build.sh script, updated CI scripts and documentation
- PR #1739 ORC Reader: Add more pytest coverage
- PR #1696 Added null support in `Series.replace()`.
- PR #1390 Added some basic utility functions for `gdf_column`'s
- PR #1791 Added general column comparison code for testing
- PR #1795 Add printing of git submodule info to `print_env.sh`
- PR #1796 Removing old sort based group by code and gdf_filter
- PR #1811 Added funtions for copying/allocating `cudf::table`s
- PR #1838 Improve columnops.column_empty so that it returns typed columns instead of a generic Column
- PR #1890 Add utils.get_dummies- a pandas-like wrapper around one_hot-encoding
- PR #1823 CSV Reader: default the column type to string for empty dataframes
- PR #1827 Create bindings for scalar-vector binops, and update one_hot_encoding to use them
- PR #1817 Operators now support different sized dataframes as long as they don't share different sized columns
- PR #1855 Transition replace_nulls to new C++ API and update corresponding Cython/Python code
- PR #1858 Add `std::initializer_list` constructor to `column_wrapper`
- PR #1846 C++ type-erased gdf_equal_columns test util; fix gdf_equal_columns logic error
- PR #1390 Added some basic utility functions for `gdf_column`s
- PR #1391 Tidy up bit-resolution-operation and bitmask class code
- PR #1882 Add iloc functionality to MultiIndex dataframes
- PR #1884 Rolling windows: general enhancements and better coverage for unit tests
- PR #1886 support GDF_STRING_CATEGORY columns in apply_boolean_mask, drop_nulls and other libcudf functions
- PR #1896 Improve performance of groupby with levels specified in dask-cudf
- PR #1915 Improve iloc performance for non-contiguous row selection
- PR #1859 Convert read_json into a C++ API
- PR #1919 Rename libcudf namespace gdf to namespace cudf
- PR #1850 Support left_on and right_on for DataFrame merge operator
- PR #1930 Specialize constructor for `cudf::bool8` to cast argument to `bool`
- PR #1938 Add default constructor for `column_wrapper`
- PR #1930 Specialize constructor for `cudf::bool8` to cast argument to `bool`
- PR #1952 consolidate libcudf public API headers in include/cudf
- PR #1949 Improved selection with boolmask using libcudf `apply_boolean_mask`
- PR #1956 Add support for nulls in `query()`
- PR #1973 Update `std::tuple` to `std::pair` in top-most libcudf APIs and C++ transition guide
- PR #1981 Convert read_csv into a C++ API
- PR #1868 ORC Reader: Support row index for speed up on small/medium datasets
- PR #1964 Added support for list-like types in Series.str.cat
- PR #2005 Use HTML5 details tag in bug report issue template
- PR #2003 Removed few redundant unit-tests from test_string.py::test_string_cat
- PR #1944 Groupby design improvements
- PR #2017 Convert `read_orc()` into a C++ API
- PR #2011 Convert `read_parquet()` into a C++ API
- PR #1756 Add documentation "10 Minutes to cuDF and dask_cuDF"
- PR #2034 Adding support for string columns concatenation using "add" binary operator
- PR #2042 Replace old "10 Minutes" guide with new guide for docs build process
- PR #2036 Make library of common test utils to speed up tests compilation
- PR #2022 Facilitating get_dummies to be a high level api too
- PR #2050 Namespace IO readers and add back free-form `read_xxx` functions
- PR #2104 Add a functional ``sort=`` keyword argument to groupby
- PR #2108 Add `find_and_replace` for StringColumn for replacing single values
- PR #1803 cuDF/CuPy interoperability documentation

## Bug Fixes

- PR #1465 Fix for test_orc.py and test_sparse_df.py test failures
- PR #1583 Fix underlying issue in `as_index()` that was causing `Series.quantile()` to fail
- PR #1680 Add errors= keyword to drop() to fix cudf-dask bug
- PR #1651 Fix `query` function on empty dataframe
- PR #1616 Fix CategoricalColumn to access categories by index instead of iteration
- PR #1660 Fix bug in `loc` when indexing with a column name (a string)
- PR #1683 ORC reader: fix timestamp conversion to UTC
- PR #1613 Improve CategoricalColumn.fillna(-1) performance
- PR #1642 Fix failure of CSV_TEST gdf_csv_test.SkiprowsNrows on multiuser systems
- PR #1709 Fix handling of `datetime64[ms]` in `dataframe.select_dtypes`
- PR #1704 CSV Reader: Add support for the plus sign in number fields
- PR #1687 CSV reader: return an empty dataframe for zero size input
- PR #1757 Concatenating columns with null columns
- PR #1755 Add col_level keyword argument to melt
- PR #1758 Fix df.set_index() when setting index from an empty column
- PR #1749 ORC reader: fix long strings of NULL values resulting in incorrect data
- PR #1742 Parquet Reader: Fix index column name to match PANDAS compat
- PR #1782 Update libcudf doc version
- PR #1783 Update conda dependencies
- PR #1786 Maintain the original series name in series.unique output
- PR #1760 CSV Reader: fix segfault when dtype list only includes columns from usecols list
- PR #1831 build.sh: Assuming python is in PATH instead of using PYTHON env var
- PR #1839 Raise an error instead of segfaulting when transposing a DataFrame with StringColumns
- PR #1840 Retain index correctly during merge left_on right_on
- PR #1825 cuDF: Multiaggregation Groupby Failures
- PR #1789 CSV Reader: Fix missing support for specifying `int8` and `int16` dtypes
- PR #1857 Cython Bindings: Handle `bool` columns while calling `column_view_from_NDArrays`
- PR #1849 Allow DataFrame support methods to pass arguments to the methods
- PR #1847 Fixed #1375 by moving the nvstring check into the wrapper function
- PR #1864 Fixing cudf reduction for POWER platform
- PR #1869 Parquet reader: fix Dask timestamps not matching with Pandas (convert to milliseconds)
- PR #1876 add dtype=bool for `any`, `all` to treat integer column correctly
- PR #1875 CSV reader: take NaN values into account in dtype detection
- PR #1873 Add column dtype checking for the all/any methods
- PR #1902 Bug with string iteration in _apply_basic_agg
- PR #1887 Fix for initialization issue in pq_read_arg,orc_read_arg
- PR #1867 JSON reader: add support for null/empty fields, including the 'null' literal
- PR #1891 Fix bug #1750 in string column comparison
- PR #1909 Support of `to_pandas()` of boolean series with null values
- PR #1923 Use prefix removal when two aggs are called on a SeriesGroupBy
- PR #1914 Zero initialize gdf_column local variables
- PR #1959 Add support for comparing boolean Series to scalar
- PR #1966 Ignore index fix in series append
- PR #1967 Compute index __sizeof__ only once for DataFrame __sizeof__
- PR #1977 Support CUDA installation in default system directories
- PR #1982 Fixes incorrect index name after join operation
- PR #1985 Implement `GDF_PYMOD`, a special modulo that follows python's sign rules
- PR #1991 Parquet reader: fix decoding of NULLs
- PR #1990 Fixes a rendering bug in the `apply_grouped` documentation
- PR #1978 Fix for values being filled in an empty dataframe
- PR #2001 Correctly create MultiColumn from Pandas MultiColumn
- PR #2006 Handle empty dataframe groupby construction for dask
- PR #1965 Parquet Reader: Fix duplicate index column when it's already in `use_cols`
- PR #2033 Add pip to conda environment files to fix warning
- PR #2028 CSV Reader: Fix reading of uncompressed files without a recognized file extension
- PR #2073 Fix an issue when gathering columns with NVCategory and nulls
- PR #2053 cudf::apply_boolean_mask return empty column for empty boolean mask
- PR #2066 exclude `IteratorTest.mean_var_output` test from debug build
- PR #2069 Fix JNI code to use read_csv and read_parquet APIs
- PR #2071 Fix bug with unfound transitive dependencies for GTests in Ubuntu 18.04
- PR #2089 Configure Sphinx to render params correctly
- PR #2091 Fix another bug with unfound transitive dependencies for `cudftestutils` in Ubuntu 18.04
- PR #2115 Just apply `--disable-new-dtags` instead of trying to define all the transitive dependencies
- PR #2106 Fix errors in JitCache tests caused by sharing of device memory between processes
- PR #2120 Fix errors in JitCache tests caused by running multiple threads on the same data
- PR #2102 Fix memory leak in groupby
- PR #2113 fixed typo in to_csv code example


# cudf 0.7.2 (16 May 2019)

## New Features

- PR #1735 Added overload for atomicAdd on int64. Streamlined implementation of custom atomic overloads.
- PR #1741 Add MultiIndex concatenation

## Bug Fixes

- PR #1718 Fix issue with SeriesGroupBy MultiIndex in dask-cudf
- PR #1734 Python: fix performance regression for groupby count() aggregations
- PR #1768 Cython: fix handling read only schema buffers in gpuarrow reader


# cudf 0.7.1 (11 May 2019)

## New Features

- PR #1702 Lazy load MultiIndex to return groupby performance to near optimal.

## Bug Fixes

- PR #1708 Fix handling of `datetime64[ms]` in `dataframe.select_dtypes`


# cuDF 0.7.0 (10 May 2019)

## New Features

- PR #982 Implement gdf_group_by_without_aggregations and gdf_unique_indices functions
- PR #1142 Add `GDF_BOOL` column type
- PR #1194 Implement overloads for CUDA atomic operations
- PR #1292 Implemented Bitwise binary ops AND, OR, XOR (&, |, ^)
- PR #1235 Add GPU-accelerated Parquet Reader
- PR #1335 Added local_dict arg in `DataFrame.query()`.
- PR #1282 Add Series and DataFrame.describe()
- PR #1356 Rolling windows
- PR #1381 Add DataFrame._get_numeric_data
- PR #1388 Add CODEOWNERS file to auto-request reviews based on where changes are made
- PR #1396 Add DataFrame.drop method
- PR #1413 Add DataFrame.melt method
- PR #1412 Add DataFrame.pop()
- PR #1419 Initial CSV writer function
- PR #1441 Add Series level cumulative ops (cumsum, cummin, cummax, cumprod)
- PR #1420 Add script to build and test on a local gpuCI image
- PR #1440 Add DatetimeColumn.min(), DatetimeColumn.max()
- PR #1455 Add Series.Shift via Numba kernel
- PR #1441 Add Series level cumulative ops (cumsum, cummin, cummax, cumprod)
- PR #1461 Add Python coverage test to gpu build
- PR #1445 Parquet Reader: Add selective reading of rows and row group
- PR #1532 Parquet Reader: Add support for INT96 timestamps
- PR #1516 Add Series and DataFrame.ndim
- PR #1556 Add libcudf C++ transition guide
- PR #1466 Add GPU-accelerated ORC Reader
- PR #1565 Add build script for nightly doc builds
- PR #1508 Add Series isna, isnull, and notna
- PR #1456 Add Series.diff() via Numba kernel
- PR #1588 Add Index `astype` typecasting
- PR #1301 MultiIndex support
- PR #1599 Level keyword supported in groupby
- PR #929 Add support operations to dataframe
- PR #1609 Groupby accept list of Series
- PR #1658 Support `group_keys=True` keyword in groupby method

## Improvements

- PR #1531 Refactor closures as private functions in gpuarrow
- PR #1404 Parquet reader page data decoding speedup
- PR #1076 Use `type_dispatcher` in join, quantiles, filter, segmented sort, radix sort and hash_groupby
- PR #1202 Simplify README.md
- PR #1149 CSV Reader: Change convertStrToValue() functions to `__device__` only
- PR #1238 Improve performance of the CUDA trie used in the CSV reader
- PR #1245 Use file cache for JIT kernels
- PR #1278 Update CONTRIBUTING for new conda environment yml naming conventions
- PR #1163 Refactored UnaryOps. Reduced API to two functions: `gdf_unary_math` and `gdf_cast`. Added `abs`, `-`, and `~` ops. Changed bindings to Cython
- PR #1284 Update docs version
- PR #1287 add exclude argument to cudf.select_dtype function
- PR #1286 Refactor some of the CSV Reader kernels into generic utility functions
- PR #1291 fillna in `Series.to_gpu_array()` and `Series.to_array()` can accept the scalar too now.
- PR #1005 generic `reduction` and `scan` support
- PR #1349 Replace modernGPU sort join with thrust.
- PR #1363 Add a dataframe.mean(...) that raises NotImplementedError to satisfy `dask.dataframe.utils.is_dataframe_like`
- PR #1319 CSV Reader: Use column wrapper for gdf_column output alloc/dealloc
- PR #1376 Change series quantile default to linear
- PR #1399 Replace CFFI bindings for NVTX functions with Cython bindings
- PR #1389 Refactored `set_null_count()`
- PR #1386 Added macros `GDF_TRY()`, `CUDF_TRY()` and `ASSERT_CUDF_SUCCEEDED()`
- PR #1435 Rework CMake and conda recipes to depend on installed libraries
- PR #1391 Tidy up bit-resolution-operation and bitmask class code
- PR #1439 Add cmake variable to enable compiling CUDA code with -lineinfo
- PR #1462 Add ability to read parquet files from arrow::io::RandomAccessFile
- PR #1453 Convert CSV Reader CFFI to Cython
- PR #1479 Convert Parquet Reader CFFI to Cython
- PR #1397 Add a utility function for producing an overflow-safe kernel launch grid configuration
- PR #1382 Add GPU parsing of nested brackets to cuIO parsing utilities
- PR #1481 Add cudf::table constructor to allocate a set of `gdf_column`s
- PR #1484 Convert GroupBy CFFI to Cython
- PR #1463 Allow and default melt keyword argument var_name to be None
- PR #1486 Parquet Reader: Use device_buffer rather than device_ptr
- PR #1525 Add cudatoolkit conda dependency
- PR #1520 Renamed `src/dataframe` to `src/table` and moved `table.hpp`. Made `types.hpp` to be type declarations only.
- PR #1492 Convert transpose CFFI to Cython
- PR #1495 Convert binary and unary ops CFFI to Cython
- PR #1503 Convert sorting and hashing ops CFFI to Cython
- PR #1522 Use latest release version in update-version CI script
- PR #1533 Remove stale join CFFI, fix memory leaks in join Cython
- PR #1521 Added `row_bitmask` to compute bitmask for rows of a table. Merged `valids_ops.cu` and `bitmask_ops.cu`
- PR #1553 Overload `hash_row` to avoid using intial hash values. Updated `gdf_hash` to select between overloads
- PR #1585 Updated `cudf::table` to maintain own copy of wrapped `gdf_column*`s
- PR #1559 Add `except +` to all Cython function definitions to catch C++ exceptions properly
- PR #1617 `has_nulls` and `column_dtypes` for `cudf::table`
- PR #1590 Remove CFFI from the build / install process entirely
- PR #1536 Convert gpuarrow CFFI to Cython
- PR #1655 Add `Column._pointer` as a way to access underlying `gdf_column*` of a `Column`
- PR #1655 Update readme conda install instructions for cudf version 0.6 and 0.7


## Bug Fixes

- PR #1233 Fix dtypes issue while adding the column to `str` dataframe.
- PR #1254 CSV Reader: fix data type detection for floating-point numbers in scientific notation
- PR #1289 Fix looping over each value instead of each category in concatenation
- PR #1293 Fix Inaccurate error message in join.pyx
- PR #1308 Add atomicCAS overload for `int8_t`, `int16_t`
- PR #1317 Fix catch polymorphic exception by reference in ipc.cu
- PR #1325 Fix dtype of null bitmasks to int8
- PR #1326 Update build documentation to use -DCMAKE_CXX11_ABI=ON
- PR #1334 Add "na_position" argument to CategoricalColumn sort_by_values
- PR #1321 Fix out of bounds warning when checking Bzip2 header
- PR #1359 Add atomicAnd/Or/Xor for integers
- PR #1354 Fix `fillna()` behaviour when replacing values with different dtypes
- PR #1347 Fixed core dump issue while passing dict_dtypes without column names in `cudf.read_csv()`
- PR #1379 Fixed build failure caused due to error: 'col_dtype' may be used uninitialized
- PR #1392 Update cudf Dockerfile and package_versions.sh
- PR #1385 Added INT8 type to `_schema_to_dtype` for use in GpuArrowReader
- PR #1393 Fixed a bug in `gdf_count_nonzero_mask()` for the case of 0 bits to count
- PR #1395 Update CONTRIBUTING to use the environment variable CUDF_HOME
- PR #1416 Fix bug at gdf_quantile_exact and gdf_quantile_appox
- PR #1421 Fix remove creation of series multiple times during `add_column()`
- PR #1405 CSV Reader: Fix memory leaks on read_csv() failure
- PR #1328 Fix CategoricalColumn to_arrow() null mask
- PR #1433 Fix NVStrings/categories includes
- PR #1432 Update NVStrings to 0.7.* to coincide with 0.7 development
- PR #1483 Modify CSV reader to avoid cropping blank quoted characters in non-string fields
- PR #1446 Merge 1275 hotfix from master into branch-0.7
- PR #1447 Fix legacy groupby apply docstring
- PR #1451 Fix hash join estimated result size is not correct
- PR #1454 Fix local build script improperly change directory permissions
- PR #1490 Require Dask 1.1.0+ for `is_dataframe_like` test or skip otherwise.
- PR #1491 Use more specific directories & groups in CODEOWNERS
- PR #1497 Fix Thrust issue on CentOS caused by missing default constructor of host_vector elements
- PR #1498 Add missing include guard to device_atomics.cuh and separated DEVICE_ATOMICS_TEST
- PR #1506 Fix csv-write call to updated NVStrings method
- PR #1510 Added nvstrings `fillna()` function
- PR #1507 Parquet Reader: Default string data to GDF_STRING
- PR #1535 Fix doc issue to ensure correct labelling of cudf.series
- PR #1537 Fix `undefined reference` link error in HashPartitionTest
- PR #1548 Fix ci/local/build.sh README from using an incorrect image example
- PR #1551 CSV Reader: Fix integer column name indexing
- PR #1586 Fix broken `scalar_wrapper::operator==`
- PR #1591 ORC/Parquet Reader: Fix missing import for FileNotFoundError exception
- PR #1573 Parquet Reader: Fix crash due to clash with ORC reader datasource
- PR #1607 Revert change of `column.to_dense_buffer` always return by copy for performance concerns
- PR #1618 ORC reader: fix assert & data output when nrows/skiprows isn't aligned to stripe boundaries
- PR #1631 Fix failure of TYPES_TEST on some gcc-7 based systems.
- PR #1641 CSV Reader: Fix skip_blank_lines behavior with Windows line terminators (\r\n)
- PR #1648 ORC reader: fix non-deterministic output when skiprows is non-zero
- PR #1676 Fix groupby `as_index` behaviour with `MultiIndex`
- PR #1659 Fix bug caused by empty groupbys and multiindex slicing throwing exceptions
- PR #1656 Correct Groupby failure in dask when un-aggregable columns are left in dataframe.
- PR #1689 Fix groupby performance regression
- PR #1694 Add Cython as a runtime dependency since it's required in `setup.py`


# cuDF 0.6.1 (25 Mar 2019)

## Bug Fixes

- PR #1275 Fix CentOS exception in DataFrame.hash_partition from using value "returned" by a void function


# cuDF 0.6.0 (22 Mar 2019)

## New Features

- PR #760 Raise `FileNotFoundError` instead of `GDF_FILE_ERROR` in `read_csv` if the file does not exist
- PR #539 Add Python bindings for replace function
- PR #823 Add Doxygen configuration to enable building HTML documentation for libcudf C/C++ API
- PR #807 CSV Reader: Add byte_range parameter to specify the range in the input file to be read
- PR #857 Add Tail method for Series/DataFrame and update Head method to use iloc
- PR #858 Add series feature hashing support
- PR #871 CSV Reader: Add support for NA values, including user specified strings
- PR #893 Adds PyArrow based parquet readers / writers to Python, fix category dtype handling, fix arrow ingest buffer size issues
- PR #867 CSV Reader: Add support for ignoring blank lines and comment lines
- PR #887 Add Series digitize method
- PR #895 Add Series groupby
- PR #898 Add DataFrame.groupby(level=0) support
- PR #920 Add feather, JSON, HDF5 readers / writers from PyArrow / Pandas
- PR #888 CSV Reader: Add prefix parameter for column names, used when parsing without a header
- PR #913 Add DLPack support: convert between cuDF DataFrame and DLTensor
- PR #939 Add ORC reader from PyArrow
- PR #918 Add Series.groupby(level=0) support
- PR #906 Add binary and comparison ops to DataFrame
- PR #958 Support unary and binary ops on indexes
- PR #964 Add `rename` method to `DataFrame`, `Series`, and `Index`
- PR #985 Add `Series.to_frame` method
- PR #985 Add `drop=` keyword to reset_index method
- PR #994 Remove references to pygdf
- PR #990 Add external series groupby support
- PR #988 Add top-level merge function to cuDF
- PR #992 Add comparison binaryops to DateTime columns
- PR #996 Replace relative path imports with absolute paths in tests
- PR #995 CSV Reader: Add index_col parameter to specify the column name or index to be used as row labels
- PR #1004 Add `from_gpu_matrix` method to DataFrame
- PR #997 Add property index setter
- PR #1007 Replace relative path imports with absolute paths in cudf
- PR #1013 select columns with df.columns
- PR #1016 Rename Series.unique_count() to nunique() to match pandas API
- PR #947 Prefixsum to handle nulls and float types
- PR #1029 Remove rest of relative path imports
- PR #1021 Add filtered selection with assignment for Dataframes
- PR #872 Adding NVCategory support to cudf apis
- PR #1052 Add left/right_index and left/right_on keywords to merge
- PR #1091 Add `indicator=` and `suffixes=` keywords to merge
- PR #1107 Add unsupported keywords to Series.fillna
- PR #1032 Add string support to cuDF python
- PR #1136 Removed `gdf_concat`
- PR #1153 Added function for getting the padded allocation size for valid bitmask
- PR #1148 Add cudf.sqrt for dataframes and Series
- PR #1159 Add Python bindings for libcudf dlpack functions
- PR #1155 Add __array_ufunc__ for DataFrame and Series for sqrt
- PR #1168 to_frame for series accepts a name argument


## Improvements

- PR #1218 Add dask-cudf page to API docs
- PR #892 Add support for heterogeneous types in binary ops with JIT
- PR #730 Improve performance of `gdf_table` constructor
- PR #561 Add Doxygen style comments to Join CUDA functions
- PR #813 unified libcudf API functions by replacing gpu_ with gdf_
- PR #822 Add support for `__cuda_array_interface__` for ingest
- PR #756 Consolidate common helper functions from unordered map and multimap
- PR #753 Improve performance of groupby sum and average, especially for cases with few groups.
- PR #836 Add ingest support for arrow chunked arrays in Column, Series, DataFrame creation
- PR #763 Format doxygen comments for csv_read_arg struct
- PR #532 CSV Reader: Use type dispatcher instead of switch block
- PR #694 Unit test utilities improvements
- PR #878 Add better indexing to Groupby
- PR #554 Add `empty` method and `is_monotonic` attribute to `Index`
- PR #1040 Fixed up Doxygen comment tags
- PR #909 CSV Reader: Avoid host->device->host copy for header row data
- PR #916 Improved unit testing and error checking for `gdf_column_concat`
- PR #941 Replace `numpy` call in `Series.hash_encode` with `numba`
- PR #942 Added increment/decrement operators for wrapper types
- PR #943 Updated `count_nonzero_mask` to return `num_rows` when the mask is null
- PR #952 Added trait to map C++ type to `gdf_dtype`
- PR #966 Updated RMM submodule.
- PR #998 Add IO reader/writer modules to API docs, fix for missing cudf.Series docs
- PR #1017 concatenate along columns for Series and DataFrames
- PR #1002 Support indexing a dataframe with another boolean dataframe
- PR #1018 Better concatenation for Series and Dataframes
- PR #1036 Use Numpydoc style docstrings
- PR #1047 Adding gdf_dtype_extra_info to gdf_column_view_augmented
- PR #1054 Added default ctor to SerialTrieNode to overcome Thrust issue in CentOS7 + CUDA10
- PR #1024 CSV Reader: Add support for hexadecimal integers in integral-type columns
- PR #1033 Update `fillna()` to use libcudf function `gdf_replace_nulls`
- PR #1066 Added inplace assignment for columns and select_dtypes for dataframes
- PR #1026 CSV Reader: Change the meaning and type of the quoting parameter to match Pandas
- PR #1100 Adds `CUDF_EXPECTS` error-checking macro
- PR #1092 Fix select_dtype docstring
- PR #1111 Added cudf::table
- PR #1108 Sorting for datetime columns
- PR #1120 Return a `Series` (not a `Column`) from `Series.cat.set_categories()`
- PR #1128 CSV Reader: The last data row does not need to be line terminated
- PR #1183 Bump Arrow version to 0.12.1
- PR #1208 Default to CXX11_ABI=ON
- PR #1252 Fix NVStrings dependencies for cuda 9.2 and 10.0
- PR #2037 Optimize the existing `gather` and `scatter` routines in `libcudf`

## Bug Fixes

- PR #821 Fix flake8 issues revealed by flake8 update
- PR #808 Resolved renamed `d_columns_valids` variable name
- PR #820 CSV Reader: fix the issue where reader adds additional rows when file uses \r\n as a line terminator
- PR #780 CSV Reader: Fix scientific notation parsing and null values for empty quotes
- PR #815 CSV Reader: Fix data parsing when tabs are present in the input CSV file
- PR #850 Fix bug where left joins where the left df has 0 rows causes a crash
- PR #861 Fix memory leak by preserving the boolean mask index
- PR #875 Handle unnamed indexes in to/from arrow functions
- PR #877 Fix ingest of 1 row arrow tables in from arrow function
- PR #876 Added missing `<type_traits>` include
- PR #889 Deleted test_rmm.py which has now moved to RMM repo
- PR #866 Merge v0.5.1 numpy ABI hotfix into 0.6
- PR #917 value_counts return int type on empty columns
- PR #611 Renamed `gdf_reduce_optimal_output_size()` -> `gdf_reduction_get_intermediate_output_size()`
- PR #923 fix index for negative slicing for cudf dataframe and series
- PR #927 CSV Reader: Fix category GDF_CATEGORY hashes not being computed properly
- PR #921 CSV Reader: Fix parsing errors with delim_whitespace, quotations in the header row, unnamed columns
- PR #933 Fix handling objects of all nulls in series creation
- PR #940 CSV Reader: Fix an issue where the last data row is missing when using byte_range
- PR #945 CSV Reader: Fix incorrect datetime64 when milliseconds or space separator are used
- PR #959 Groupby: Problem with column name lookup
- PR #950 Converting dataframe/recarry with non-contiguous arrays
- PR #963 CSV Reader: Fix another issue with missing data rows when using byte_range
- PR #999 Fix 0 sized kernel launches and empty sort_index exception
- PR #993 Fix dtype in selecting 0 rows from objects
- PR #1009 Fix performance regression in `to_pandas` method on DataFrame
- PR #1008 Remove custom dask communication approach
- PR #1001 CSV Reader: Fix a memory access error when reading a large (>2GB) file with date columns
- PR #1019 Binary Ops: Fix error when one input column has null mask but other doesn't
- PR #1014 CSV Reader: Fix false positives in bool value detection
- PR #1034 CSV Reader: Fix parsing floating point precision and leading zero exponents
- PR #1044 CSV Reader: Fix a segfault when byte range aligns with a page
- PR #1058 Added support for `DataFrame.loc[scalar]`
- PR #1060 Fix column creation with all valid nan values
- PR #1073 CSV Reader: Fix an issue where a column name includes the return character
- PR #1090 Updating Doxygen Comments
- PR #1080 Fix dtypes returned from loc / iloc because of lists
- PR #1102 CSV Reader: Minor fixes and memory usage improvements
- PR #1174: Fix release script typo
- PR #1137 Add prebuild script for CI
- PR #1118 Enhanced the `DataFrame.from_records()` feature
- PR #1129 Fix join performance with index parameter from using numpy array
- PR #1145 Issue with .agg call on multi-column dataframes
- PR #908 Some testing code cleanup
- PR #1167 Fix issue with null_count not being set after inplace fillna()
- PR #1184 Fix iloc performance regression
- PR #1185 Support left_on/right_on and also on=str in merge
- PR #1200 Fix allocating bitmasks with numba instead of rmm in allocate_mask function
- PR #1213 Fix bug with csv reader requesting subset of columns using wrong datatype
- PR #1223 gpuCI: Fix label on rapidsai channel on gpu build scripts
- PR #1242 Add explicit Thrust exec policy to fix NVCATEGORY_TEST segfault on some platforms
- PR #1246 Fix categorical tests that failed due to bad implicit type conversion
- PR #1255 Fix overwriting conda package main label uploads
- PR #1259 Add dlpack includes to pip build


# cuDF 0.5.1 (05 Feb 2019)

## Bug Fixes

- PR #842 Avoid using numpy via cimport to prevent ABI issues in Cython compilation


# cuDF 0.5.0 (28 Jan 2019)

## New Features

- PR #722 Add bzip2 decompression support to `read_csv()`
- PR #693 add ZLIB-based GZIP/ZIP support to `read_csv_strings()`
- PR #411 added null support to gdf_order_by (new API) and cudf_table::sort
- PR #525 Added GitHub Issue templates for bugs, documentation, new features, and questions
- PR #501 CSV Reader: Add support for user-specified decimal point and thousands separator to read_csv_strings()
- PR #455 CSV Reader: Add support for user-specified decimal point and thousands separator to read_csv()
- PR #439 add `DataFrame.drop` method similar to pandas
- PR #356 add `DataFrame.transpose` method and `DataFrame.T` property similar to pandas
- PR #505 CSV Reader: Add support for user-specified boolean values
- PR #350 Implemented Series replace function
- PR #490 Added print_env.sh script to gather relevant environment details when reporting cuDF issues
- PR #474 add ZLIB-based GZIP/ZIP support to `read_csv()`
- PR #547 Added melt similar to `pandas.melt()`
- PR #491 Add CI test script to check for updates to CHANGELOG.md in PRs
- PR #550 Add CI test script to check for style issues in PRs
- PR #558 Add CI scripts for cpu-based conda and gpu-based test builds
- PR #524 Add Boolean Indexing
- PR #564 Update python `sort_values` method to use updated libcudf `gdf_order_by` API
- PR #509 CSV Reader: Input CSV file can now be passed in as a text or a binary buffer
- PR #607 Add `__iter__` and iteritems to DataFrame class
- PR #643 added a new api gdf_replace_nulls that allows a user to replace nulls in a column

## Improvements

- PR #426 Removed sort-based groupby and refactored existing groupby APIs. Also improves C++/CUDA compile time.
- PR #461 Add `CUDF_HOME` variable in README.md to replace relative pathing.
- PR #472 RMM: Created centralized rmm::device_vector alias and rmm::exec_policy
- PR #500 Improved the concurrent hash map class to support partitioned (multi-pass) hash table building.
- PR #454 Improve CSV reader docs and examples
- PR #465 Added templated C++ API for RMM to avoid explicit cast to `void**`
- PR #513 `.gitignore` tweaks
- PR #521 Add `assert_eq` function for testing
- PR #502 Simplify Dockerfile for local dev, eliminate old conda/pip envs
- PR #549 Adds `-rdynamic` compiler flag to nvcc for Debug builds
- PR #472 RMM: Created centralized rmm::device_vector alias and rmm::exec_policy
- PR #577 Added external C++ API for scatter/gather functions
- PR #500 Improved the concurrent hash map class to support partitioned (multi-pass) hash table building
- PR #583 Updated `gdf_size_type` to `int`
- PR #500 Improved the concurrent hash map class to support partitioned (multi-pass) hash table building
- PR #617 Added .dockerignore file. Prevents adding stale cmake cache files to the docker container
- PR #658 Reduced `JOIN_TEST` time by isolating overflow test of hash table size computation
- PR #664 Added Debuging instructions to README
- PR #651 Remove noqa marks in `__init__.py` files
- PR #671 CSV Reader: uncompressed buffer input can be parsed without explicitly specifying compression as None
- PR #684 Make RMM a submodule
- PR #718 Ensure sum, product, min, max methods pandas compatibility on empty datasets
- PR #720 Refactored Index classes to make them more Pandas-like, added CategoricalIndex
- PR #749 Improve to_arrow and from_arrow Pandas compatibility
- PR #766 Remove TravisCI references, remove unused variables from CMake, fix ARROW_VERSION in Cmake
- PR #773 Add build-args back to Dockerfile and handle dependencies based on environment yml file
- PR #781 Move thirdparty submodules to root and symlink in /cpp
- PR #843 Fix broken cudf/python API examples, add new methods to the API index

## Bug Fixes

- PR #569 CSV Reader: Fix days being off-by-one when parsing some dates
- PR #531 CSV Reader: Fix incorrect parsing of quoted numbers
- PR #465 Added templated C++ API for RMM to avoid explicit cast to `void**`
- PR #473 Added missing <random> include
- PR #478 CSV Reader: Add api support for auto column detection, header, mangle_dupe_cols, usecols
- PR #495 Updated README to correct where cffi pytest should be executed
- PR #501 Fix the intermittent segfault caused by the `thousands` and `compression` parameters in the csv reader
- PR #502 Simplify Dockerfile for local dev, eliminate old conda/pip envs
- PR #512 fix bug for `on` parameter in `DataFrame.merge` to allow for None or single column name
- PR #511 Updated python/cudf/bindings/join.pyx to fix cudf merge printing out dtypes
- PR #513 `.gitignore` tweaks
- PR #521 Add `assert_eq` function for testing
- PR #537 Fix CMAKE_CUDA_STANDARD_REQURIED typo in CMakeLists.txt
- PR #447 Fix silent failure in initializing DataFrame from generator
- PR #545 Temporarily disable csv reader thousands test to prevent segfault (test re-enabled in PR #501)
- PR #559 Fix Assertion error while using `applymap` to change the output dtype
- PR #575 Update `print_env.sh` script to better handle missing commands
- PR #612 Prevent an exception from occuring with true division on integer series.
- PR #630 Fix deprecation warning for `pd.core.common.is_categorical_dtype`
- PR #622 Fix Series.append() behaviour when appending values with different numeric dtype
- PR #603 Fix error while creating an empty column using None.
- PR #673 Fix array of strings not being caught in from_pandas
- PR #644 Fix return type and column support of dataframe.quantile()
- PR #634 Fix create `DataFrame.from_pandas()` with numeric column names
- PR #654 Add resolution check for GDF_TIMESTAMP in Join
- PR #648 Enforce one-to-one copy required when using `numba>=0.42.0`
- PR #645 Fix cmake build type handling not setting debug options when CMAKE_BUILD_TYPE=="Debug"
- PR #669 Fix GIL deadlock when launching multiple python threads that make Cython calls
- PR #665 Reworked the hash map to add a way to report the destination partition for a key
- PR #670 CMAKE: Fix env include path taking precedence over libcudf source headers
- PR #674 Check for gdf supported column types
- PR #677 Fix 'gdf_csv_test_Dates' gtest failure due to missing nrows parameter
- PR #604 Fix the parsing errors while reading a csv file using `sep` instead of `delimiter`.
- PR #686 Fix converting nulls to NaT values when converting Series to Pandas/Numpy
- PR #689 CSV Reader: Fix behavior with skiprows+header to match pandas implementation
- PR #691 Fixes Join on empty input DFs
- PR #706 CSV Reader: Fix broken dtype inference when whitespace is in data
- PR #717 CSV reader: fix behavior when parsing a csv file with no data rows
- PR #724 CSV Reader: fix build issue due to parameter type mismatch in a std::max call
- PR #734 Prevents reading undefined memory in gpu_expand_mask_bits numba kernel
- PR #747 CSV Reader: fix an issue where CUDA allocations fail with some large input files
- PR #750 Fix race condition for handling NVStrings in CMake
- PR #719 Fix merge column ordering
- PR #770 Fix issue where RMM submodule pointed to wrong branch and pin other to correct branches
- PR #778 Fix hard coded ABI off setting
- PR #784 Update RMM submodule commit-ish and pip paths
- PR #794 Update `rmm::exec_policy` usage to fix segmentation faults when used as temprory allocator.
- PR #800 Point git submodules to branches of forks instead of exact commits


# cuDF 0.4.0 (05 Dec 2018)

## New Features

- PR #398 add pandas-compatible `DataFrame.shape()` and `Series.shape()`
- PR #394 New documentation feature "10 Minutes to cuDF"
- PR #361 CSV Reader: Add support for strings with delimiters

## Improvements

 - PR #436 Improvements for type_dispatcher and wrapper structs
 - PR #429 Add CHANGELOG.md (this file)
 - PR #266 use faster CUDA-accelerated DataFrame column/Series concatenation.
 - PR #379 new C++ `type_dispatcher` reduces code complexity in supporting many data types.
 - PR #349 Improve performance for creating columns from memoryview objects
 - PR #445 Update reductions to use type_dispatcher. Adds integer types support to sum_of_squares.
 - PR #448 Improve installation instructions in README.md
 - PR #456 Change default CMake build to Release, and added option for disabling compilation of tests

## Bug Fixes

 - PR #444 Fix csv_test CUDA too many resources requested fail.
 - PR #396 added missing output buffer in validity tests for groupbys.
 - PR #408 Dockerfile updates for source reorganization
 - PR #437 Add cffi to Dockerfile conda env, fixes "cannot import name 'librmm'"
 - PR #417 Fix `map_test` failure with CUDA 10
 - PR #414 Fix CMake installation include file paths
 - PR #418 Properly cast string dtypes to programmatic dtypes when instantiating columns
 - PR #427 Fix and tests for Concatenation illegal memory access with nulls


# cuDF 0.3.0 (23 Nov 2018)

## New Features

 - PR #336 CSV Reader string support

## Improvements

 - PR #354 source code refactored for better organization. CMake build system overhaul. Beginning of transition to Cython bindings.
 - PR #290 Add support for typecasting to/from datetime dtype
 - PR #323 Add handling pyarrow boolean arrays in input/out, add tests
 - PR #325 GDF_VALIDITY_UNSUPPORTED now returned for algorithms that don't support non-empty valid bitmasks
 - PR #381 Faster InputTooLarge Join test completes in ms rather than minutes.
 - PR #373 .gitignore improvements
 - PR #367 Doc cleanup & examples for DataFrame methods
 - PR #333 Add Rapids Memory Manager documentation
 - PR #321 Rapids Memory Manager adds file/line location logging and convenience macros
 - PR #334 Implement DataFrame `__copy__` and `__deepcopy__`
 - PR #271 Add NVTX ranges to pygdf
 - PR #311 Document system requirements for conda install

## Bug Fixes

 - PR #337 Retain index on `scale()` function
 - PR #344 Fix test failure due to PyArrow 0.11 Boolean handling
 - PR #364 Remove noexcept from managed_allocator;  CMakeLists fix for NVstrings
 - PR #357 Fix bug that made all series be considered booleans for indexing
 - PR #351 replace conda env configuration for developers
 - PRs #346 #360 Fix CSV reading of negative numbers
 - PR #342 Fix CMake to use conda-installed nvstrings
 - PR #341 Preserve categorical dtype after groupby aggregations
 - PR #315 ReadTheDocs build update to fix missing libcuda.so
 - PR #320 FIX out-of-bounds access error in reductions.cu
 - PR #319 Fix out-of-bounds memory access in libcudf count_valid_bits
 - PR #303 Fix printing empty dataframe


# cuDF 0.2.0 and cuDF 0.1.0

These were initial releases of cuDF based on previously separate pyGDF and libGDF libraries.<|MERGE_RESOLUTION|>--- conflicted
+++ resolved
@@ -112,11 +112,8 @@
 - PR #3299 Define and implement new `is_sorted` APIs
 - PR #3328 Partition by stripes in dask_cudf ORC reader
 - PR #3243 Use upstream join code in dask_cudf
-<<<<<<< HEAD
 - PR #3371 Add `select` method to `table_view`
-=======
 - PR #3309 Add java and JNI bindings for search bounds
->>>>>>> 043d8949
 
 ## Bug Fixes
 
