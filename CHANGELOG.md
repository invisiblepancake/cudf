# cuDF 0.10.0 (Date TBD)

## New Features

- PR #2423 Added `groupby.quantile()`
- PR #2522 Add Java bindings for NVStrings backed upper and lower case mutators
- PR #2607 Add Java bindings for parsing JSON
- PR #2629 Add dropna= parameter to groupby
- PR #2585 ORC & Parquet Readers: Remove millisecond timestamp restriction
- PR #2559 Add Series.tolist()
- PR #2653 Add Java bindings for rolling window operations
- PR #2480 Merge `custreamz` codebase into `cudf` repo
- PR #2674 Add __contains__ for Index/Series/Column
- PR #2635 Add support to read from remote and cloud sources like s3, gcs, hdfs
- PR #2722 Add Java bindings for NVTX ranges
- PR #2702 Add make_bool to dataset generation functions
- PR #2394 Move `rapidsai/custrings` into `cudf`
- PR #2734 Final sync of custrings source into cudf
- PR #2724 Add libcudf support for __contains__
- PR #2781 Add issorted to is_monotonic
- PR #2685 Add cudf::scatter_to_tables and cython binding
- PR #2743 Add Java bindings for NVStrings timestamp2long as part of String ColumnVector casting
- PR #2785 Add nvstrings Python docs
- PR #2786 Add benchmarks option to root build.sh
- PR #2773 Add Fisher's unbiased kurtosis and skew for Series/DataFrame

## Improvements

- PR #2578 Update legacy_groupby to use libcudf group_by_without_aggregation
- PR #2581 Removed `managed` allocator from hash map classes.
- PR #2571 Remove unnecessary managed memory from gdf_column_concat
- PR #2648 Cython/Python reorg
- PR #2588 Update Series.append documentation
- PR #2632 Replace dask-cudf set_index code with upstream
- PR #2682 Add cudf.set_allocator() function for easier allocator init
- PR #2642 Improve null printing and testing
- PR #2747 Add missing Cython headers / cudftestutil lib to conda package for cuspatial build
- PR #2706 Compute CSV format in device code to speedup performance
- PR #2673 Add support for np.longlong type
- PR #2703 move dask serialization dispatch into cudf
- PR #2729 Handle file-handle input in to_csv
- PR #2741 CSV Reader: Move kernel functions into its own file
- PR #2766 Improve nvstrings python cmake flexibility
- PR #2756 Add out_time_unit option to csv reader, support timestamp resolutions
- PR #2771 Stopgap alias for to_gpu_matrix()
- PR #2783 Support mapping input columns to function arguments in apply kernels
- PR #2645 libcudf unique_count for Series.nunique 

## Bug Fixes

- PR #2584 ORC Reader: fix parsing of `DECIMAL` index positions
- PR #2619 Fix groupby serialization/deserialization
- PR #2614 Update Java version to match
- PR #2601 Fixes nlargest(1) issue in Series and Dataframe
- PR #2610 Fix a bug in index serialization (properly pass DeviceNDArray)
- PR #2621 Fixes the floordiv issue of not promoting float type when rhs is 0
- PR #2611 Types Test: fix static casting from negative int to string
- PR #2618 IO Readers: Fix datasource memory map failure for multiple reads
- PR #2615 fix string category partitioning in java API
- PR #2641 fix string category and timeunit concat in the java API
- PR #2658 Fix astype() for null categorical columns
- PR #2660 fix column string category and timeunit concat in the java API
- PR #2664 ORC reader: fix `skip_rows` larger than first stripe
- PR #2654 Allow Java gdfOrderBy to work with string categories
- PR #2669 AVRO reader: fix non-deterministic output
- PR #2668 Update Java bindings to specify timestamp units for ORC and Parquet readers
- PR #2679 AVRO reader: fix cuda errors when decoding compressed streams
- PR #2692 Add concatenation for data-frame with different headers (empty and non-empty)
- PR #2651 Remove nvidia driver installation from ci/cpu/build.sh
- PR #2697 Ensure csv reader sets datetime column time units
- PR #2698 Return RangeIndex from contiguous slice of RangeIndex
- PR #2672 Fix null and integer handling in round
- PR #2704 Parquet Reader: Fix crash when loading string column with nulls
- PR #2725 Fix Jitify issue with running on Turing using CUDA version < 10
- PR #2731 Fix building of benchmarks
- PR #2738 Fix java to find new NVStrings locations
- PR #2736 Pin Jitify branch to v0.10 version
- PR #2742 IO Readers: Fix possible silent failures when creating `NvStrings` instance
<<<<<<< HEAD
- PR #2751 Replace value with null
=======
- PR #2753 Fix java quantile API calls
- PR #2762 Fix validity processing for time in java
- PR #2796 Fix handling string slicing and other nvstrings delegated methods with dask
- PR #2769 Fix link to API docs in README.md
- PR #2772 Handle multiindex pandas Series #2772
- PR #2749 Fix apply_rows/apply_chunks pessimistic null mask to use in_cols null masks only
- PR #2752 CSV Reader: Fix exception when there's no rows to process
- PR #2716 Added Exception for `StringMethods` in string methods
- PR #2787 Fix Broadcasting `None` to `cudf-series`
- PR #2795 Fix java build/cast error
- PR #2496 Fix improper merge of two dataframes when names differ
>>>>>>> 12f15c81


# cuDF 0.9.0 (21 Aug 2019)

## New Features

- PR #1993 Add CUDA-accelerated series aggregations: mean, var, std
- PR #2111 IO Readers: Support memory buffer, file-like object, and URL inputs
- PR #2012 Add `reindex()` to DataFrame and Series
- PR #2097 Add GPU-accelerated AVRO reader
- PR #2098 Support binary ops on DFs and Series with mismatched indices
- PR #2160 Merge `dask-cudf` codebase into `cudf` repo
- PR #2149 CSV Reader: Add `hex` dtype for explicit hexadecimal parsing
- PR #2156 Add `upper_bound()` and `lower_bound()` for libcudf tables and `searchsorted()` for cuDF Series
- PR #2158 CSV Reader: Support single, non-list/dict argument for `dtype`
- PR #2177 CSV Reader: Add `parse_dates` parameter for explicit date inference
- PR #1744 cudf::apply_boolean_mask and cudf::drop_nulls support for cudf::table inputs (multi-column)
- PR #2196 Add `DataFrame.dropna()`
- PR #2197 CSV Writer: add `chunksize` parameter for `to_csv`
- PR #2215 `type_dispatcher` benchmark
- PR #2179 Add Java quantiles
- PR #2157 Add __array_function__ to DataFrame and Series
- PR #2212 Java support for ORC reader
- PR #2224 Add DataFrame isna, isnull, notna functions
- PR #2236 Add Series.drop_duplicates
- PR #2105 Add hash-based join benchmark
- PR #2316 Add unique, nunique, and value_counts for datetime columns
- PR #2337 Add Java support for slicing a ColumnVector
- PR #2049 Add cudf::merge (sorted merge)
- PR #2368 Full cudf+dask Parquet Support
- PR #2380 New cudf::is_sorted checks whether cudf::table is sorted
- PR #2356 Java column vector standard deviation support
- PR #2221 MultiIndex full indexing - Support iloc and wildcards for loc
- PR #2429 Java support for getting length of strings in a ColumnVector
- PR #2415 Add `value_counts` for series of any type
- PR #2446 Add __array_function__ for index
- PR #2437 ORC reader: Add 'use_np_dtypes' option
- PR #2382 Add CategoricalAccessor add, remove, rename, and ordering methods
- PR #2464 Native implement `__cuda_array_interface__` for Series/Index/Column objects
- PR #2425 Rolling window now accepts array-based user-defined functions
- PR #2442 Add __setitem__
- PR #2449 Java support for getting byte count of strings in a ColumnVector
- PR #2492 Add groupby.size() method
- PR #2358 Add cudf::nans_to_nulls: convert floating point column into bitmask
- PR #2489 Add drop argument to set_index
- PR #2491 Add Java bindings for ORC reader 'use_np_dtypes' option
- PR #2213 Support s/ms/us/ns DatetimeColumn time unit resolutions
- PR #2536 Add _constructor properties to Series and DataFrame

## Improvements

- PR #2103 Move old `column` and `bitmask` files into `legacy/` directory
- PR #2109 added name to Python column classes
- PR #1947 Cleanup serialization code
- PR #2125 More aggregate in java API
- PR #2127 Add in java Scalar tests
- PR #2088 Refactor of Python groupby code
- PR #2130 Java serialization and deserialization of tables.
- PR #2131 Chunk rows logic added to csv_writer
- PR #2129 Add functions in the Java API to support nullable column filtering
- PR #2165 made changes to get_dummies api for it to be available in MethodCache
- PR #2171 Add CodeCov integration, fix doc version, make --skip-tests work when invoking with source
- PR #2184 handle remote orc files for dask-cudf
- PR #2186 Add `getitem` and `getattr` style access to Rolling objects
- PR #2168 Use cudf.Column for CategoricalColumn's categories instead of a tuple
- PR #2193 DOC: cudf::type_dispatcher documentation for specializing dispatched functors
- PR #2199 Better java support for appending strings
- PR #2176 Added column dtype support for datetime, int8, int16 to csv_writer
- PR #2209 Matching `get_dummies` & `select_dtypes` behavior to pandas
- PR #2217 Updated Java bindings to use the new groupby API
- PR #2214 DOC: Update doc instructions to build/install `cudf` and `dask-cudf`
- PR #2220 Update Java bindings for reduction rename
- PR #2232 Move CodeCov upload from build script to Jenkins
- PR #2225 refactor to use libcudf for gathering columns in dataframes
- PR #2293 Improve join performance (faster compute_join_output_size)
- PR #2300 Create separate dask codeowners for dask-cudf codebase
- PR #2304 gdf_group_by_without_aggregations returns gdf_column
- PR #2309 Java readers: remove redundant copy of result pointers
- PR #2307 Add `black` and `isort` to style checker script
- PR #2345 Restore removal of old groupby implementation
- PR #2342 Improve `astype()` to operate all ways
- PR #2329 using libcudf cudf::copy for column deep copy
- PR #2344 DOC: docs on code formatting for contributors
- PR #2376 Add inoperative axis= and win_type= arguments to Rolling()
- PR #2378 remove dask for (de-)serialization of cudf objects
- PR #2353 Bump Arrow and Dask versions
- PR #2377 Replace `standard_python_slice` with just `slice.indices()`
- PR #2373 cudf.DataFrame enchancements & Series.values support
- PR #2392 Remove dlpack submodule; make cuDF's Cython API externally accessible
- PR #2430 Updated Java bindings to use the new unary API
- PR #2406 Moved all existing `table` related files to a `legacy/` directory
- PR #2350 Performance related changes to get_dummies
- PR #2420 Remove `cudautils.astype` and replace with `typecast.apply_cast`
- PR #2456 Small improvement to typecast utility
- PR #2458 Fix handling of thirdparty packages in `isort` config
- PR #2459 IO Readers: Consolidate all readers to use `datasource` class
- PR #2475 Exposed type_dispatcher.hpp, nvcategory_util.hpp and wrapper_types.hpp in the include folder
- PR #2484 Enabled building libcudf as a static library
- PR #2453 Streamline CUDA_REL environment variable
- PR #2483 Bundle Boost filesystem dependency in the Java jar
- PR #2486 Java API hash functions
- PR #2481 Adds the ignore_null_keys option to the java api
- PR #2490 Java api: support multiple aggregates for the same column
- PR #2510 Java api: uses table based apply_boolean_mask
- PR #2432 Use pandas formatting for console, html, and latex output
- PR #2573 Bump numba version to 0.45.1
- PR #2606 Fix references to notebooks-contrib

## Bug Fixes

- PR #2086 Fixed quantile api behavior mismatch in series & dataframe
- PR #2128 Add offset param to host buffer readers in java API.
- PR #2145 Work around binops validity checks for java
- PR #2146 Work around unary_math validity checks for java
- PR #2151 Fixes bug in cudf::copy_range where null_count was invalid
- PR #2139 matching to pandas describe behavior & fixing nan values issue
- PR #2161 Implicitly convert unsigned to signed integer types in binops
- PR #2154 CSV Reader: Fix bools misdetected as strings dtype
- PR #2178 Fix bug in rolling bindings where a view of an ephemeral column was being taken
- PR #2180 Fix issue with isort reordering `importorskip` below imports depending on them
- PR #2187 fix to honor dtype when numpy arrays are passed to columnops.as_column
- PR #2190 Fix issue in astype conversion of string column to 'str'
- PR #2208 Fix issue with calling `head()` on one row dataframe
- PR #2229 Propagate exceptions from Cython cdef functions
- PR #2234 Fix issue with local build script not properly building
- PR #2223 Fix CUDA invalid configuration errors reported after loading small compressed ORC files
- PR #2162 Setting is_unique and is_monotonic-related attributes
- PR #2244 Fix ORC RLEv2 delta mode decoding with nonzero residual delta width
- PR #2297 Work around `var/std` unsupported only at debug build
- PR #2302 Fixed java serialization corner case
- PR #2355 Handle float16 in binary operations
- PR #2311 Fix copy behaviour for GenericIndex
- PR #2349 Fix issues with String filter in java API
- PR #2323 Fix groupby on categoricals
- PR #2328 Ensure order is preserved in CategoricalAccessor._set_categories
- PR #2202 Fix issue with unary ops mishandling empty input
- PR #2326 Fix for bug in DLPack when reading multiple columns
- PR #2324 Fix cudf Docker build
- PR #2325 Fix ORC RLEv2 patched base mode decoding with nonzero patch width
- PR #2235 Fix get_dummies to be compatible with dask
- PR #2332 Zero initialize gdf_dtype_extra_info
- PR #2355 Handle float16 in binary operations
- PR #2360 Fix missing dtype handling in cudf.Series & columnops.as_column
- PR #2364 Fix quantile api and other trivial issues around it
- PR #2361 Fixed issue with `codes` of CategoricalIndex
- PR #2357 Fixed inconsistent type of index created with from_pandas vs direct construction
- PR #2389 Fixed Rolling __getattr__ and __getitem__ for offset based windows
- PR #2402 Fixed bug in valid mask computation in cudf::copy_if (apply_boolean_mask)
- PR #2401 Fix to a scalar datetime(of type Days) issue
- PR #2386 Correctly allocate output valids in groupby
- PR #2411 Fixed failures on binary op on single element string column
- PR #2422 Fix Pandas logical binary operation incompatibilites
- PR #2447 Fix CodeCov posting build statuses temporarily
- PR #2450 Fix erroneous null handling in `cudf.DataFrame`'s `apply_rows`
- PR #2470 Fix issues with empty strings and string categories (Java)
- PR #2471 Fix String Column Validity.
- PR #2481 Fix java validity buffer serialization
- PR #2485 Updated bytes calculation to use size_t to avoid overflow in column concat
- PR #2461 Fix groupby multiple aggregations same column
- PR #2514 Fix cudf::drop_nulls threshold handling in Cython
- PR #2516 Fix utilities include paths and meta.yaml header paths
- PR #2517 Fix device memory leak in to_dlpack tensor deleter
- PR #2431 Fix local build generated file ownerships
- PR #2511 Added import of orc, refactored exception handlers to not squash fatal exceptions
- PR #2527 Fix index and column input handling in dask_cudf read_parquet
- PR #2466 Fix `dataframe.query` returning null rows erroneously
- PR #2548 Orc reader: fix non-deterministic data decoding at chunk boundaries
- PR #2557 fix cudautils import in string.py
- PR #2521 Fix casting datetimes from/to the same resolution
- PR #2545 Fix MultiIndexes with datetime levels
- PR #2560 Remove duplicate `dlpack` definition in conda recipe
- PR #2567 Fix ColumnVector.fromScalar issues while dealing with null scalars
- PR #2565 Orc reader: fix incorrect data decoding of int64 data types
- PR #2577 Fix search benchmark compilation error by adding necessary header
- PR #2604 Fix a bug in copying.pyx:_normalize_types that upcasted int32 to int64


# cuDF 0.8.0 (27 June 2019)

## New Features

- PR #1524 Add GPU-accelerated JSON Lines parser with limited feature set
- PR #1569 Add support for Json objects to the JSON Lines reader
- PR #1622 Add Series.loc
- PR #1654 Add cudf::apply_boolean_mask: faster replacement for gdf_apply_stencil
- PR #1487 cython gather/scatter
- PR #1310 Implemented the slice/split functionality.
- PR #1630 Add Python layer to the GPU-accelerated JSON reader
- PR #1745 Add rounding of numeric columns via Numba
- PR #1772 JSON reader: add support for BytesIO and StringIO input
- PR #1527 Support GDF_BOOL8 in readers and writers
- PR #1819 Logical operators (AND, OR, NOT) for libcudf and cuDF
- PR #1813 ORC Reader: Add support for stripe selection
- PR #1828 JSON Reader: add suport for bool8 columns
- PR #1833 Add column iterator with/without nulls
- PR #1665 Add the point-in-polygon GIS function
- PR #1863 Series and Dataframe methods for all and any
- PR #1908 cudf::copy_range and cudf::fill for copying/assigning an index or range to a constant
- PR #1921 Add additional formats for typecasting to/from strings
- PR #1807 Add Series.dropna()
- PR #1987 Allow user defined functions in the form of ptx code to be passed to binops
- PR #1948 Add operator functions like `Series.add()` to DataFrame and Series
- PR #1954 Add skip test argument to GPU build script
- PR #2018 Add bindings for new groupby C++ API
- PR #1984 Add rolling window operations Series.rolling() and DataFrame.rolling()
- PR #1542 Python method and bindings for to_csv
- PR #1995 Add Java API
- PR #1998 Add google benchmark to cudf
- PR #1845 Add cudf::drop_duplicates, DataFrame.drop_duplicates
- PR #1652 Added `Series.where()` feature
- PR #2074 Java Aggregates, logical ops, and better RMM support
- PR #2140 Add a `cudf::transform` function
- PR #2068 Concatenation of different typed columns

## Improvements

- PR #1538 Replacing LesserRTTI with inequality_comparator
- PR #1703 C++: Added non-aggregating `insert` to `concurrent_unordered_map` with specializations to store pairs with a single atomicCAS when possible.
- PR #1422 C++: Added a RAII wrapper for CUDA streams
- PR #1701 Added `unique` method for stringColumns
- PR #1713 Add documentation for Dask-XGBoost
- PR #1666 CSV Reader: Improve performance for files with large number of columns
- PR #1725 Enable the ability to use a single column groupby as its own index
- PR #1759 Add an example showing simultaneous rolling averages to `apply_grouped` documentation
- PR #1746 C++: Remove unused code: `windowed_ops.cu`, `sorting.cu`, `hash_ops.cu`
- PR #1748 C++: Add `bool` nullability flag to `device_table` row operators
- PR #1764 Improve Numerical column: `mean_var` and `mean`
- PR #1767 Speed up Python unit tests
- PR #1770 Added build.sh script, updated CI scripts and documentation
- PR #1739 ORC Reader: Add more pytest coverage
- PR #1696 Added null support in `Series.replace()`.
- PR #1390 Added some basic utility functions for `gdf_column`'s
- PR #1791 Added general column comparison code for testing
- PR #1795 Add printing of git submodule info to `print_env.sh`
- PR #1796 Removing old sort based group by code and gdf_filter
- PR #1811 Added funtions for copying/allocating `cudf::table`s
- PR #1838 Improve columnops.column_empty so that it returns typed columns instead of a generic Column
- PR #1890 Add utils.get_dummies- a pandas-like wrapper around one_hot-encoding
- PR #1823 CSV Reader: default the column type to string for empty dataframes
- PR #1827 Create bindings for scalar-vector binops, and update one_hot_encoding to use them
- PR #1817 Operators now support different sized dataframes as long as they don't share different sized columns
- PR #1855 Transition replace_nulls to new C++ API and update corresponding Cython/Python code
- PR #1858 Add `std::initializer_list` constructor to `column_wrapper`
- PR #1846 C++ type-erased gdf_equal_columns test util; fix gdf_equal_columns logic error
- PR #1390 Added some basic utility functions for `gdf_column`s
- PR #1391 Tidy up bit-resolution-operation and bitmask class code
- PR #1882 Add iloc functionality to MultiIndex dataframes
- PR #1884 Rolling windows: general enhancements and better coverage for unit tests
- PR #1886 support GDF_STRING_CATEGORY columns in apply_boolean_mask, drop_nulls and other libcudf functions
- PR #1896 Improve performance of groupby with levels specified in dask-cudf
- PR #1915 Improve iloc performance for non-contiguous row selection
- PR #1859 Convert read_json into a C++ API
- PR #1919 Rename libcudf namespace gdf to namespace cudf
- PR #1850 Support left_on and right_on for DataFrame merge operator
- PR #1930 Specialize constructor for `cudf::bool8` to cast argument to `bool`
- PR #1938 Add default constructor for `column_wrapper`
- PR #1930 Specialize constructor for `cudf::bool8` to cast argument to `bool`
- PR #1952 consolidate libcudf public API headers in include/cudf
- PR #1949 Improved selection with boolmask using libcudf `apply_boolean_mask`
- PR #1956 Add support for nulls in `query()`
- PR #1973 Update `std::tuple` to `std::pair` in top-most libcudf APIs and C++ transition guide
- PR #1981 Convert read_csv into a C++ API
- PR #1868 ORC Reader: Support row index for speed up on small/medium datasets
- PR #1964 Added support for list-like types in Series.str.cat
- PR #2005 Use HTML5 details tag in bug report issue template
- PR #2003 Removed few redundant unit-tests from test_string.py::test_string_cat
- PR #1944 Groupby design improvements
- PR #2017 Convert `read_orc()` into a C++ API
- PR #2011 Convert `read_parquet()` into a C++ API
- PR #1756 Add documentation "10 Minutes to cuDF and dask_cuDF"
- PR #2034 Adding support for string columns concatenation using "add" binary operator
- PR #2042 Replace old "10 Minutes" guide with new guide for docs build process
- PR #2036 Make library of common test utils to speed up tests compilation
- PR #2022 Facilitating get_dummies to be a high level api too
- PR #2050 Namespace IO readers and add back free-form `read_xxx` functions
- PR #2104 Add a functional ``sort=`` keyword argument to groupby
- PR #2108 Add `find_and_replace` for StringColumn for replacing single values

## Bug Fixes

- PR #1465 Fix for test_orc.py and test_sparse_df.py test failures
- PR #1583 Fix underlying issue in `as_index()` that was causing `Series.quantile()` to fail
- PR #1680 Add errors= keyword to drop() to fix cudf-dask bug
- PR #1651 Fix `query` function on empty dataframe
- PR #1616 Fix CategoricalColumn to access categories by index instead of iteration
- PR #1660 Fix bug in `loc` when indexing with a column name (a string)
- PR #1683 ORC reader: fix timestamp conversion to UTC
- PR #1613 Improve CategoricalColumn.fillna(-1) performance
- PR #1642 Fix failure of CSV_TEST gdf_csv_test.SkiprowsNrows on multiuser systems
- PR #1709 Fix handling of `datetime64[ms]` in `dataframe.select_dtypes`
- PR #1704 CSV Reader: Add support for the plus sign in number fields
- PR #1687 CSV reader: return an empty dataframe for zero size input
- PR #1757 Concatenating columns with null columns
- PR #1755 Add col_level keyword argument to melt
- PR #1758 Fix df.set_index() when setting index from an empty column
- PR #1749 ORC reader: fix long strings of NULL values resulting in incorrect data
- PR #1742 Parquet Reader: Fix index column name to match PANDAS compat
- PR #1782 Update libcudf doc version
- PR #1783 Update conda dependencies
- PR #1786 Maintain the original series name in series.unique output
- PR #1760 CSV Reader: fix segfault when dtype list only includes columns from usecols list
- PR #1831 build.sh: Assuming python is in PATH instead of using PYTHON env var
- PR #1839 Raise an error instead of segfaulting when transposing a DataFrame with StringColumns
- PR #1840 Retain index correctly during merge left_on right_on
- PR #1825 cuDF: Multiaggregation Groupby Failures
- PR #1789 CSV Reader: Fix missing support for specifying `int8` and `int16` dtypes
- PR #1857 Cython Bindings: Handle `bool` columns while calling `column_view_from_NDArrays`
- PR #1849 Allow DataFrame support methods to pass arguments to the methods
- PR #1847 Fixed #1375 by moving the nvstring check into the wrapper function
- PR #1864 Fixing cudf reduction for POWER platform
- PR #1869 Parquet reader: fix Dask timestamps not matching with Pandas (convert to milliseconds)
- PR #1876 add dtype=bool for `any`, `all` to treat integer column correctly
- PR #1875 CSV reader: take NaN values into account in dtype detection
- PR #1873 Add column dtype checking for the all/any methods
- PR #1902 Bug with string iteration in _apply_basic_agg
- PR #1887 Fix for initialization issue in pq_read_arg,orc_read_arg
- PR #1867 JSON reader: add support for null/empty fields, including the 'null' literal
- PR #1891 Fix bug #1750 in string column comparison
- PR #1909 Support of `to_pandas()` of boolean series with null values
- PR #1923 Use prefix removal when two aggs are called on a SeriesGroupBy
- PR #1914 Zero initialize gdf_column local variables
- PR #1959 Add support for comparing boolean Series to scalar
- PR #1966 Ignore index fix in series append
- PR #1967 Compute index __sizeof__ only once for DataFrame __sizeof__
- PR #1977 Support CUDA installation in default system directories
- PR #1982 Fixes incorrect index name after join operation
- PR #1985 Implement `GDF_PYMOD`, a special modulo that follows python's sign rules
- PR #1991 Parquet reader: fix decoding of NULLs
- PR #1990 Fixes a rendering bug in the `apply_grouped` documentation
- PR #1978 Fix for values being filled in an empty dataframe
- PR #2001 Correctly create MultiColumn from Pandas MultiColumn
- PR #2006 Handle empty dataframe groupby construction for dask
- PR #1965 Parquet Reader: Fix duplicate index column when it's already in `use_cols`
- PR #2033 Add pip to conda environment files to fix warning
- PR #2028 CSV Reader: Fix reading of uncompressed files without a recognized file extension
- PR #2073 Fix an issue when gathering columns with NVCategory and nulls
- PR #2053 cudf::apply_boolean_mask return empty column for empty boolean mask
- PR #2066 exclude `IteratorTest.mean_var_output` test from debug build
- PR #2069 Fix JNI code to use read_csv and read_parquet APIs
- PR #2071 Fix bug with unfound transitive dependencies for GTests in Ubuntu 18.04
- PR #2089 Configure Sphinx to render params correctly
- PR #2091 Fix another bug with unfound transitive dependencies for `cudftestutils` in Ubuntu 18.04
- PR #2115 Just apply `--disable-new-dtags` instead of trying to define all the transitive dependencies
- PR #2106 Fix errors in JitCache tests caused by sharing of device memory between processes
- PR #2120 Fix errors in JitCache tests caused by running multiple threads on the same data
- PR #2102 Fix memory leak in groupby
- PR #2113 fixed typo in to_csv code example


# cudf 0.7.2 (16 May 2019)

## New Features

- PR #1735 Added overload for atomicAdd on int64. Streamlined implementation of custom atomic overloads.
- PR #1741 Add MultiIndex concatenation

## Bug Fixes

- PR #1718 Fix issue with SeriesGroupBy MultiIndex in dask-cudf
- PR #1734 Python: fix performance regression for groupby count() aggregations
- PR #1768 Cython: fix handling read only schema buffers in gpuarrow reader


# cudf 0.7.1 (11 May 2019)

## New Features

- PR #1702 Lazy load MultiIndex to return groupby performance to near optimal.

## Bug Fixes

- PR #1708 Fix handling of `datetime64[ms]` in `dataframe.select_dtypes`


# cuDF 0.7.0 (10 May 2019)

## New Features

- PR #982 Implement gdf_group_by_without_aggregations and gdf_unique_indices functions
- PR #1142 Add `GDF_BOOL` column type
- PR #1194 Implement overloads for CUDA atomic operations
- PR #1292 Implemented Bitwise binary ops AND, OR, XOR (&, |, ^)
- PR #1235 Add GPU-accelerated Parquet Reader
- PR #1335 Added local_dict arg in `DataFrame.query()`.
- PR #1282 Add Series and DataFrame.describe()
- PR #1356 Rolling windows
- PR #1381 Add DataFrame._get_numeric_data
- PR #1388 Add CODEOWNERS file to auto-request reviews based on where changes are made
- PR #1396 Add DataFrame.drop method
- PR #1413 Add DataFrame.melt method
- PR #1412 Add DataFrame.pop()
- PR #1419 Initial CSV writer function
- PR #1441 Add Series level cumulative ops (cumsum, cummin, cummax, cumprod)
- PR #1420 Add script to build and test on a local gpuCI image
- PR #1440 Add DatetimeColumn.min(), DatetimeColumn.max()
- PR #1455 Add Series.Shift via Numba kernel
- PR #1441 Add Series level cumulative ops (cumsum, cummin, cummax, cumprod)
- PR #1461 Add Python coverage test to gpu build
- PR #1445 Parquet Reader: Add selective reading of rows and row group
- PR #1532 Parquet Reader: Add support for INT96 timestamps
- PR #1516 Add Series and DataFrame.ndim
- PR #1556 Add libcudf C++ transition guide
- PR #1466 Add GPU-accelerated ORC Reader
- PR #1565 Add build script for nightly doc builds
- PR #1508 Add Series isna, isnull, and notna
- PR #1456 Add Series.diff() via Numba kernel
- PR #1588 Add Index `astype` typecasting
- PR #1301 MultiIndex support
- PR #1599 Level keyword supported in groupby
- PR #929 Add support operations to dataframe
- PR #1609 Groupby accept list of Series
- PR #1658 Support `group_keys=True` keyword in groupby method

## Improvements

- PR #1531 Refactor closures as private functions in gpuarrow
- PR #1404 Parquet reader page data decoding speedup
- PR #1076 Use `type_dispatcher` in join, quantiles, filter, segmented sort, radix sort and hash_groupby
- PR #1202 Simplify README.md
- PR #1149 CSV Reader: Change convertStrToValue() functions to `__device__` only
- PR #1238 Improve performance of the CUDA trie used in the CSV reader
- PR #1245 Use file cache for JIT kernels
- PR #1278 Update CONTRIBUTING for new conda environment yml naming conventions
- PR #1163 Refactored UnaryOps. Reduced API to two functions: `gdf_unary_math` and `gdf_cast`. Added `abs`, `-`, and `~` ops. Changed bindings to Cython
- PR #1284 Update docs version
- PR #1287 add exclude argument to cudf.select_dtype function
- PR #1286 Refactor some of the CSV Reader kernels into generic utility functions
- PR #1291 fillna in `Series.to_gpu_array()` and `Series.to_array()` can accept the scalar too now.
- PR #1005 generic `reduction` and `scan` support
- PR #1349 Replace modernGPU sort join with thrust.
- PR #1363 Add a dataframe.mean(...) that raises NotImplementedError to satisfy `dask.dataframe.utils.is_dataframe_like`
- PR #1319 CSV Reader: Use column wrapper for gdf_column output alloc/dealloc
- PR #1376 Change series quantile default to linear
- PR #1399 Replace CFFI bindings for NVTX functions with Cython bindings
- PR #1389 Refactored `set_null_count()`
- PR #1386 Added macros `GDF_TRY()`, `CUDF_TRY()` and `ASSERT_CUDF_SUCCEEDED()`
- PR #1435 Rework CMake and conda recipes to depend on installed libraries
- PR #1391 Tidy up bit-resolution-operation and bitmask class code
- PR #1439 Add cmake variable to enable compiling CUDA code with -lineinfo
- PR #1462 Add ability to read parquet files from arrow::io::RandomAccessFile
- PR #1453 Convert CSV Reader CFFI to Cython
- PR #1479 Convert Parquet Reader CFFI to Cython
- PR #1397 Add a utility function for producing an overflow-safe kernel launch grid configuration
- PR #1382 Add GPU parsing of nested brackets to cuIO parsing utilities
- PR #1481 Add cudf::table constructor to allocate a set of `gdf_column`s
- PR #1484 Convert GroupBy CFFI to Cython
- PR #1463 Allow and default melt keyword argument var_name to be None
- PR #1486 Parquet Reader: Use device_buffer rather than device_ptr
- PR #1525 Add cudatoolkit conda dependency
- PR #1520 Renamed `src/dataframe` to `src/table` and moved `table.hpp`. Made `types.hpp` to be type declarations only.
- PR #1492 Convert transpose CFFI to Cython
- PR #1495 Convert binary and unary ops CFFI to Cython
- PR #1503 Convert sorting and hashing ops CFFI to Cython
- PR #1522 Use latest release version in update-version CI script
- PR #1533 Remove stale join CFFI, fix memory leaks in join Cython
- PR #1521 Added `row_bitmask` to compute bitmask for rows of a table. Merged `valids_ops.cu` and `bitmask_ops.cu`
- PR #1553 Overload `hash_row` to avoid using intial hash values. Updated `gdf_hash` to select between overloads
- PR #1585 Updated `cudf::table` to maintain own copy of wrapped `gdf_column*`s
- PR #1559 Add `except +` to all Cython function definitions to catch C++ exceptions properly
- PR #1617 `has_nulls` and `column_dtypes` for `cudf::table`
- PR #1590 Remove CFFI from the build / install process entirely
- PR #1536 Convert gpuarrow CFFI to Cython
- PR #1655 Add `Column._pointer` as a way to access underlying `gdf_column*` of a `Column`
- PR #1655 Update readme conda install instructions for cudf version 0.6 and 0.7


## Bug Fixes

- PR #1233 Fix dtypes issue while adding the column to `str` dataframe.
- PR #1254 CSV Reader: fix data type detection for floating-point numbers in scientific notation
- PR #1289 Fix looping over each value instead of each category in concatenation
- PR #1293 Fix Inaccurate error message in join.pyx
- PR #1308 Add atomicCAS overload for `int8_t`, `int16_t`
- PR #1317 Fix catch polymorphic exception by reference in ipc.cu
- PR #1325 Fix dtype of null bitmasks to int8
- PR #1326 Update build documentation to use -DCMAKE_CXX11_ABI=ON
- PR #1334 Add "na_position" argument to CategoricalColumn sort_by_values
- PR #1321 Fix out of bounds warning when checking Bzip2 header
- PR #1359 Add atomicAnd/Or/Xor for integers
- PR #1354 Fix `fillna()` behaviour when replacing values with different dtypes
- PR #1347 Fixed core dump issue while passing dict_dtypes without column names in `cudf.read_csv()`
- PR #1379 Fixed build failure caused due to error: 'col_dtype' may be used uninitialized
- PR #1392 Update cudf Dockerfile and package_versions.sh
- PR #1385 Added INT8 type to `_schema_to_dtype` for use in GpuArrowReader
- PR #1393 Fixed a bug in `gdf_count_nonzero_mask()` for the case of 0 bits to count
- PR #1395 Update CONTRIBUTING to use the environment variable CUDF_HOME
- PR #1416 Fix bug at gdf_quantile_exact and gdf_quantile_appox
- PR #1421 Fix remove creation of series multiple times during `add_column()`
- PR #1405 CSV Reader: Fix memory leaks on read_csv() failure
- PR #1328 Fix CategoricalColumn to_arrow() null mask
- PR #1433 Fix NVStrings/categories includes
- PR #1432 Update NVStrings to 0.7.* to coincide with 0.7 development
- PR #1483 Modify CSV reader to avoid cropping blank quoted characters in non-string fields
- PR #1446 Merge 1275 hotfix from master into branch-0.7
- PR #1447 Fix legacy groupby apply docstring
- PR #1451 Fix hash join estimated result size is not correct
- PR #1454 Fix local build script improperly change directory permissions
- PR #1490 Require Dask 1.1.0+ for `is_dataframe_like` test or skip otherwise.
- PR #1491 Use more specific directories & groups in CODEOWNERS
- PR #1497 Fix Thrust issue on CentOS caused by missing default constructor of host_vector elements
- PR #1498 Add missing include guard to device_atomics.cuh and separated DEVICE_ATOMICS_TEST
- PR #1506 Fix csv-write call to updated NVStrings method
- PR #1510 Added nvstrings `fillna()` function
- PR #1507 Parquet Reader: Default string data to GDF_STRING
- PR #1535 Fix doc issue to ensure correct labelling of cudf.series
- PR #1537 Fix `undefined reference` link error in HashPartitionTest
- PR #1548 Fix ci/local/build.sh README from using an incorrect image example
- PR #1551 CSV Reader: Fix integer column name indexing
- PR #1586 Fix broken `scalar_wrapper::operator==`
- PR #1591 ORC/Parquet Reader: Fix missing import for FileNotFoundError exception
- PR #1573 Parquet Reader: Fix crash due to clash with ORC reader datasource
- PR #1607 Revert change of `column.to_dense_buffer` always return by copy for performance concerns
- PR #1618 ORC reader: fix assert & data output when nrows/skiprows isn't aligned to stripe boundaries
- PR #1631 Fix failure of TYPES_TEST on some gcc-7 based systems.
- PR #1641 CSV Reader: Fix skip_blank_lines behavior with Windows line terminators (\r\n)
- PR #1648 ORC reader: fix non-deterministic output when skiprows is non-zero
- PR #1676 Fix groupby `as_index` behaviour with `MultiIndex`
- PR #1659 Fix bug caused by empty groupbys and multiindex slicing throwing exceptions
- PR #1656 Correct Groupby failure in dask when un-aggregable columns are left in dataframe.
- PR #1689 Fix groupby performance regression
- PR #1694 Add Cython as a runtime dependency since it's required in `setup.py`


# cuDF 0.6.1 (25 Mar 2019)

## Bug Fixes

- PR #1275 Fix CentOS exception in DataFrame.hash_partition from using value "returned" by a void function


# cuDF 0.6.0 (22 Mar 2019)

## New Features

- PR #760 Raise `FileNotFoundError` instead of `GDF_FILE_ERROR` in `read_csv` if the file does not exist
- PR #539 Add Python bindings for replace function
- PR #823 Add Doxygen configuration to enable building HTML documentation for libcudf C/C++ API
- PR #807 CSV Reader: Add byte_range parameter to specify the range in the input file to be read
- PR #857 Add Tail method for Series/DataFrame and update Head method to use iloc
- PR #858 Add series feature hashing support
- PR #871 CSV Reader: Add support for NA values, including user specified strings
- PR #893 Adds PyArrow based parquet readers / writers to Python, fix category dtype handling, fix arrow ingest buffer size issues
- PR #867 CSV Reader: Add support for ignoring blank lines and comment lines
- PR #887 Add Series digitize method
- PR #895 Add Series groupby
- PR #898 Add DataFrame.groupby(level=0) support
- PR #920 Add feather, JSON, HDF5 readers / writers from PyArrow / Pandas
- PR #888 CSV Reader: Add prefix parameter for column names, used when parsing without a header
- PR #913 Add DLPack support: convert between cuDF DataFrame and DLTensor
- PR #939 Add ORC reader from PyArrow
- PR #918 Add Series.groupby(level=0) support
- PR #906 Add binary and comparison ops to DataFrame
- PR #958 Support unary and binary ops on indexes
- PR #964 Add `rename` method to `DataFrame`, `Series`, and `Index`
- PR #985 Add `Series.to_frame` method
- PR #985 Add `drop=` keyword to reset_index method
- PR #994 Remove references to pygdf
- PR #990 Add external series groupby support
- PR #988 Add top-level merge function to cuDF
- PR #992 Add comparison binaryops to DateTime columns
- PR #996 Replace relative path imports with absolute paths in tests
- PR #995 CSV Reader: Add index_col parameter to specify the column name or index to be used as row labels
- PR #1004 Add `from_gpu_matrix` method to DataFrame
- PR #997 Add property index setter
- PR #1007 Replace relative path imports with absolute paths in cudf
- PR #1013 select columns with df.columns
- PR #1016 Rename Series.unique_count() to nunique() to match pandas API
- PR #947 Prefixsum to handle nulls and float types
- PR #1029 Remove rest of relative path imports
- PR #1021 Add filtered selection with assignment for Dataframes
- PR #872 Adding NVCategory support to cudf apis
- PR #1052 Add left/right_index and left/right_on keywords to merge
- PR #1091 Add `indicator=` and `suffixes=` keywords to merge
- PR #1107 Add unsupported keywords to Series.fillna
- PR #1032 Add string support to cuDF python
- PR #1136 Removed `gdf_concat`
- PR #1153 Added function for getting the padded allocation size for valid bitmask
- PR #1148 Add cudf.sqrt for dataframes and Series
- PR #1159 Add Python bindings for libcudf dlpack functions
- PR #1155 Add __array_ufunc__ for DataFrame and Series for sqrt
- PR #1168 to_frame for series accepts a name argument


## Improvements

- PR #1218 Add dask-cudf page to API docs
- PR #892 Add support for heterogeneous types in binary ops with JIT
- PR #730 Improve performance of `gdf_table` constructor
- PR #561 Add Doxygen style comments to Join CUDA functions
- PR #813 unified libcudf API functions by replacing gpu_ with gdf_
- PR #822 Add support for `__cuda_array_interface__` for ingest
- PR #756 Consolidate common helper functions from unordered map and multimap
- PR #753 Improve performance of groupby sum and average, especially for cases with few groups.
- PR #836 Add ingest support for arrow chunked arrays in Column, Series, DataFrame creation
- PR #763 Format doxygen comments for csv_read_arg struct
- PR #532 CSV Reader: Use type dispatcher instead of switch block
- PR #694 Unit test utilities improvements
- PR #878 Add better indexing to Groupby
- PR #554 Add `empty` method and `is_monotonic` attribute to `Index`
- PR #1040 Fixed up Doxygen comment tags
- PR #909 CSV Reader: Avoid host->device->host copy for header row data
- PR #916 Improved unit testing and error checking for `gdf_column_concat`
- PR #941 Replace `numpy` call in `Series.hash_encode` with `numba`
- PR #942 Added increment/decrement operators for wrapper types
- PR #943 Updated `count_nonzero_mask` to return `num_rows` when the mask is null
- PR #952 Added trait to map C++ type to `gdf_dtype`
- PR #966 Updated RMM submodule.
- PR #998 Add IO reader/writer modules to API docs, fix for missing cudf.Series docs
- PR #1017 concatenate along columns for Series and DataFrames
- PR #1002 Support indexing a dataframe with another boolean dataframe
- PR #1018 Better concatenation for Series and Dataframes
- PR #1036 Use Numpydoc style docstrings
- PR #1047 Adding gdf_dtype_extra_info to gdf_column_view_augmented
- PR #1054 Added default ctor to SerialTrieNode to overcome Thrust issue in CentOS7 + CUDA10
- PR #1024 CSV Reader: Add support for hexadecimal integers in integral-type columns
- PR #1033 Update `fillna()` to use libcudf function `gdf_replace_nulls`
- PR #1066 Added inplace assignment for columns and select_dtypes for dataframes
- PR #1026 CSV Reader: Change the meaning and type of the quoting parameter to match Pandas
- PR #1100 Adds `CUDF_EXPECTS` error-checking macro
- PR #1092 Fix select_dtype docstring
- PR #1111 Added cudf::table
- PR #1108 Sorting for datetime columns
- PR #1120 Return a `Series` (not a `Column`) from `Series.cat.set_categories()`
- PR #1128 CSV Reader: The last data row does not need to be line terminated
- PR #1183 Bump Arrow version to 0.12.1
- PR #1208 Default to CXX11_ABI=ON
- PR #1252 Fix NVStrings dependencies for cuda 9.2 and 10.0
- PR #2037 Optimize the existing `gather` and `scatter` routines in `libcudf`

## Bug Fixes

- PR #821 Fix flake8 issues revealed by flake8 update
- PR #808 Resolved renamed `d_columns_valids` variable name
- PR #820 CSV Reader: fix the issue where reader adds additional rows when file uses \r\n as a line terminator
- PR #780 CSV Reader: Fix scientific notation parsing and null values for empty quotes
- PR #815 CSV Reader: Fix data parsing when tabs are present in the input CSV file
- PR #850 Fix bug where left joins where the left df has 0 rows causes a crash
- PR #861 Fix memory leak by preserving the boolean mask index
- PR #875 Handle unnamed indexes in to/from arrow functions
- PR #877 Fix ingest of 1 row arrow tables in from arrow function
- PR #876 Added missing `<type_traits>` include
- PR #889 Deleted test_rmm.py which has now moved to RMM repo
- PR #866 Merge v0.5.1 numpy ABI hotfix into 0.6
- PR #917 value_counts return int type on empty columns
- PR #611 Renamed `gdf_reduce_optimal_output_size()` -> `gdf_reduction_get_intermediate_output_size()`
- PR #923 fix index for negative slicing for cudf dataframe and series
- PR #927 CSV Reader: Fix category GDF_CATEGORY hashes not being computed properly
- PR #921 CSV Reader: Fix parsing errors with delim_whitespace, quotations in the header row, unnamed columns
- PR #933 Fix handling objects of all nulls in series creation
- PR #940 CSV Reader: Fix an issue where the last data row is missing when using byte_range
- PR #945 CSV Reader: Fix incorrect datetime64 when milliseconds or space separator are used
- PR #959 Groupby: Problem with column name lookup
- PR #950 Converting dataframe/recarry with non-contiguous arrays
- PR #963 CSV Reader: Fix another issue with missing data rows when using byte_range
- PR #999 Fix 0 sized kernel launches and empty sort_index exception
- PR #993 Fix dtype in selecting 0 rows from objects
- PR #1009 Fix performance regression in `to_pandas` method on DataFrame
- PR #1008 Remove custom dask communication approach
- PR #1001 CSV Reader: Fix a memory access error when reading a large (>2GB) file with date columns
- PR #1019 Binary Ops: Fix error when one input column has null mask but other doesn't
- PR #1014 CSV Reader: Fix false positives in bool value detection
- PR #1034 CSV Reader: Fix parsing floating point precision and leading zero exponents
- PR #1044 CSV Reader: Fix a segfault when byte range aligns with a page
- PR #1058 Added support for `DataFrame.loc[scalar]`
- PR #1060 Fix column creation with all valid nan values
- PR #1073 CSV Reader: Fix an issue where a column name includes the return character
- PR #1090 Updating Doxygen Comments
- PR #1080 Fix dtypes returned from loc / iloc because of lists
- PR #1102 CSV Reader: Minor fixes and memory usage improvements
- PR #1174: Fix release script typo
- PR #1137 Add prebuild script for CI
- PR #1118 Enhanced the `DataFrame.from_records()` feature
- PR #1129 Fix join performance with index parameter from using numpy array
- PR #1145 Issue with .agg call on multi-column dataframes
- PR #908 Some testing code cleanup
- PR #1167 Fix issue with null_count not being set after inplace fillna()
- PR #1184 Fix iloc performance regression
- PR #1185 Support left_on/right_on and also on=str in merge
- PR #1200 Fix allocating bitmasks with numba instead of rmm in allocate_mask function
- PR #1213 Fix bug with csv reader requesting subset of columns using wrong datatype
- PR #1223 gpuCI: Fix label on rapidsai channel on gpu build scripts
- PR #1242 Add explicit Thrust exec policy to fix NVCATEGORY_TEST segfault on some platforms
- PR #1246 Fix categorical tests that failed due to bad implicit type conversion
- PR #1255 Fix overwriting conda package main label uploads
- PR #1259 Add dlpack includes to pip build


# cuDF 0.5.1 (05 Feb 2019)

## Bug Fixes

- PR #842 Avoid using numpy via cimport to prevent ABI issues in Cython compilation


# cuDF 0.5.0 (28 Jan 2019)

## New Features

- PR #722 Add bzip2 decompression support to `read_csv()`
- PR #693 add ZLIB-based GZIP/ZIP support to `read_csv_strings()`
- PR #411 added null support to gdf_order_by (new API) and cudf_table::sort
- PR #525 Added GitHub Issue templates for bugs, documentation, new features, and questions
- PR #501 CSV Reader: Add support for user-specified decimal point and thousands separator to read_csv_strings()
- PR #455 CSV Reader: Add support for user-specified decimal point and thousands separator to read_csv()
- PR #439 add `DataFrame.drop` method similar to pandas
- PR #356 add `DataFrame.transpose` method and `DataFrame.T` property similar to pandas
- PR #505 CSV Reader: Add support for user-specified boolean values
- PR #350 Implemented Series replace function
- PR #490 Added print_env.sh script to gather relevant environment details when reporting cuDF issues
- PR #474 add ZLIB-based GZIP/ZIP support to `read_csv()`
- PR #547 Added melt similar to `pandas.melt()`
- PR #491 Add CI test script to check for updates to CHANGELOG.md in PRs
- PR #550 Add CI test script to check for style issues in PRs
- PR #558 Add CI scripts for cpu-based conda and gpu-based test builds
- PR #524 Add Boolean Indexing
- PR #564 Update python `sort_values` method to use updated libcudf `gdf_order_by` API
- PR #509 CSV Reader: Input CSV file can now be passed in as a text or a binary buffer
- PR #607 Add `__iter__` and iteritems to DataFrame class
- PR #643 added a new api gdf_replace_nulls that allows a user to replace nulls in a column

## Improvements

- PR #426 Removed sort-based groupby and refactored existing groupby APIs. Also improves C++/CUDA compile time.
- PR #461 Add `CUDF_HOME` variable in README.md to replace relative pathing.
- PR #472 RMM: Created centralized rmm::device_vector alias and rmm::exec_policy
- PR #500 Improved the concurrent hash map class to support partitioned (multi-pass) hash table building.
- PR #454 Improve CSV reader docs and examples
- PR #465 Added templated C++ API for RMM to avoid explicit cast to `void**`
- PR #513 `.gitignore` tweaks
- PR #521 Add `assert_eq` function for testing
- PR #502 Simplify Dockerfile for local dev, eliminate old conda/pip envs
- PR #549 Adds `-rdynamic` compiler flag to nvcc for Debug builds
- PR #472 RMM: Created centralized rmm::device_vector alias and rmm::exec_policy
- PR #577 Added external C++ API for scatter/gather functions
- PR #500 Improved the concurrent hash map class to support partitioned (multi-pass) hash table building
- PR #583 Updated `gdf_size_type` to `int`
- PR #500 Improved the concurrent hash map class to support partitioned (multi-pass) hash table building
- PR #617 Added .dockerignore file. Prevents adding stale cmake cache files to the docker container
- PR #658 Reduced `JOIN_TEST` time by isolating overflow test of hash table size computation
- PR #664 Added Debuging instructions to README
- PR #651 Remove noqa marks in `__init__.py` files
- PR #671 CSV Reader: uncompressed buffer input can be parsed without explicitly specifying compression as None
- PR #684 Make RMM a submodule
- PR #718 Ensure sum, product, min, max methods pandas compatibility on empty datasets
- PR #720 Refactored Index classes to make them more Pandas-like, added CategoricalIndex
- PR #749 Improve to_arrow and from_arrow Pandas compatibility
- PR #766 Remove TravisCI references, remove unused variables from CMake, fix ARROW_VERSION in Cmake
- PR #773 Add build-args back to Dockerfile and handle dependencies based on environment yml file
- PR #781 Move thirdparty submodules to root and symlink in /cpp
- PR #843 Fix broken cudf/python API examples, add new methods to the API index

## Bug Fixes

- PR #569 CSV Reader: Fix days being off-by-one when parsing some dates
- PR #531 CSV Reader: Fix incorrect parsing of quoted numbers
- PR #465 Added templated C++ API for RMM to avoid explicit cast to `void**`
- PR #473 Added missing <random> include
- PR #478 CSV Reader: Add api support for auto column detection, header, mangle_dupe_cols, usecols
- PR #495 Updated README to correct where cffi pytest should be executed
- PR #501 Fix the intermittent segfault caused by the `thousands` and `compression` parameters in the csv reader
- PR #502 Simplify Dockerfile for local dev, eliminate old conda/pip envs
- PR #512 fix bug for `on` parameter in `DataFrame.merge` to allow for None or single column name
- PR #511 Updated python/cudf/bindings/join.pyx to fix cudf merge printing out dtypes
- PR #513 `.gitignore` tweaks
- PR #521 Add `assert_eq` function for testing
- PR #537 Fix CMAKE_CUDA_STANDARD_REQURIED typo in CMakeLists.txt
- PR #447 Fix silent failure in initializing DataFrame from generator
- PR #545 Temporarily disable csv reader thousands test to prevent segfault (test re-enabled in PR #501)
- PR #559 Fix Assertion error while using `applymap` to change the output dtype
- PR #575 Update `print_env.sh` script to better handle missing commands
- PR #612 Prevent an exception from occuring with true division on integer series.
- PR #630 Fix deprecation warning for `pd.core.common.is_categorical_dtype`
- PR #622 Fix Series.append() behaviour when appending values with different numeric dtype
- PR #603 Fix error while creating an empty column using None.
- PR #673 Fix array of strings not being caught in from_pandas
- PR #644 Fix return type and column support of dataframe.quantile()
- PR #634 Fix create `DataFrame.from_pandas()` with numeric column names
- PR #654 Add resolution check for GDF_TIMESTAMP in Join
- PR #648 Enforce one-to-one copy required when using `numba>=0.42.0`
- PR #645 Fix cmake build type handling not setting debug options when CMAKE_BUILD_TYPE=="Debug"
- PR #669 Fix GIL deadlock when launching multiple python threads that make Cython calls
- PR #665 Reworked the hash map to add a way to report the destination partition for a key
- PR #670 CMAKE: Fix env include path taking precedence over libcudf source headers
- PR #674 Check for gdf supported column types
- PR #677 Fix 'gdf_csv_test_Dates' gtest failure due to missing nrows parameter
- PR #604 Fix the parsing errors while reading a csv file using `sep` instead of `delimiter`.
- PR #686 Fix converting nulls to NaT values when converting Series to Pandas/Numpy
- PR #689 CSV Reader: Fix behavior with skiprows+header to match pandas implementation
- PR #691 Fixes Join on empty input DFs
- PR #706 CSV Reader: Fix broken dtype inference when whitespace is in data
- PR #717 CSV reader: fix behavior when parsing a csv file with no data rows
- PR #724 CSV Reader: fix build issue due to parameter type mismatch in a std::max call
- PR #734 Prevents reading undefined memory in gpu_expand_mask_bits numba kernel
- PR #747 CSV Reader: fix an issue where CUDA allocations fail with some large input files
- PR #750 Fix race condition for handling NVStrings in CMake
- PR #719 Fix merge column ordering
- PR #770 Fix issue where RMM submodule pointed to wrong branch and pin other to correct branches
- PR #778 Fix hard coded ABI off setting
- PR #784 Update RMM submodule commit-ish and pip paths
- PR #794 Update `rmm::exec_policy` usage to fix segmentation faults when used as temprory allocator.
- PR #800 Point git submodules to branches of forks instead of exact commits


# cuDF 0.4.0 (05 Dec 2018)

## New Features

- PR #398 add pandas-compatible `DataFrame.shape()` and `Series.shape()`
- PR #394 New documentation feature "10 Minutes to cuDF"
- PR #361 CSV Reader: Add support for strings with delimiters

## Improvements

 - PR #436 Improvements for type_dispatcher and wrapper structs
 - PR #429 Add CHANGELOG.md (this file)
 - PR #266 use faster CUDA-accelerated DataFrame column/Series concatenation.
 - PR #379 new C++ `type_dispatcher` reduces code complexity in supporting many data types.
 - PR #349 Improve performance for creating columns from memoryview objects
 - PR #445 Update reductions to use type_dispatcher. Adds integer types support to sum_of_squares.
 - PR #448 Improve installation instructions in README.md
 - PR #456 Change default CMake build to Release, and added option for disabling compilation of tests

## Bug Fixes

 - PR #444 Fix csv_test CUDA too many resources requested fail.
 - PR #396 added missing output buffer in validity tests for groupbys.
 - PR #408 Dockerfile updates for source reorganization
 - PR #437 Add cffi to Dockerfile conda env, fixes "cannot import name 'librmm'"
 - PR #417 Fix `map_test` failure with CUDA 10
 - PR #414 Fix CMake installation include file paths
 - PR #418 Properly cast string dtypes to programmatic dtypes when instantiating columns
 - PR #427 Fix and tests for Concatenation illegal memory access with nulls


# cuDF 0.3.0 (23 Nov 2018)

## New Features

 - PR #336 CSV Reader string support

## Improvements

 - PR #354 source code refactored for better organization. CMake build system overhaul. Beginning of transition to Cython bindings.
 - PR #290 Add support for typecasting to/from datetime dtype
 - PR #323 Add handling pyarrow boolean arrays in input/out, add tests
 - PR #325 GDF_VALIDITY_UNSUPPORTED now returned for algorithms that don't support non-empty valid bitmasks
 - PR #381 Faster InputTooLarge Join test completes in ms rather than minutes.
 - PR #373 .gitignore improvements
 - PR #367 Doc cleanup & examples for DataFrame methods
 - PR #333 Add Rapids Memory Manager documentation
 - PR #321 Rapids Memory Manager adds file/line location logging and convenience macros
 - PR #334 Implement DataFrame `__copy__` and `__deepcopy__`
 - PR #271 Add NVTX ranges to pygdf
 - PR #311 Document system requirements for conda install

## Bug Fixes

 - PR #337 Retain index on `scale()` function
 - PR #344 Fix test failure due to PyArrow 0.11 Boolean handling
 - PR #364 Remove noexcept from managed_allocator;  CMakeLists fix for NVstrings
 - PR #357 Fix bug that made all series be considered booleans for indexing
 - PR #351 replace conda env configuration for developers
 - PRs #346 #360 Fix CSV reading of negative numbers
 - PR #342 Fix CMake to use conda-installed nvstrings
 - PR #341 Preserve categorical dtype after groupby aggregations
 - PR #315 ReadTheDocs build update to fix missing libcuda.so
 - PR #320 FIX out-of-bounds access error in reductions.cu
 - PR #319 Fix out-of-bounds memory access in libcudf count_valid_bits
 - PR #303 Fix printing empty dataframe


# cuDF 0.2.0 and cuDF 0.1.0

These were initial releases of cuDF based on previously separate pyGDF and libGDF libraries.<|MERGE_RESOLUTION|>--- conflicted
+++ resolved
@@ -76,9 +76,6 @@
 - PR #2738 Fix java to find new NVStrings locations
 - PR #2736 Pin Jitify branch to v0.10 version
 - PR #2742 IO Readers: Fix possible silent failures when creating `NvStrings` instance
-<<<<<<< HEAD
-- PR #2751 Replace value with null
-=======
 - PR #2753 Fix java quantile API calls
 - PR #2762 Fix validity processing for time in java
 - PR #2796 Fix handling string slicing and other nvstrings delegated methods with dask
@@ -90,7 +87,7 @@
 - PR #2787 Fix Broadcasting `None` to `cudf-series`
 - PR #2795 Fix java build/cast error
 - PR #2496 Fix improper merge of two dataframes when names differ
->>>>>>> 12f15c81
+- PR #2751 Replace value with null
 
 
 # cuDF 0.9.0 (21 Aug 2019)
