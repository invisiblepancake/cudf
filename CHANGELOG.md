# cuDF 0.13.0 (Date TBD)

## New Features

- PR #3577 Add initial dictionary support to column classes
- PR #3693 add string support, skipna to scan operation
- PR #3662 Define and implement `shift`.
- PR #3861 Added Series.sum feature for String

## Improvements

- PR #3525 build.sh option to disable nvtx
- PR #3748 Optimize hash_partition using shared memory
- PR #3698 Add count_(un)set_bits functions taking multiple ranges and updated slice to compute null counts at once.
- PR #3909 Move java backend to libcudf++
- PR #3971 Adding `as_table` to convert Column to Table in python
- PR #3910 Adding sinh, cosh, tanh, asinh, acosh, atanh cube root and rint unary support.
- PR #3972 Add Java bindings for left_semi_join and left_anti_join
- PR #3975 Simplify and generalize data handling in `Buffer`
- PR #3985 Update RMM include files and remove extraneously included header files.
- PR #3601 Port UDF functionality for rolling windows to libcudf++
- PR #3911 Adding null boolean handling for copy_if_else
- PR #4003 Drop old `to_device` utility wrapper function
- PR #4002 Adding to_frame and fix for categorical column issue
- PR #4009 build script update to enable cudf build without installing
- PR #3897 Port cuIO JSON reader to cudf::column types
- PR #4008 Eliminate extra copy in column constructor
- PR #4013 Add cython definition for io readers cudf/io/io_types.hpp
- PR #4014 ORC/Parquet: add count parameter to stripe/rowgroup-based reader API
- PR #3880 Add aggregation infrastructure support for reduction
- PR #4021 Change quantiles signature for clarity.
<<<<<<< HEAD
- PR #4029 Port streaming.pyx to use libcudf++ APIs
=======
- PR #4031 Docs build scripts and instructions update
>>>>>>> 25b589f6
- PR #4062 Improve how java classifiers are produced
- PR #4038 JNI and Java support for is_nan and is_not_nan
- PR #3891 Port NVStrings (r)split_record to contiguous_(r)split_record

## Bug Fixes

- PR #3888 Drop `ptr=None` from `DeviceBuffer` call
- PR #3976 Fix string serialization and memory_usage method to be consistent
- PR #3902 Fix conversion of large size GPU array to dataframe
- PR #3953 Fix overflow in column_buffer when computing the device buffer size
- PR #3959 Add missing hash-dispatch function for cudf.Series
- PR #3970 Fix for Series Pickle
- PR #3964 Restore legacy NVStrings and NVCategory dependencies in Java jar
- PR #3982 Fix java unary op enum and add missing ops
- PR #3999 Fix issue serializing empty string columns (java)
- PR #3979 Add `name` to Series serialize and deserialize
- PR #4005 Fix null mask allocation bug in gather_bitmask
- PR #4000 Fix dask_cudf sort_values performance for single partitions
- PR #4007 Fix for copy_bitmask issue with uninitialized device_buffer
- PR #4037 Fix JNI quantile compile issue
- PR #4054 Fixed JNI to deal with reduction API changes
- PR #4052 Fix for round-robin when num_partitions divides nrows.
- PR #4049 Fix `cudf::split` issue returning one less than expected column vectors
- PR #4065 Parquet writer: fix for out-of-range dictionary indices
- PR #4066 Fixed mismatch with dtype enums


# cuDF 0.12.0 (Date TBD)

## New Features

- PR #3759 Updated 10 Minutes with clarification on how `dask_cudf` uses `cudf` API
- PR #3224 Define and implement new join APIs.
- PR #3284 Add gpu-accelerated parquet writer
- PR #3254 Python redesign for libcudf++
- PR #3336 Add `from_dlpack` and `to_dlpack`
- PR #3555 Add column names support to libcudf++ io readers and writers
- PR #3527 Add string functionality for merge API
- PR #3610 Add memory_usage to DataFrame and Series APIs
- PR #3557 Add contiguous_split() function. 
- PR #3619 Support CuPy 7
- PR #3604 Add nvtext ngrams-tokenize function
- PR #3403 Define and implement new stack + tile APIs
- PR #3627 Adding cudf::sort and cudf::sort_by_key
- PR #3597 Implement new sort based groupby
- PR #3776 Add column equivalence comparator (using epsilon for float equality)
- PR #3667 Define and implement round-robin partition API.
- PR #3690 Add bools_to_mask
- PR #3761 Introduce a Frame class and make Index, DataFrame and Series subclasses
- PR #3538 Define and implement left semi join and left anti join
- PR #3683 Added support for multiple delimiters in `nvtext.token_count()`
- PR #3792 Adding is_nan and is_notnan
- PR #3594 Adding clamp support to libcudf++

## Improvements

- PR #3124 Add support for grand-children in cudf column classes
- PR #3292 Port NVStrings regex contains function
- PR #3409 Port NVStrings regex replace function
- PR #3417 Port NVStrings regex findall function
- PR #3351 Add warning when filepath resolves to multiple files in cudf readers
- PR #3370 Port NVStrings strip functions
- PR #3453 Port NVStrings IPv4 convert functions to cudf strings column
- PR #3441 Port NVStrings url encode/decode to cudf strings column
- PR #3364 Port NVStrings split functions
- PR #3463 Port NVStrings partition/rpartition to cudf strings column
- PR #3502 ORC reader: add option to read DECIMALs as INT64
- PR #3461 Add a new overload to allocate_like() that takes explicit type and size params.
- PR #3590 Specialize hash functions for floating point
- PR #3569 Use `np.asarray` in `StringColumn.deserialize`
- PR #3553 Support Python NoneType in numeric binops
- PR #3511 Support DataFrame / Series mixed arithmetic
- PR #3567 Include `strides` in `__cuda_array_interface__`
- PR #3608 Update OPS codeowner group name
- PR #3431 Port NVStrings translate to cudf strings column
- PR #3507 Define and implement new binary operation APIs
- PR #3620 Add stream parameter to unary ops detail API
- PR #3593 Adding begin/end for mutable_column_device_view
- PR #3587 Merge CHECK_STREAM & CUDA_CHECK_LAST to CHECK_CUDA
- PR #3733 Rework `hash_partition` API
- PR #3655 Use move with make_pair to avoid copy construction
- PR #3402 Define and implement new quantiles APIs
- PR #3612 Add ability to customize the JIT kernel cache path
- PR #3647 Remove PatchedNumbaDeviceArray with CuPy 6.6.0
- PR #3641 Remove duplicate definitions of CUDA_DEVICE_CALLABLE
- PR #3640 Enable memory_usage in dask_cudf (also adds pd.Index from_pandas)
- PR #3654 Update Jitify submodule ref to include gcc-8 fix
- PR #3639 Define and implement `nans_to_nulls`
- PR #3561 Rework contains implementation in search
- PR #3616 Add aggregation infrastructure for argmax/argmin.
- PR #3673 Parquet reader: improve rounding of timestamp conversion to seconds
- PR #3699 Stringify libcudacxx headers for binary op JIT
- PR #3697 Improve column insert performance for wide frames
- PR #3616 Add aggregation infrastructure for argmax/argmin.
- PR #3653 Make `gather_bitmask_kernel` more reusable.
- PR #3710 Remove multiple CMake configuration steps from root build script
- PR #3657 Define and implement compiled binops for string column comparisons
- PR #3520 Change read_parquet defaults and add warnings
- PR #3780 Java APIs for selecting a GPU
- PR #3796 Improve on round-robin with the case when number partitions greater than number of rows.
- PR #3805 Avoid CuPy 7.1.0 for now
- PR #3758 detail::scatter variant with map iterator support
- PR #3882 Fail loudly when creating a StringColumn from nvstrings with > MAX_VAL(int32) bytes
- PR #3823 Add header file for detail search functions
- PR #2438 Build GBench Benchmarks in CI
- PR #3713 Adding aggregation support to rolling_window
- PR #3875 Add abstract sink for IO writers, used by ORC and Parquet writers for now
- PR #3916 Refactor gather bindings

## Bug Fixes

- PR #3618 Update 10 minutes to cudf and cupy to hide warning that were being shown in the docs
- PR #3550 Update Java package to 0.12
- PR #3549 Fix index name issue with iloc with RangeIndex
- PR #3562 Fix 4GB limit for gzipped-compressed csv files
- PR #2981 enable build.sh to build all targets without installation
- PR #3563 Use `__cuda_array_interface__` for serialization
- PR #3564 Fix cuda memory access error in gather_bitmask_kernel
- PR #3548 Replaced CUDA_RT_CALL with CUDA_TRY
- PR #3486 Pandas > 0.25 compatability
- PR #3622 Fix new warnings and errors when building with gcc-8
- PR #3588 Remove avro reader column order reversal
- PR #3629 Fix hash map test failure
- PR #3637 Fix sorted set_index operations in dask_cudf
- PR #3663 Fix libcudf++ ORC reader microseconds and milliseconds conversion
- PR #3668 Fixing CHECK_CUDA debug build issue
- PR #3684 Fix ends_with logic for matching string case
- PR #3691 Fix create_offsets to handle offset correctly
- PR #3687 Fixed bug while passing input GPU memory pointer in `nvtext.scatter_count()`
- PR #3701 Fix hash_partition hashing all columns instead of columns_to_hash
- PR #3694 Allow for null columns parameter in `csv_writer`
- PR #3706 Removed extra type-dispatcher call from merge
- PR #3704 Changed the default delimiter to `whitespace` for nvtext methods.
- PR #3741 Construct DataFrame from dict-of-Series with alignment
- PR #3724 Update rmm version to match release
- PR #3743 Fix for `None` data in `__array_interface__`
- PR #3731 Fix performance of zero sized dataframe slice
- PR #3709 Fix inner_join incorrect result issue
- PR #3734 Update numba to 0.46 in conda files
- PR #3738 Update libxx cython types.hpp path
- PR #3672 Fix to_host issue with column_view having offset
- PR #3730 CSV reader: Set invalid float values to NaN/null
- PR #3670 Floor when casting between timestamps of different precisions
- PR #3728 Fix apply_boolean_mask issue with non-null string column
- PR #3769 Don't look for a `name` attribute in column
- PR #3783 Bind cuDF operators to Dask Dataframe
- PR #3775 Fix segfault when reading compressed CSV files larger than 4GB
- PR #3799 Align indices of Series inputs when adding as columns to DataFrame
- PR #3803 Keep name when unpickling Index objects
- PR #3804 Fix cuda crash in AVRO reader
- PR #3766 Remove references to cudf::type_id::CATEGORY from IO code
- PR #3817 Don't always deepcopy an index
- PR #3821 Fix OOB read in gpuinflate prefetcher
- PR #3829 Parquet writer: fix empty dataframe causing cuda launch errors
- PR #3835 Fix memory leak in Cython when dealing with nulls in string columns
- PR #3866 Remove unnecessary if check in NVStrings.create_offsets
- PR #3858 Fixes the broken debug build after #3728
- PR #3850 Fix merge typecast scope issue and resulting memory leak
- PR #3855 Fix MultiColumn recreation with reset_index
- PR #3869 Fixed size calculation in NVStrings::byte_count()
- PR #3868 Fix apply_grouped moving average example
- PR #3900 Properly link `NVStrings` and `NVCategory` into tests
- PR #3868 Fix apply_grouped moving average example
- PR #3871 Fix `split_out` error
- PR #3886 Fix string column materialization from column view
- PR #3893 Parquet reader: fix segfault reading empty parquet file
- PR #3931 Dask-cudf groupby `.agg` multicolumn handling fix
- PR #4017 Fix memory leaks in `GDF_STRING` cython handling and `nans_to_nulls` cython


# cuDF 0.11.0 (11 Dec 2019)

## New Features

- PR #2905 Added `Series.median()` and null support for `Series.quantile()`
- PR #2930 JSON Reader: Support ARROW_RANDOM_FILE input
- PR #2956 Add `cudf::stack` and `cudf::tile`
- PR #2980 Added nvtext is_vowel/is_consonant functions
- PR #2987 Add `inplace` arg to `DataFrame.reset_index` and `Series`
- PR #3011 Added libcudf++ transition guide
- PR #3129 Add strings column factory from `std::vector`s
- PR #3054 Add parquet reader support for decimal data types
- PR #3022 adds DataFrame.astype for cuDF dataframes
- PR #2962 Add isnull(), notnull() and related functions
- PR #3025 Move search files to legacy
- PR #3068 Add `scalar` class
- PR #3094 Adding `any` and `all` support from libcudf
- PR #3130 Define and implement new `column_wrapper`
- PR #3143 Define and implement new copying APIs `slice` and `split`
- PR #3161 Move merge files to legacy
- PR #3079 Added support to write ORC files given a local path
- PR #3192 Add dtype param to cast `DataFrame` on init
- PR #3213 Port cuIO to libcudf++
- PR #3222 Add nvtext character tokenizer
- PR #3223 Java expose underlying buffers
- PR #3300 Add `DataFrame.insert`
- PR #3263 Define and implement new `valid_if`
- PR #3278 Add `to_host` utility to copy `column_view` to host
- PR #3087 Add new cudf::experimental bool8 wrapper
- PR #3219 Construct column from column_view
- PR #3250 Define and implement new merge APIs
- PR #3144 Define and implement new hashing APIs `hash` and `hash_partition`
- PR #3229 Define and implement new search APIs
- PR #3308 java add API for memory usage callbacks
- PR #2691 Row-wise reduction and scan operations via CuPy
- PR #3291 Add normalize_nans_and_zeros
- PR #3187 Define and implement new replace APIs
- PR #3356 Add vertical concatenation for table/columns
- PR #3344 java split API
- PR #2791 Add `groupby.std()`
- PR #3368 Enable dropna argument in dask_cudf groupby
- PR #3298 add null replacement iterator for column_device_view
- PR #3297 Define and implement new groupby API.
- PR #3396 Update device_atomics with new bool8 and timestamp specializations
- PR #3411 Java host memory management API
- PR #3393 Implement df.cov and enable covariance/correlation in dask_cudf
- PR #3401 Add dask_cudf ORC writer (to_orc)
- PR #3331 Add copy_if_else
- PR #3427 Define and Implement new multi-search API
- PR #3442 Add Bool-index + Multi column + DataFrame support for set-item
- PR #3172 Define and implement new fill/repeat/copy_range APIs
- PR #3490 Add pair iterators for columns
- PR #3497 Add DataFrame.drop(..., inplace=False) argument
- PR #3469 Add string functionality for replace API
- PR #3273 Define and implement new reduction APIs

## Improvements

- PR #2904 Move gpu decompressors to cudf::io namespace
- PR #2977 Moved old C++ test utilities to legacy directory.
- PR #2965 Fix slow orc reader perf with large uncompressed blocks
- PR #2995 Move JIT type utilities to legacy directory
- PR #2927 Add ``Table`` and ``TableView`` extension classes that wrap legacy cudf::table
- PR #3005 Renames `cudf::exp` namespace to `cudf::experimental`
- PR #3008 Make safe versions of `is_null` and `is_valid` in `column_device_view`
- PR #3026 Move fill and repeat files to legacy
- PR #3027 Move copying.hpp and related source to legacy folder
- PR #3014 Snappy decompression optimizations
- PR #3032 Use `asarray` to coerce indices to a NumPy array
- PR #2996 IO Readers: Replace `cuio::device_buffer` with `rmm::device_buffer`
- PR #3051 Specialized hash function for strings column
- PR #3065 Select and Concat for cudf::experimental::table
- PR #3080 Move `valid_if.cuh` to `legacy/`
- PR #3052 Moved replace.hpp functionality to legacy
- PR #3091 Move join files to legacy
- PR #3092 Implicitly init RMM if Java allocates before init
- PR #3029 Update gdf_ numeric types with stdint and move to cudf namespace
- PR #3052 Moved replace.hpp functionality to legacy
- PR #2955 Add cmake option to only build for present GPU architecture
- PR #3070 Move functions.h and related source to legacy
- PR #2951 Allow set_index to handle a list of column names
- PR #3093 Move groupby files to legacy
- PR #2988 Removing GIS functionality (now part of cuSpatial library)
- PR #3067 Java method to return size of device memory buffer
- PR #3083 Improved some binary operation tests to include null testing.
- PR #3084 Update to arrow-cpp and pyarrow 0.15.0
- PR #3071 Move cuIO to legacy
- PR #3126 Round 2 of snappy decompression optimizations
- PR #3046 Define and implement new copying APIs `empty_like` and `allocate_like`
- PR #3128 Support MultiIndex in DataFrame.join
- PR #2971 Added initial gather and scatter methods for strings_column_view
- PR #3133 Port NVStrings to cudf column: count_characters and count_bytes
- PR #2991 Added strings column functions concatenate and join_strings
- PR #3028 Define and implement new `gather` APIs.
- PR #3135 Add nvtx utilities to cudf::nvtx namespace
- PR #3021 Java host side concat of serialized buffers
- PR #3138 Move unary files to legacy
- PR #3170 Port NVStrings substring functions to cudf strings column
- PR #3159 Port NVStrings is-chars-types function to cudf strings column
- PR #3154 Make `table_view_base.column()` const and add `mutable_table_view.column()`
- PR #3175 Set cmake cuda version variables
- PR #3171 Move deprecated error macros to legacy
- PR #3191 Port NVStrings integer convert ops to cudf column
- PR #3189 Port NVStrings find ops to cudf column
- PR #3352 Port NVStrings convert float functions to cudf strings column
- PR #3193 Add cuPy as a formal dependency
- PR #3195 Support for zero columned `table_view`
- PR #3165 Java device memory size for string category
- PR #3205 Move transform files to legacy
- PR #3202 Rename and move error.hpp to public headers
- PR #2878 Use upstream merge code in dask_cudf
- PR #3217 Port NVStrings upper and lower case conversion functions
- PR #3350 Port NVStrings booleans convert functions
- PR #3231 Add `column::release()` to give up ownership of contents.
- PR #3157 Use enum class rather than enum for mask_allocation_policy
- PR #3232 Port NVStrings datetime conversion to cudf strings column
- PR #3136 Define and implement new transpose API
- PR #3237 Define and implement new transform APIs
- PR #3245 Move binaryop files to legacy
- PR #3241 Move stream_compaction files to legacy
- PR #3166 Move reductions to legacy
- PR #3261 Small cleanup: remove `== true`
- PR #3271 Update rmm API based on `rmm.reinitialize(...)` change
- PR #3266 Remove optional checks for CuPy
- PR #3268 Adding null ordering per column feature when sorting
- PR #3239 Adding floating point specialization to comparators for NaNs
- PR #3270 Move predicates files to legacy
- PR #3281 Add to_host specialization for strings in column test utilities
- PR #3282 Add `num_bitmask_words`
- PR #3252 Add new factory methods to include passing an existing null mask
- PR #3288 Make `bit.cuh` utilities usable from host code.
- PR #3287 Move rolling windows files to legacy
- PR #3182 Define and implement new unary APIs `is_null` and `is_not_null`
- PR #3314 Drop `cython` from run requirements
- PR #3301 Add tests for empty column wrapper.
- PR #3294 Update to arrow-cpp and pyarrow 0.15.1
- PR #3310 Add `row_hasher` and `element_hasher` utilities
- PR #3272 Support non-default streams when creating/destroying hash maps
- PR #3286 Clean up the starter code on README
- PR #3332 Port NVStrings replace to cudf strings column
- PR #3354 Define and implement new `scatter` APIs
- PR #3322 Port NVStrings pad operations to cudf strings column
- PR #3345 Add cache member for number of characters in string_view class
- PR #3299 Define and implement new `is_sorted` APIs
- PR #3328 Partition by stripes in dask_cudf ORC reader
- PR #3243 Use upstream join code in dask_cudf
- PR #3371 Add `select` method to `table_view`
- PR #3309 Add java and JNI bindings for search bounds
- PR #3305 Define and implement new rolling window APIs
- PR #3380 Concatenate columns of strings
- PR #3382 Add fill function for strings column
- PR #3391 Move device_atomics_tests.cu files to legacy
- PR #3303 Define and implement new stream compaction APIs `copy_if`, `drop_nulls`,
           `apply_boolean_mask`, `drop_duplicate` and `unique_count`.
- PR #3387 Strings column gather function
- PR #3440 Strings column scatter function
- PR #3389 Move quantiles.hpp + group_quantiles.hpp files to legacy
- PR #3397 Port unary cast to libcudf++
- PR #3398 Move reshape.hpp files to legacy
- PR #3395 Port NVStrings regex extract to cudf strings column
- PR #3423 Port NVStrings htoi to cudf strings column
- PR #3425 Strings column copy_if_else implementation
- PR #3422 Move utilities to legacy
- PR #3201 Define and implement new datetime_ops APIs
- PR #3421 Port NVStrings find_multiple to cudf strings column
- PR #3448 Port scatter_to_tables to libcudf++
- PR #3458 Update strings sections in the transition guide
- PR #3462 Add `make_empty_column` and update `empty_like`.
- PR #3465 Port `aggregation` traits and utilities.
- PR #3214 Define and implement new unary operations APIs
- PR #3475 Add `bitmask_to_host` column utility
- PR #3487 Add is_boolean trait and random timestamp generator for testing
- PR #3492 Small cleanup (remove std::abs) and comment
- PR #3407 Allow multiple row-groups per task in dask_cudf read_parquet
- PR #3512 Remove unused CUDA conda labels
- PR #3500 cudf::fill()/cudf::repeat() support for strings columns.
- PR #3438 Update scalar and scalar_device_view to better support strings
- PR #3414 Add copy_range function for strings column
- PR #3685 Add string support to contiguous_split.
- PR #3471 Add scalar/column, column/scalar and scalar/scalar overloads to copy_if_else.
- PR #3451 Add support for implicit typecasting of join columns

## Bug Fixes

- PR #2895 Fixed dask_cudf group_split behavior to handle upstream rearrange_by_divisions
- PR #3048 Support for zero columned tables
- PR #3030 Fix snappy decoding regression in PR #3014
- PR #3041 Fixed exp to experimental namespace name change issue
- PR #3056 Add additional cmake hint for finding local build of RMM files
- PR #3060 Move copying.hpp includes to legacy
- PR #3139 Fixed java RMM auto initalization
- PR #3141 Java fix for relocated IO headers
- PR #3149 Rename column_wrapper.cuh to column_wrapper.hpp
- PR #3168 Fix mutable_column_device_view head const_cast
- PR #3199 Update JNI includes for legacy moves
- PR #3204 ORC writer: Fix ByteRLE encoding of NULLs
- PR #2994 Fix split_out-support but with hash_object_dispatch
- PR #3212 Fix string to date casting when format is not specified
- PR #3218 Fixes `row_lexicographic_comparator` issue with handling two tables
- PR #3228 Default initialize RMM when Java native dependencies are loaded
- PR #3012 replacing instances of `to_gpu_array` with `mem`
- PR #3236 Fix Numba 0.46+/CuPy 6.3 interface compatibility
- PR #3276 Update JNI includes for legacy moves
- PR #3256 Fix orc writer crash with multiple string columns
- PR #3211 Fix breaking change caused by rapidsai/rmm#167
- PR #3265 Fix dangling pointer in `is_sorted`
- PR #3267 ORC writer: fix incorrect ByteRLE encoding of long literal runs
- PR #3277 Fix invalid reference to deleted temporary in `is_sorted`.
- PR #3274 ORC writer: fix integer RLEv2 mode2 unsigned base value encoding
- PR #3279 Fix shutdown hang issues with pinned memory pool init executor
- PR #3280 Invalid children check in mutable_column_device_view
- PR #3289 fix java memory usage API for empty columns
- PR #3293 Fix loading of csv files zipped on MacOS (disabled zip min version check)
- PR #3295 Fix storing storing invalid RMM exec policies.
- PR #3307 Add pd.RangeIndex to from_pandas to fix dask_cudf meta_nonempty bug
- PR #3313 Fix public headers including non-public headers
- PR #3318 Revert arrow to 0.15.0 temporarily to unblock downstream projects CI
- PR #3317 Fix index-argument bug in dask_cudf parquet reader
- PR #3323 Fix `insert` non-assert test case
- PR #3341 Fix `Series` constructor converting NoneType to "None"
- PR #3326 Fix and test for detail::gather map iterator type inference
- PR #3334 Remove zero-size exception check from make_strings_column factories
- PR #3333 Fix compilation issues with `constexpr` functions not marked `__device__`
- PR #3340 Make all benchmarks use cudf base fixture to initialize RMM pool
- PR #3337 Fix Java to pad validity buffers to 64-byte boundary
- PR #3362 Fix `find_and_replace` upcasting series for python scalars and lists
- PR #3357 Disabling `column_view` iterators for non fixed-width types
- PR #3383 Fix : properly compute null counts for rolling_window.
- PR #3386 Removing external includes from `column_view.hpp`
- PR #3369 Add write_partition to dask_cudf to fix to_parquet bug
- PR #3388 Support getitem with bools when DataFrame has a MultiIndex
- PR #3408 Fix String and Column (De-)Serialization
- PR #3372 Fix dask-distributed scatter_by_map bug
- PR #3419 Fix a bug in parse_into_parts (incomplete input causing walking past the end of string).
- PR #3413 Fix dask_cudf read_csv file-list bug
- PR #3416 Fix memory leak in ColumnVector when pulling strings off the GPU
- PR #3424 Fix benchmark build by adding libcudacxx to benchmark's CMakeLists.txt
- PR #3435 Fix diff and shift for empty series
- PR #3439 Fix index-name bug in StringColumn concat
- PR #3445 Fix ORC Writer default stripe size
- PR #3459 Fix printing of invalid entries
- PR #3466 Fix gather null mask allocation for invalid index
- PR #3468 Fix memory leak issue in `drop_duplicates`
- PR #3474 Fix small doc error in capitalize Docs
- PR #3491 Fix more doc errors in NVStrings
- PR #3478 Fix as_index deep copy via Index.rename inplace arg
- PR #3476 Fix ORC reader timezone conversion
- PR #3188 Repr slices up large DataFrames
- PR #3519 Fix strings column concatenate handling zero-sized columns
- PR #3530 Fix copy_if_else test case fail issue
- PR #3523 Fix lgenfe issue with debug build
- PR #3532 Fix potential use-after-free in cudf parquet reader
- PR #3540 Fix unary_op null_mask bug and add missing test cases
- PR #3559 Use HighLevelGraph api in DataFrame constructor (Fix upstream compatibility)
- PR #3572 Fix CI Issue with hypothesis tests that are flaky


# cuDF 0.10.0 (16 Oct 2019)

## New Features

- PR #2423 Added `groupby.quantile()`
- PR #2522 Add Java bindings for NVStrings backed upper and lower case mutators
- PR #2605 Added Sort based groupby in libcudf
- PR #2607 Add Java bindings for parsing JSON
- PR #2629 Add dropna= parameter to groupby
- PR #2585 ORC & Parquet Readers: Remove millisecond timestamp restriction
- PR #2507 Add GPU-accelerated ORC Writer
- PR #2559 Add Series.tolist()
- PR #2653 Add Java bindings for rolling window operations
- PR #2480 Merge `custreamz` codebase into `cudf` repo
- PR #2674 Add __contains__ for Index/Series/Column
- PR #2635 Add support to read from remote and cloud sources like s3, gcs, hdfs
- PR #2722 Add Java bindings for NVTX ranges
- PR #2702 Add make_bool to dataset generation functions
- PR #2394 Move `rapidsai/custrings` into `cudf`
- PR #2734 Final sync of custrings source into cudf
- PR #2724 Add libcudf support for __contains__
- PR #2777 Add python bindings for porter stemmer measure functionality
- PR #2781 Add issorted to is_monotonic
- PR #2685 Add cudf::scatter_to_tables and cython binding
- PR #2743 Add Java bindings for NVStrings timestamp2long as part of String ColumnVector casting
- PR #2785 Add nvstrings Python docs
- PR #2786 Add benchmarks option to root build.sh
- PR #2802 Add `cudf::repeat()` and `cudf.Series.repeat()`
- PR #2773 Add Fisher's unbiased kurtosis and skew for Series/DataFrame
- PR #2748 Parquet Reader: Add option to specify loading of PANDAS index
- PR #2807 Add scatter_by_map to DataFrame python API
- PR #2836 Add nvstrings.code_points method
- PR #2844 Add Series/DataFrame notnull
- PR #2858 Add GTest type list utilities
- PR #2870 Add support for grouping by Series of arbitrary length
- PR #2719 Series covariance and Pearson correlation
- PR #2207 Beginning of libcudf overhaul: introduce new column and table types
- PR #2869 Add `cudf.CategoricalDtype`
- PR #2838 CSV Reader: Support ARROW_RANDOM_FILE input
- PR #2655 CuPy-based Series and Dataframe .values property
- PR #2803 Added `edit_distance_matrix()` function to calculate pairwise edit distance for each string on a given nvstrings object.
- PR #2811 Start of cudf strings column work based on 2207
- PR #2872 Add Java pinned memory pool allocator
- PR #2969 Add findAndReplaceAll to ColumnVector
- PR #2814 Add Datetimeindex.weekday
- PR #2999 Add timestamp conversion support for string categories
- PR #2918 Add cudf::column timestamp wrapper types

## Improvements

- PR #2578 Update legacy_groupby to use libcudf group_by_without_aggregation
- PR #2581 Removed `managed` allocator from hash map classes.
- PR #2571 Remove unnecessary managed memory from gdf_column_concat
- PR #2648 Cython/Python reorg
- PR #2588 Update Series.append documentation
- PR #2632 Replace dask-cudf set_index code with upstream
- PR #2682 Add cudf.set_allocator() function for easier allocator init
- PR #2642 Improve null printing and testing
- PR #2747 Add missing Cython headers / cudftestutil lib to conda package for cuspatial build
- PR #2706 Compute CSV format in device code to speedup performance
- PR #2673 Add support for np.longlong type
- PR #2703 move dask serialization dispatch into cudf
- PR #2728 Add YYMMDD to version tag for nightly conda packages
- PR #2729 Handle file-handle input in to_csv
- PR #2741 CSV Reader: Move kernel functions into its own file
- PR #2766 Improve nvstrings python cmake flexibility
- PR #2756 Add out_time_unit option to csv reader, support timestamp resolutions
- PR #2771 Stopgap alias for to_gpu_matrix()
- PR #2783 Support mapping input columns to function arguments in apply kernels
- PR #2645 libcudf unique_count for Series.nunique
- PR #2817 Dask-cudf: `read_parquet` support for remote filesystems
- PR #2823 improve java data movement debugging
- PR #2806 CSV Reader: Clean-up row offset operations
- PR #2640 Add dask wait/persist exmaple to 10 minute guide
- PR #2828 Optimizations of kernel launch configuration for `DataFrame.apply_rows` and `DataFrame.apply_chunks`
- PR #2831 Add `column` argument to `DataFrame.drop`
- PR #2775 Various optimizations to improve __getitem__ and __setitem__ performance
- PR #2810 cudf::allocate_like can optionally always allocate a mask.
- PR #2833 Parquet reader: align page data allocation sizes to 4-bytes to satisfy cuda-memcheck
- PR #2832 Using the new Python bindings for UCX
- PR #2856 Update group_split_cudf to use scatter_by_map
- PR #2890 Optionally keep serialized table data on the host.
- PR #2778 Doc: Updated and fixed some docstrings that were formatted incorrectly.
- PR #2830 Use YYMMDD tag in custreamz nightly build
- PR #2875 Java: Remove synchronized from register methods in MemoryCleaner
- PR #2887 Minor snappy decompression optimization
- PR #2899 Use new RMM API based on Cython
- PR #2788 Guide to Python UDFs
- PR #2919 Change java API to use operators in groupby namespace
- PR #2909 CSV Reader: Avoid row offsets host vector default init
- PR #2834 DataFrame supports setting columns via attribute syntax `df.x = col`
- PR #3147 DataFrame can be initialized from rows via list of tuples
- PR #3539 Restrict CuPy to 6

## Bug Fixes

- PR #2584 ORC Reader: fix parsing of `DECIMAL` index positions
- PR #2619 Fix groupby serialization/deserialization
- PR #2614 Update Java version to match
- PR #2601 Fixes nlargest(1) issue in Series and Dataframe
- PR #2610 Fix a bug in index serialization (properly pass DeviceNDArray)
- PR #2621 Fixes the floordiv issue of not promoting float type when rhs is 0
- PR #2611 Types Test: fix static casting from negative int to string
- PR #2618 IO Readers: Fix datasource memory map failure for multiple reads
- PR #2628 groupby_without_aggregation non-nullable input table produces non-nullable output
- PR #2615 fix string category partitioning in java API
- PR #2641 fix string category and timeunit concat in the java API
- PR #2649 Fix groupby issue resulting from column_empty bug
- PR #2658 Fix astype() for null categorical columns
- PR #2660 fix column string category and timeunit concat in the java API
- PR #2664 ORC reader: fix `skip_rows` larger than first stripe
- PR #2654 Allow Java gdfOrderBy to work with string categories
- PR #2669 AVRO reader: fix non-deterministic output
- PR #2668 Update Java bindings to specify timestamp units for ORC and Parquet readers
- PR #2679 AVRO reader: fix cuda errors when decoding compressed streams
- PR #2692 Add concatenation for data-frame with different headers (empty and non-empty)
- PR #2651 Remove nvidia driver installation from ci/cpu/build.sh
- PR #2697 Ensure csv reader sets datetime column time units
- PR #2698 Return RangeIndex from contiguous slice of RangeIndex
- PR #2672 Fix null and integer handling in round
- PR #2704 Parquet Reader: Fix crash when loading string column with nulls
- PR #2725 Fix Jitify issue with running on Turing using CUDA version < 10
- PR #2731 Fix building of benchmarks
- PR #2738 Fix java to find new NVStrings locations
- PR #2736 Pin Jitify branch to v0.10 version
- PR #2742 IO Readers: Fix possible silent failures when creating `NvStrings` instance
- PR #2753 Fix java quantile API calls
- PR #2762 Fix validity processing for time in java
- PR #2796 Fix handling string slicing and other nvstrings delegated methods with dask
- PR #2769 Fix link to API docs in README.md
- PR #2772 Handle multiindex pandas Series #2772
- PR #2749 Fix apply_rows/apply_chunks pessimistic null mask to use in_cols null masks only
- PR #2752 CSV Reader: Fix exception when there's no rows to process
- PR #2716 Added Exception for `StringMethods` in string methods
- PR #2787 Fix Broadcasting `None` to `cudf-series`
- PR #2794 Fix async race in NVCategory::get_value and get_value_bounds
- PR #2795 Fix java build/cast error
- PR #2496 Fix improper merge of two dataframes when names differ
- PR #2824 Fix issue with incorrect result when Numeric Series replace is called several times
- PR #2751 Replace value with null
- PR #2765 Fix Java inequality comparisons for string category
- PR #2818 Fix java join API to use new C++ join API
- PR #2841 Fix nvstrings.slice and slice_from for range (0,0)
- PR #2837 Fix join benchmark
- PR #2809 Add hash_df and group_split dispatch functions for dask
- PR #2843 Parquet reader: fix skip_rows when not aligned with page or row_group boundaries
- PR #2851 Deleted existing dask-cudf/record.txt
- PR #2854 Fix column creation from ephemeral objects exposing __cuda_array_interface__
- PR #2860 Fix boolean indexing when the result is a single row
- PR #2859 Fix tail method issue for string columns
- PR #2852 Fixed `cumsum()` and `cumprod()` on boolean series.
- PR #2865 DaskIO: Fix `read_csv` and `read_orc` when input is list of files
- PR #2750 Fixed casting values to cudf::bool8 so non-zero values always cast to true
- PR #2873 Fixed dask_cudf read_partition bug by generating ParquetDatasetPiece
- PR #2850 Fixes dask_cudf.read_parquet on partitioned datasets
- PR #2896 Properly handle `axis` string keywords in `concat`
- PR #2926 Update rounding algorithm to avoid using fmod
- PR #2968 Fix Java dependency loading when using NVTX
- PR #2963 Fix ORC writer uncompressed block indexing
- PR #2928 CSV Reader: Fix using `byte_range` for large datasets
- PR #2983 Fix sm_70+ race condition in gpu_unsnap
- PR #2964 ORC Writer: Segfault when writing mixed numeric and string columns
- PR #3007 Java: Remove unit test that frees RMM invalid pointer
- PR #3009 Fix orc reader RLEv2 patch position regression from PR #2507
- PR #3002 Fix CUDA invalid configuration errors reported after loading an ORC file without data
- PR #3035 Update update-version.sh for new docs locations
- PR #3038 Fix uninitialized stream parameter in device_table deleter
- PR #3064 Fixes groupby performance issue
- PR #3061 Add rmmInitialize to nvstrings gtests
- PR #3058 Fix UDF doc markdown formatting
- PR #3059 Add nvstrings python build instructions to contributing.md


# cuDF 0.9.0 (21 Aug 2019)

## New Features

- PR #1993 Add CUDA-accelerated series aggregations: mean, var, std
- PR #2111 IO Readers: Support memory buffer, file-like object, and URL inputs
- PR #2012 Add `reindex()` to DataFrame and Series
- PR #2097 Add GPU-accelerated AVRO reader
- PR #2098 Support binary ops on DFs and Series with mismatched indices
- PR #2160 Merge `dask-cudf` codebase into `cudf` repo
- PR #2149 CSV Reader: Add `hex` dtype for explicit hexadecimal parsing
- PR #2156 Add `upper_bound()` and `lower_bound()` for libcudf tables and `searchsorted()` for cuDF Series
- PR #2158 CSV Reader: Support single, non-list/dict argument for `dtype`
- PR #2177 CSV Reader: Add `parse_dates` parameter for explicit date inference
- PR #1744 cudf::apply_boolean_mask and cudf::drop_nulls support for cudf::table inputs (multi-column)
- PR #2196 Add `DataFrame.dropna()`
- PR #2197 CSV Writer: add `chunksize` parameter for `to_csv`
- PR #2215 `type_dispatcher` benchmark
- PR #2179 Add Java quantiles
- PR #2157 Add __array_function__ to DataFrame and Series
- PR #2212 Java support for ORC reader
- PR #2224 Add DataFrame isna, isnull, notna functions
- PR #2236 Add Series.drop_duplicates
- PR #2105 Add hash-based join benchmark
- PR #2316 Add unique, nunique, and value_counts for datetime columns
- PR #2337 Add Java support for slicing a ColumnVector
- PR #2049 Add cudf::merge (sorted merge)
- PR #2368 Full cudf+dask Parquet Support
- PR #2380 New cudf::is_sorted checks whether cudf::table is sorted
- PR #2356 Java column vector standard deviation support
- PR #2221 MultiIndex full indexing - Support iloc and wildcards for loc
- PR #2429 Java support for getting length of strings in a ColumnVector
- PR #2415 Add `value_counts` for series of any type
- PR #2446 Add __array_function__ for index
- PR #2437 ORC reader: Add 'use_np_dtypes' option
- PR #2382 Add CategoricalAccessor add, remove, rename, and ordering methods
- PR #2464 Native implement `__cuda_array_interface__` for Series/Index/Column objects
- PR #2425 Rolling window now accepts array-based user-defined functions
- PR #2442 Add __setitem__
- PR #2449 Java support for getting byte count of strings in a ColumnVector
- PR #2492 Add groupby.size() method
- PR #2358 Add cudf::nans_to_nulls: convert floating point column into bitmask
- PR #2489 Add drop argument to set_index
- PR #2491 Add Java bindings for ORC reader 'use_np_dtypes' option
- PR #2213 Support s/ms/us/ns DatetimeColumn time unit resolutions
- PR #2536 Add _constructor properties to Series and DataFrame

## Improvements

- PR #2103 Move old `column` and `bitmask` files into `legacy/` directory
- PR #2109 added name to Python column classes
- PR #1947 Cleanup serialization code
- PR #2125 More aggregate in java API
- PR #2127 Add in java Scalar tests
- PR #2088 Refactor of Python groupby code
- PR #2130 Java serialization and deserialization of tables.
- PR #2131 Chunk rows logic added to csv_writer
- PR #2129 Add functions in the Java API to support nullable column filtering
- PR #2165 made changes to get_dummies api for it to be available in MethodCache
- PR #2171 Add CodeCov integration, fix doc version, make --skip-tests work when invoking with source
- PR #2184 handle remote orc files for dask-cudf
- PR #2186 Add `getitem` and `getattr` style access to Rolling objects
- PR #2168 Use cudf.Column for CategoricalColumn's categories instead of a tuple
- PR #2193 DOC: cudf::type_dispatcher documentation for specializing dispatched functors
- PR #2199 Better java support for appending strings
- PR #2176 Added column dtype support for datetime, int8, int16 to csv_writer
- PR #2209 Matching `get_dummies` & `select_dtypes` behavior to pandas
- PR #2217 Updated Java bindings to use the new groupby API
- PR #2214 DOC: Update doc instructions to build/install `cudf` and `dask-cudf`
- PR #2220 Update Java bindings for reduction rename
- PR #2232 Move CodeCov upload from build script to Jenkins
- PR #2225 refactor to use libcudf for gathering columns in dataframes
- PR #2293 Improve join performance (faster compute_join_output_size)
- PR #2300 Create separate dask codeowners for dask-cudf codebase
- PR #2304 gdf_group_by_without_aggregations returns gdf_column
- PR #2309 Java readers: remove redundant copy of result pointers
- PR #2307 Add `black` and `isort` to style checker script
- PR #2345 Restore removal of old groupby implementation
- PR #2342 Improve `astype()` to operate all ways
- PR #2329 using libcudf cudf::copy for column deep copy
- PR #2344 DOC: docs on code formatting for contributors
- PR #2376 Add inoperative axis= and win_type= arguments to Rolling()
- PR #2378 remove dask for (de-)serialization of cudf objects
- PR #2353 Bump Arrow and Dask versions
- PR #2377 Replace `standard_python_slice` with just `slice.indices()`
- PR #2373 cudf.DataFrame enchancements & Series.values support
- PR #2392 Remove dlpack submodule; make cuDF's Cython API externally accessible
- PR #2430 Updated Java bindings to use the new unary API
- PR #2406 Moved all existing `table` related files to a `legacy/` directory
- PR #2350 Performance related changes to get_dummies
- PR #2420 Remove `cudautils.astype` and replace with `typecast.apply_cast`
- PR #2456 Small improvement to typecast utility
- PR #2458 Fix handling of thirdparty packages in `isort` config
- PR #2459 IO Readers: Consolidate all readers to use `datasource` class
- PR #2475 Exposed type_dispatcher.hpp, nvcategory_util.hpp and wrapper_types.hpp in the include folder
- PR #2484 Enabled building libcudf as a static library
- PR #2453 Streamline CUDA_REL environment variable
- PR #2483 Bundle Boost filesystem dependency in the Java jar
- PR #2486 Java API hash functions
- PR #2481 Adds the ignore_null_keys option to the java api
- PR #2490 Java api: support multiple aggregates for the same column
- PR #2510 Java api: uses table based apply_boolean_mask
- PR #2432 Use pandas formatting for console, html, and latex output
- PR #2573 Bump numba version to 0.45.1
- PR #2606 Fix references to notebooks-contrib

## Bug Fixes

- PR #2086 Fixed quantile api behavior mismatch in series & dataframe
- PR #2128 Add offset param to host buffer readers in java API.
- PR #2145 Work around binops validity checks for java
- PR #2146 Work around unary_math validity checks for java
- PR #2151 Fixes bug in cudf::copy_range where null_count was invalid
- PR #2139 matching to pandas describe behavior & fixing nan values issue
- PR #2161 Implicitly convert unsigned to signed integer types in binops
- PR #2154 CSV Reader: Fix bools misdetected as strings dtype
- PR #2178 Fix bug in rolling bindings where a view of an ephemeral column was being taken
- PR #2180 Fix issue with isort reordering `importorskip` below imports depending on them
- PR #2187 fix to honor dtype when numpy arrays are passed to columnops.as_column
- PR #2190 Fix issue in astype conversion of string column to 'str'
- PR #2208 Fix issue with calling `head()` on one row dataframe
- PR #2229 Propagate exceptions from Cython cdef functions
- PR #2234 Fix issue with local build script not properly building
- PR #2223 Fix CUDA invalid configuration errors reported after loading small compressed ORC files
- PR #2162 Setting is_unique and is_monotonic-related attributes
- PR #2244 Fix ORC RLEv2 delta mode decoding with nonzero residual delta width
- PR #2297 Work around `var/std` unsupported only at debug build
- PR #2302 Fixed java serialization corner case
- PR #2355 Handle float16 in binary operations
- PR #2311 Fix copy behaviour for GenericIndex
- PR #2349 Fix issues with String filter in java API
- PR #2323 Fix groupby on categoricals
- PR #2328 Ensure order is preserved in CategoricalAccessor._set_categories
- PR #2202 Fix issue with unary ops mishandling empty input
- PR #2326 Fix for bug in DLPack when reading multiple columns
- PR #2324 Fix cudf Docker build
- PR #2325 Fix ORC RLEv2 patched base mode decoding with nonzero patch width
- PR #2235 Fix get_dummies to be compatible with dask
- PR #2332 Zero initialize gdf_dtype_extra_info
- PR #2355 Handle float16 in binary operations
- PR #2360 Fix missing dtype handling in cudf.Series & columnops.as_column
- PR #2364 Fix quantile api and other trivial issues around it
- PR #2361 Fixed issue with `codes` of CategoricalIndex
- PR #2357 Fixed inconsistent type of index created with from_pandas vs direct construction
- PR #2389 Fixed Rolling __getattr__ and __getitem__ for offset based windows
- PR #2402 Fixed bug in valid mask computation in cudf::copy_if (apply_boolean_mask)
- PR #2401 Fix to a scalar datetime(of type Days) issue
- PR #2386 Correctly allocate output valids in groupby
- PR #2411 Fixed failures on binary op on single element string column
- PR #2422 Fix Pandas logical binary operation incompatibilites
- PR #2447 Fix CodeCov posting build statuses temporarily
- PR #2450 Fix erroneous null handling in `cudf.DataFrame`'s `apply_rows`
- PR #2470 Fix issues with empty strings and string categories (Java)
- PR #2471 Fix String Column Validity.
- PR #2481 Fix java validity buffer serialization
- PR #2485 Updated bytes calculation to use size_t to avoid overflow in column concat
- PR #2461 Fix groupby multiple aggregations same column
- PR #2514 Fix cudf::drop_nulls threshold handling in Cython
- PR #2516 Fix utilities include paths and meta.yaml header paths
- PR #2517 Fix device memory leak in to_dlpack tensor deleter
- PR #2431 Fix local build generated file ownerships
- PR #2511 Added import of orc, refactored exception handlers to not squash fatal exceptions
- PR #2527 Fix index and column input handling in dask_cudf read_parquet
- PR #2466 Fix `dataframe.query` returning null rows erroneously
- PR #2548 Orc reader: fix non-deterministic data decoding at chunk boundaries
- PR #2557 fix cudautils import in string.py
- PR #2521 Fix casting datetimes from/to the same resolution
- PR #2545 Fix MultiIndexes with datetime levels
- PR #2560 Remove duplicate `dlpack` definition in conda recipe
- PR #2567 Fix ColumnVector.fromScalar issues while dealing with null scalars
- PR #2565 Orc reader: fix incorrect data decoding of int64 data types
- PR #2577 Fix search benchmark compilation error by adding necessary header
- PR #2604 Fix a bug in copying.pyx:_normalize_types that upcasted int32 to int64


# cuDF 0.8.0 (27 June 2019)

## New Features

- PR #1524 Add GPU-accelerated JSON Lines parser with limited feature set
- PR #1569 Add support for Json objects to the JSON Lines reader
- PR #1622 Add Series.loc
- PR #1654 Add cudf::apply_boolean_mask: faster replacement for gdf_apply_stencil
- PR #1487 cython gather/scatter
- PR #1310 Implemented the slice/split functionality.
- PR #1630 Add Python layer to the GPU-accelerated JSON reader
- PR #1745 Add rounding of numeric columns via Numba
- PR #1772 JSON reader: add support for BytesIO and StringIO input
- PR #1527 Support GDF_BOOL8 in readers and writers
- PR #1819 Logical operators (AND, OR, NOT) for libcudf and cuDF
- PR #1813 ORC Reader: Add support for stripe selection
- PR #1828 JSON Reader: add suport for bool8 columns
- PR #1833 Add column iterator with/without nulls
- PR #1665 Add the point-in-polygon GIS function
- PR #1863 Series and Dataframe methods for all and any
- PR #1908 cudf::copy_range and cudf::fill for copying/assigning an index or range to a constant
- PR #1921 Add additional formats for typecasting to/from strings
- PR #1807 Add Series.dropna()
- PR #1987 Allow user defined functions in the form of ptx code to be passed to binops
- PR #1948 Add operator functions like `Series.add()` to DataFrame and Series
- PR #1954 Add skip test argument to GPU build script
- PR #2018 Add bindings for new groupby C++ API
- PR #1984 Add rolling window operations Series.rolling() and DataFrame.rolling()
- PR #1542 Python method and bindings for to_csv
- PR #1995 Add Java API
- PR #1998 Add google benchmark to cudf
- PR #1845 Add cudf::drop_duplicates, DataFrame.drop_duplicates
- PR #1652 Added `Series.where()` feature
- PR #2074 Java Aggregates, logical ops, and better RMM support
- PR #2140 Add a `cudf::transform` function
- PR #2068 Concatenation of different typed columns

## Improvements

- PR #1538 Replacing LesserRTTI with inequality_comparator
- PR #1703 C++: Added non-aggregating `insert` to `concurrent_unordered_map` with specializations to store pairs with a single atomicCAS when possible.
- PR #1422 C++: Added a RAII wrapper for CUDA streams
- PR #1701 Added `unique` method for stringColumns
- PR #1713 Add documentation for Dask-XGBoost
- PR #1666 CSV Reader: Improve performance for files with large number of columns
- PR #1725 Enable the ability to use a single column groupby as its own index
- PR #1759 Add an example showing simultaneous rolling averages to `apply_grouped` documentation
- PR #1746 C++: Remove unused code: `windowed_ops.cu`, `sorting.cu`, `hash_ops.cu`
- PR #1748 C++: Add `bool` nullability flag to `device_table` row operators
- PR #1764 Improve Numerical column: `mean_var` and `mean`
- PR #1767 Speed up Python unit tests
- PR #1770 Added build.sh script, updated CI scripts and documentation
- PR #1739 ORC Reader: Add more pytest coverage
- PR #1696 Added null support in `Series.replace()`.
- PR #1390 Added some basic utility functions for `gdf_column`'s
- PR #1791 Added general column comparison code for testing
- PR #1795 Add printing of git submodule info to `print_env.sh`
- PR #1796 Removing old sort based group by code and gdf_filter
- PR #1811 Added funtions for copying/allocating `cudf::table`s
- PR #1838 Improve columnops.column_empty so that it returns typed columns instead of a generic Column
- PR #1890 Add utils.get_dummies- a pandas-like wrapper around one_hot-encoding
- PR #1823 CSV Reader: default the column type to string for empty dataframes
- PR #1827 Create bindings for scalar-vector binops, and update one_hot_encoding to use them
- PR #1817 Operators now support different sized dataframes as long as they don't share different sized columns
- PR #1855 Transition replace_nulls to new C++ API and update corresponding Cython/Python code
- PR #1858 Add `std::initializer_list` constructor to `column_wrapper`
- PR #1846 C++ type-erased gdf_equal_columns test util; fix gdf_equal_columns logic error
- PR #1390 Added some basic utility functions for `gdf_column`s
- PR #1391 Tidy up bit-resolution-operation and bitmask class code
- PR #1882 Add iloc functionality to MultiIndex dataframes
- PR #1884 Rolling windows: general enhancements and better coverage for unit tests
- PR #1886 support GDF_STRING_CATEGORY columns in apply_boolean_mask, drop_nulls and other libcudf functions
- PR #1896 Improve performance of groupby with levels specified in dask-cudf
- PR #1915 Improve iloc performance for non-contiguous row selection
- PR #1859 Convert read_json into a C++ API
- PR #1919 Rename libcudf namespace gdf to namespace cudf
- PR #1850 Support left_on and right_on for DataFrame merge operator
- PR #1930 Specialize constructor for `cudf::bool8` to cast argument to `bool`
- PR #1938 Add default constructor for `column_wrapper`
- PR #1930 Specialize constructor for `cudf::bool8` to cast argument to `bool`
- PR #1952 consolidate libcudf public API headers in include/cudf
- PR #1949 Improved selection with boolmask using libcudf `apply_boolean_mask`
- PR #1956 Add support for nulls in `query()`
- PR #1973 Update `std::tuple` to `std::pair` in top-most libcudf APIs and C++ transition guide
- PR #1981 Convert read_csv into a C++ API
- PR #1868 ORC Reader: Support row index for speed up on small/medium datasets
- PR #1964 Added support for list-like types in Series.str.cat
- PR #2005 Use HTML5 details tag in bug report issue template
- PR #2003 Removed few redundant unit-tests from test_string.py::test_string_cat
- PR #1944 Groupby design improvements
- PR #2017 Convert `read_orc()` into a C++ API
- PR #2011 Convert `read_parquet()` into a C++ API
- PR #1756 Add documentation "10 Minutes to cuDF and dask_cuDF"
- PR #2034 Adding support for string columns concatenation using "add" binary operator
- PR #2042 Replace old "10 Minutes" guide with new guide for docs build process
- PR #2036 Make library of common test utils to speed up tests compilation
- PR #2022 Facilitating get_dummies to be a high level api too
- PR #2050 Namespace IO readers and add back free-form `read_xxx` functions
- PR #2104 Add a functional ``sort=`` keyword argument to groupby
- PR #2108 Add `find_and_replace` for StringColumn for replacing single values
- PR #1803 cuDF/CuPy interoperability documentation

## Bug Fixes

- PR #1465 Fix for test_orc.py and test_sparse_df.py test failures
- PR #1583 Fix underlying issue in `as_index()` that was causing `Series.quantile()` to fail
- PR #1680 Add errors= keyword to drop() to fix cudf-dask bug
- PR #1651 Fix `query` function on empty dataframe
- PR #1616 Fix CategoricalColumn to access categories by index instead of iteration
- PR #1660 Fix bug in `loc` when indexing with a column name (a string)
- PR #1683 ORC reader: fix timestamp conversion to UTC
- PR #1613 Improve CategoricalColumn.fillna(-1) performance
- PR #1642 Fix failure of CSV_TEST gdf_csv_test.SkiprowsNrows on multiuser systems
- PR #1709 Fix handling of `datetime64[ms]` in `dataframe.select_dtypes`
- PR #1704 CSV Reader: Add support for the plus sign in number fields
- PR #1687 CSV reader: return an empty dataframe for zero size input
- PR #1757 Concatenating columns with null columns
- PR #1755 Add col_level keyword argument to melt
- PR #1758 Fix df.set_index() when setting index from an empty column
- PR #1749 ORC reader: fix long strings of NULL values resulting in incorrect data
- PR #1742 Parquet Reader: Fix index column name to match PANDAS compat
- PR #1782 Update libcudf doc version
- PR #1783 Update conda dependencies
- PR #1786 Maintain the original series name in series.unique output
- PR #1760 CSV Reader: fix segfault when dtype list only includes columns from usecols list
- PR #1831 build.sh: Assuming python is in PATH instead of using PYTHON env var
- PR #1839 Raise an error instead of segfaulting when transposing a DataFrame with StringColumns
- PR #1840 Retain index correctly during merge left_on right_on
- PR #1825 cuDF: Multiaggregation Groupby Failures
- PR #1789 CSV Reader: Fix missing support for specifying `int8` and `int16` dtypes
- PR #1857 Cython Bindings: Handle `bool` columns while calling `column_view_from_NDArrays`
- PR #1849 Allow DataFrame support methods to pass arguments to the methods
- PR #1847 Fixed #1375 by moving the nvstring check into the wrapper function
- PR #1864 Fixing cudf reduction for POWER platform
- PR #1869 Parquet reader: fix Dask timestamps not matching with Pandas (convert to milliseconds)
- PR #1876 add dtype=bool for `any`, `all` to treat integer column correctly
- PR #1875 CSV reader: take NaN values into account in dtype detection
- PR #1873 Add column dtype checking for the all/any methods
- PR #1902 Bug with string iteration in _apply_basic_agg
- PR #1887 Fix for initialization issue in pq_read_arg,orc_read_arg
- PR #1867 JSON reader: add support for null/empty fields, including the 'null' literal
- PR #1891 Fix bug #1750 in string column comparison
- PR #1909 Support of `to_pandas()` of boolean series with null values
- PR #1923 Use prefix removal when two aggs are called on a SeriesGroupBy
- PR #1914 Zero initialize gdf_column local variables
- PR #1959 Add support for comparing boolean Series to scalar
- PR #1966 Ignore index fix in series append
- PR #1967 Compute index __sizeof__ only once for DataFrame __sizeof__
- PR #1977 Support CUDA installation in default system directories
- PR #1982 Fixes incorrect index name after join operation
- PR #1985 Implement `GDF_PYMOD`, a special modulo that follows python's sign rules
- PR #1991 Parquet reader: fix decoding of NULLs
- PR #1990 Fixes a rendering bug in the `apply_grouped` documentation
- PR #1978 Fix for values being filled in an empty dataframe
- PR #2001 Correctly create MultiColumn from Pandas MultiColumn
- PR #2006 Handle empty dataframe groupby construction for dask
- PR #1965 Parquet Reader: Fix duplicate index column when it's already in `use_cols`
- PR #2033 Add pip to conda environment files to fix warning
- PR #2028 CSV Reader: Fix reading of uncompressed files without a recognized file extension
- PR #2073 Fix an issue when gathering columns with NVCategory and nulls
- PR #2053 cudf::apply_boolean_mask return empty column for empty boolean mask
- PR #2066 exclude `IteratorTest.mean_var_output` test from debug build
- PR #2069 Fix JNI code to use read_csv and read_parquet APIs
- PR #2071 Fix bug with unfound transitive dependencies for GTests in Ubuntu 18.04
- PR #2089 Configure Sphinx to render params correctly
- PR #2091 Fix another bug with unfound transitive dependencies for `cudftestutils` in Ubuntu 18.04
- PR #2115 Just apply `--disable-new-dtags` instead of trying to define all the transitive dependencies
- PR #2106 Fix errors in JitCache tests caused by sharing of device memory between processes
- PR #2120 Fix errors in JitCache tests caused by running multiple threads on the same data
- PR #2102 Fix memory leak in groupby
- PR #2113 fixed typo in to_csv code example


# cudf 0.7.2 (16 May 2019)

## New Features

- PR #1735 Added overload for atomicAdd on int64. Streamlined implementation of custom atomic overloads.
- PR #1741 Add MultiIndex concatenation

## Bug Fixes

- PR #1718 Fix issue with SeriesGroupBy MultiIndex in dask-cudf
- PR #1734 Python: fix performance regression for groupby count() aggregations
- PR #1768 Cython: fix handling read only schema buffers in gpuarrow reader


# cudf 0.7.1 (11 May 2019)

## New Features

- PR #1702 Lazy load MultiIndex to return groupby performance to near optimal.

## Bug Fixes

- PR #1708 Fix handling of `datetime64[ms]` in `dataframe.select_dtypes`


# cuDF 0.7.0 (10 May 2019)

## New Features

- PR #982 Implement gdf_group_by_without_aggregations and gdf_unique_indices functions
- PR #1142 Add `GDF_BOOL` column type
- PR #1194 Implement overloads for CUDA atomic operations
- PR #1292 Implemented Bitwise binary ops AND, OR, XOR (&, |, ^)
- PR #1235 Add GPU-accelerated Parquet Reader
- PR #1335 Added local_dict arg in `DataFrame.query()`.
- PR #1282 Add Series and DataFrame.describe()
- PR #1356 Rolling windows
- PR #1381 Add DataFrame._get_numeric_data
- PR #1388 Add CODEOWNERS file to auto-request reviews based on where changes are made
- PR #1396 Add DataFrame.drop method
- PR #1413 Add DataFrame.melt method
- PR #1412 Add DataFrame.pop()
- PR #1419 Initial CSV writer function
- PR #1441 Add Series level cumulative ops (cumsum, cummin, cummax, cumprod)
- PR #1420 Add script to build and test on a local gpuCI image
- PR #1440 Add DatetimeColumn.min(), DatetimeColumn.max()
- PR #1455 Add Series.Shift via Numba kernel
- PR #1441 Add Series level cumulative ops (cumsum, cummin, cummax, cumprod)
- PR #1461 Add Python coverage test to gpu build
- PR #1445 Parquet Reader: Add selective reading of rows and row group
- PR #1532 Parquet Reader: Add support for INT96 timestamps
- PR #1516 Add Series and DataFrame.ndim
- PR #1556 Add libcudf C++ transition guide
- PR #1466 Add GPU-accelerated ORC Reader
- PR #1565 Add build script for nightly doc builds
- PR #1508 Add Series isna, isnull, and notna
- PR #1456 Add Series.diff() via Numba kernel
- PR #1588 Add Index `astype` typecasting
- PR #1301 MultiIndex support
- PR #1599 Level keyword supported in groupby
- PR #929 Add support operations to dataframe
- PR #1609 Groupby accept list of Series
- PR #1658 Support `group_keys=True` keyword in groupby method

## Improvements

- PR #1531 Refactor closures as private functions in gpuarrow
- PR #1404 Parquet reader page data decoding speedup
- PR #1076 Use `type_dispatcher` in join, quantiles, filter, segmented sort, radix sort and hash_groupby
- PR #1202 Simplify README.md
- PR #1149 CSV Reader: Change convertStrToValue() functions to `__device__` only
- PR #1238 Improve performance of the CUDA trie used in the CSV reader
- PR #1245 Use file cache for JIT kernels
- PR #1278 Update CONTRIBUTING for new conda environment yml naming conventions
- PR #1163 Refactored UnaryOps. Reduced API to two functions: `gdf_unary_math` and `gdf_cast`. Added `abs`, `-`, and `~` ops. Changed bindings to Cython
- PR #1284 Update docs version
- PR #1287 add exclude argument to cudf.select_dtype function
- PR #1286 Refactor some of the CSV Reader kernels into generic utility functions
- PR #1291 fillna in `Series.to_gpu_array()` and `Series.to_array()` can accept the scalar too now.
- PR #1005 generic `reduction` and `scan` support
- PR #1349 Replace modernGPU sort join with thrust.
- PR #1363 Add a dataframe.mean(...) that raises NotImplementedError to satisfy `dask.dataframe.utils.is_dataframe_like`
- PR #1319 CSV Reader: Use column wrapper for gdf_column output alloc/dealloc
- PR #1376 Change series quantile default to linear
- PR #1399 Replace CFFI bindings for NVTX functions with Cython bindings
- PR #1389 Refactored `set_null_count()`
- PR #1386 Added macros `GDF_TRY()`, `CUDF_TRY()` and `ASSERT_CUDF_SUCCEEDED()`
- PR #1435 Rework CMake and conda recipes to depend on installed libraries
- PR #1391 Tidy up bit-resolution-operation and bitmask class code
- PR #1439 Add cmake variable to enable compiling CUDA code with -lineinfo
- PR #1462 Add ability to read parquet files from arrow::io::RandomAccessFile
- PR #1453 Convert CSV Reader CFFI to Cython
- PR #1479 Convert Parquet Reader CFFI to Cython
- PR #1397 Add a utility function for producing an overflow-safe kernel launch grid configuration
- PR #1382 Add GPU parsing of nested brackets to cuIO parsing utilities
- PR #1481 Add cudf::table constructor to allocate a set of `gdf_column`s
- PR #1484 Convert GroupBy CFFI to Cython
- PR #1463 Allow and default melt keyword argument var_name to be None
- PR #1486 Parquet Reader: Use device_buffer rather than device_ptr
- PR #1525 Add cudatoolkit conda dependency
- PR #1520 Renamed `src/dataframe` to `src/table` and moved `table.hpp`. Made `types.hpp` to be type declarations only.
- PR #1492 Convert transpose CFFI to Cython
- PR #1495 Convert binary and unary ops CFFI to Cython
- PR #1503 Convert sorting and hashing ops CFFI to Cython
- PR #1522 Use latest release version in update-version CI script
- PR #1533 Remove stale join CFFI, fix memory leaks in join Cython
- PR #1521 Added `row_bitmask` to compute bitmask for rows of a table. Merged `valids_ops.cu` and `bitmask_ops.cu`
- PR #1553 Overload `hash_row` to avoid using intial hash values. Updated `gdf_hash` to select between overloads
- PR #1585 Updated `cudf::table` to maintain own copy of wrapped `gdf_column*`s
- PR #1559 Add `except +` to all Cython function definitions to catch C++ exceptions properly
- PR #1617 `has_nulls` and `column_dtypes` for `cudf::table`
- PR #1590 Remove CFFI from the build / install process entirely
- PR #1536 Convert gpuarrow CFFI to Cython
- PR #1655 Add `Column._pointer` as a way to access underlying `gdf_column*` of a `Column`
- PR #1655 Update readme conda install instructions for cudf version 0.6 and 0.7


## Bug Fixes

- PR #1233 Fix dtypes issue while adding the column to `str` dataframe.
- PR #1254 CSV Reader: fix data type detection for floating-point numbers in scientific notation
- PR #1289 Fix looping over each value instead of each category in concatenation
- PR #1293 Fix Inaccurate error message in join.pyx
- PR #1308 Add atomicCAS overload for `int8_t`, `int16_t`
- PR #1317 Fix catch polymorphic exception by reference in ipc.cu
- PR #1325 Fix dtype of null bitmasks to int8
- PR #1326 Update build documentation to use -DCMAKE_CXX11_ABI=ON
- PR #1334 Add "na_position" argument to CategoricalColumn sort_by_values
- PR #1321 Fix out of bounds warning when checking Bzip2 header
- PR #1359 Add atomicAnd/Or/Xor for integers
- PR #1354 Fix `fillna()` behaviour when replacing values with different dtypes
- PR #1347 Fixed core dump issue while passing dict_dtypes without column names in `cudf.read_csv()`
- PR #1379 Fixed build failure caused due to error: 'col_dtype' may be used uninitialized
- PR #1392 Update cudf Dockerfile and package_versions.sh
- PR #1385 Added INT8 type to `_schema_to_dtype` for use in GpuArrowReader
- PR #1393 Fixed a bug in `gdf_count_nonzero_mask()` for the case of 0 bits to count
- PR #1395 Update CONTRIBUTING to use the environment variable CUDF_HOME
- PR #1416 Fix bug at gdf_quantile_exact and gdf_quantile_appox
- PR #1421 Fix remove creation of series multiple times during `add_column()`
- PR #1405 CSV Reader: Fix memory leaks on read_csv() failure
- PR #1328 Fix CategoricalColumn to_arrow() null mask
- PR #1433 Fix NVStrings/categories includes
- PR #1432 Update NVStrings to 0.7.* to coincide with 0.7 development
- PR #1483 Modify CSV reader to avoid cropping blank quoted characters in non-string fields
- PR #1446 Merge 1275 hotfix from master into branch-0.7
- PR #1447 Fix legacy groupby apply docstring
- PR #1451 Fix hash join estimated result size is not correct
- PR #1454 Fix local build script improperly change directory permissions
- PR #1490 Require Dask 1.1.0+ for `is_dataframe_like` test or skip otherwise.
- PR #1491 Use more specific directories & groups in CODEOWNERS
- PR #1497 Fix Thrust issue on CentOS caused by missing default constructor of host_vector elements
- PR #1498 Add missing include guard to device_atomics.cuh and separated DEVICE_ATOMICS_TEST
- PR #1506 Fix csv-write call to updated NVStrings method
- PR #1510 Added nvstrings `fillna()` function
- PR #1507 Parquet Reader: Default string data to GDF_STRING
- PR #1535 Fix doc issue to ensure correct labelling of cudf.series
- PR #1537 Fix `undefined reference` link error in HashPartitionTest
- PR #1548 Fix ci/local/build.sh README from using an incorrect image example
- PR #1551 CSV Reader: Fix integer column name indexing
- PR #1586 Fix broken `scalar_wrapper::operator==`
- PR #1591 ORC/Parquet Reader: Fix missing import for FileNotFoundError exception
- PR #1573 Parquet Reader: Fix crash due to clash with ORC reader datasource
- PR #1607 Revert change of `column.to_dense_buffer` always return by copy for performance concerns
- PR #1618 ORC reader: fix assert & data output when nrows/skiprows isn't aligned to stripe boundaries
- PR #1631 Fix failure of TYPES_TEST on some gcc-7 based systems.
- PR #1641 CSV Reader: Fix skip_blank_lines behavior with Windows line terminators (\r\n)
- PR #1648 ORC reader: fix non-deterministic output when skiprows is non-zero
- PR #1676 Fix groupby `as_index` behaviour with `MultiIndex`
- PR #1659 Fix bug caused by empty groupbys and multiindex slicing throwing exceptions
- PR #1656 Correct Groupby failure in dask when un-aggregable columns are left in dataframe.
- PR #1689 Fix groupby performance regression
- PR #1694 Add Cython as a runtime dependency since it's required in `setup.py`


# cuDF 0.6.1 (25 Mar 2019)

## Bug Fixes

- PR #1275 Fix CentOS exception in DataFrame.hash_partition from using value "returned" by a void function


# cuDF 0.6.0 (22 Mar 2019)

## New Features

- PR #760 Raise `FileNotFoundError` instead of `GDF_FILE_ERROR` in `read_csv` if the file does not exist
- PR #539 Add Python bindings for replace function
- PR #823 Add Doxygen configuration to enable building HTML documentation for libcudf C/C++ API
- PR #807 CSV Reader: Add byte_range parameter to specify the range in the input file to be read
- PR #857 Add Tail method for Series/DataFrame and update Head method to use iloc
- PR #858 Add series feature hashing support
- PR #871 CSV Reader: Add support for NA values, including user specified strings
- PR #893 Adds PyArrow based parquet readers / writers to Python, fix category dtype handling, fix arrow ingest buffer size issues
- PR #867 CSV Reader: Add support for ignoring blank lines and comment lines
- PR #887 Add Series digitize method
- PR #895 Add Series groupby
- PR #898 Add DataFrame.groupby(level=0) support
- PR #920 Add feather, JSON, HDF5 readers / writers from PyArrow / Pandas
- PR #888 CSV Reader: Add prefix parameter for column names, used when parsing without a header
- PR #913 Add DLPack support: convert between cuDF DataFrame and DLTensor
- PR #939 Add ORC reader from PyArrow
- PR #918 Add Series.groupby(level=0) support
- PR #906 Add binary and comparison ops to DataFrame
- PR #958 Support unary and binary ops on indexes
- PR #964 Add `rename` method to `DataFrame`, `Series`, and `Index`
- PR #985 Add `Series.to_frame` method
- PR #985 Add `drop=` keyword to reset_index method
- PR #994 Remove references to pygdf
- PR #990 Add external series groupby support
- PR #988 Add top-level merge function to cuDF
- PR #992 Add comparison binaryops to DateTime columns
- PR #996 Replace relative path imports with absolute paths in tests
- PR #995 CSV Reader: Add index_col parameter to specify the column name or index to be used as row labels
- PR #1004 Add `from_gpu_matrix` method to DataFrame
- PR #997 Add property index setter
- PR #1007 Replace relative path imports with absolute paths in cudf
- PR #1013 select columns with df.columns
- PR #1016 Rename Series.unique_count() to nunique() to match pandas API
- PR #947 Prefixsum to handle nulls and float types
- PR #1029 Remove rest of relative path imports
- PR #1021 Add filtered selection with assignment for Dataframes
- PR #872 Adding NVCategory support to cudf apis
- PR #1052 Add left/right_index and left/right_on keywords to merge
- PR #1091 Add `indicator=` and `suffixes=` keywords to merge
- PR #1107 Add unsupported keywords to Series.fillna
- PR #1032 Add string support to cuDF python
- PR #1136 Removed `gdf_concat`
- PR #1153 Added function for getting the padded allocation size for valid bitmask
- PR #1148 Add cudf.sqrt for dataframes and Series
- PR #1159 Add Python bindings for libcudf dlpack functions
- PR #1155 Add __array_ufunc__ for DataFrame and Series for sqrt
- PR #1168 to_frame for series accepts a name argument


## Improvements

- PR #1218 Add dask-cudf page to API docs
- PR #892 Add support for heterogeneous types in binary ops with JIT
- PR #730 Improve performance of `gdf_table` constructor
- PR #561 Add Doxygen style comments to Join CUDA functions
- PR #813 unified libcudf API functions by replacing gpu_ with gdf_
- PR #822 Add support for `__cuda_array_interface__` for ingest
- PR #756 Consolidate common helper functions from unordered map and multimap
- PR #753 Improve performance of groupby sum and average, especially for cases with few groups.
- PR #836 Add ingest support for arrow chunked arrays in Column, Series, DataFrame creation
- PR #763 Format doxygen comments for csv_read_arg struct
- PR #532 CSV Reader: Use type dispatcher instead of switch block
- PR #694 Unit test utilities improvements
- PR #878 Add better indexing to Groupby
- PR #554 Add `empty` method and `is_monotonic` attribute to `Index`
- PR #1040 Fixed up Doxygen comment tags
- PR #909 CSV Reader: Avoid host->device->host copy for header row data
- PR #916 Improved unit testing and error checking for `gdf_column_concat`
- PR #941 Replace `numpy` call in `Series.hash_encode` with `numba`
- PR #942 Added increment/decrement operators for wrapper types
- PR #943 Updated `count_nonzero_mask` to return `num_rows` when the mask is null
- PR #952 Added trait to map C++ type to `gdf_dtype`
- PR #966 Updated RMM submodule.
- PR #998 Add IO reader/writer modules to API docs, fix for missing cudf.Series docs
- PR #1017 concatenate along columns for Series and DataFrames
- PR #1002 Support indexing a dataframe with another boolean dataframe
- PR #1018 Better concatenation for Series and Dataframes
- PR #1036 Use Numpydoc style docstrings
- PR #1047 Adding gdf_dtype_extra_info to gdf_column_view_augmented
- PR #1054 Added default ctor to SerialTrieNode to overcome Thrust issue in CentOS7 + CUDA10
- PR #1024 CSV Reader: Add support for hexadecimal integers in integral-type columns
- PR #1033 Update `fillna()` to use libcudf function `gdf_replace_nulls`
- PR #1066 Added inplace assignment for columns and select_dtypes for dataframes
- PR #1026 CSV Reader: Change the meaning and type of the quoting parameter to match Pandas
- PR #1100 Adds `CUDF_EXPECTS` error-checking macro
- PR #1092 Fix select_dtype docstring
- PR #1111 Added cudf::table
- PR #1108 Sorting for datetime columns
- PR #1120 Return a `Series` (not a `Column`) from `Series.cat.set_categories()`
- PR #1128 CSV Reader: The last data row does not need to be line terminated
- PR #1183 Bump Arrow version to 0.12.1
- PR #1208 Default to CXX11_ABI=ON
- PR #1252 Fix NVStrings dependencies for cuda 9.2 and 10.0
- PR #2037 Optimize the existing `gather` and `scatter` routines in `libcudf`

## Bug Fixes

- PR #821 Fix flake8 issues revealed by flake8 update
- PR #808 Resolved renamed `d_columns_valids` variable name
- PR #820 CSV Reader: fix the issue where reader adds additional rows when file uses \r\n as a line terminator
- PR #780 CSV Reader: Fix scientific notation parsing and null values for empty quotes
- PR #815 CSV Reader: Fix data parsing when tabs are present in the input CSV file
- PR #850 Fix bug where left joins where the left df has 0 rows causes a crash
- PR #861 Fix memory leak by preserving the boolean mask index
- PR #875 Handle unnamed indexes in to/from arrow functions
- PR #877 Fix ingest of 1 row arrow tables in from arrow function
- PR #876 Added missing `<type_traits>` include
- PR #889 Deleted test_rmm.py which has now moved to RMM repo
- PR #866 Merge v0.5.1 numpy ABI hotfix into 0.6
- PR #917 value_counts return int type on empty columns
- PR #611 Renamed `gdf_reduce_optimal_output_size()` -> `gdf_reduction_get_intermediate_output_size()`
- PR #923 fix index for negative slicing for cudf dataframe and series
- PR #927 CSV Reader: Fix category GDF_CATEGORY hashes not being computed properly
- PR #921 CSV Reader: Fix parsing errors with delim_whitespace, quotations in the header row, unnamed columns
- PR #933 Fix handling objects of all nulls in series creation
- PR #940 CSV Reader: Fix an issue where the last data row is missing when using byte_range
- PR #945 CSV Reader: Fix incorrect datetime64 when milliseconds or space separator are used
- PR #959 Groupby: Problem with column name lookup
- PR #950 Converting dataframe/recarry with non-contiguous arrays
- PR #963 CSV Reader: Fix another issue with missing data rows when using byte_range
- PR #999 Fix 0 sized kernel launches and empty sort_index exception
- PR #993 Fix dtype in selecting 0 rows from objects
- PR #1009 Fix performance regression in `to_pandas` method on DataFrame
- PR #1008 Remove custom dask communication approach
- PR #1001 CSV Reader: Fix a memory access error when reading a large (>2GB) file with date columns
- PR #1019 Binary Ops: Fix error when one input column has null mask but other doesn't
- PR #1014 CSV Reader: Fix false positives in bool value detection
- PR #1034 CSV Reader: Fix parsing floating point precision and leading zero exponents
- PR #1044 CSV Reader: Fix a segfault when byte range aligns with a page
- PR #1058 Added support for `DataFrame.loc[scalar]`
- PR #1060 Fix column creation with all valid nan values
- PR #1073 CSV Reader: Fix an issue where a column name includes the return character
- PR #1090 Updating Doxygen Comments
- PR #1080 Fix dtypes returned from loc / iloc because of lists
- PR #1102 CSV Reader: Minor fixes and memory usage improvements
- PR #1174: Fix release script typo
- PR #1137 Add prebuild script for CI
- PR #1118 Enhanced the `DataFrame.from_records()` feature
- PR #1129 Fix join performance with index parameter from using numpy array
- PR #1145 Issue with .agg call on multi-column dataframes
- PR #908 Some testing code cleanup
- PR #1167 Fix issue with null_count not being set after inplace fillna()
- PR #1184 Fix iloc performance regression
- PR #1185 Support left_on/right_on and also on=str in merge
- PR #1200 Fix allocating bitmasks with numba instead of rmm in allocate_mask function
- PR #1213 Fix bug with csv reader requesting subset of columns using wrong datatype
- PR #1223 gpuCI: Fix label on rapidsai channel on gpu build scripts
- PR #1242 Add explicit Thrust exec policy to fix NVCATEGORY_TEST segfault on some platforms
- PR #1246 Fix categorical tests that failed due to bad implicit type conversion
- PR #1255 Fix overwriting conda package main label uploads
- PR #1259 Add dlpack includes to pip build


# cuDF 0.5.1 (05 Feb 2019)

## Bug Fixes

- PR #842 Avoid using numpy via cimport to prevent ABI issues in Cython compilation


# cuDF 0.5.0 (28 Jan 2019)

## New Features

- PR #722 Add bzip2 decompression support to `read_csv()`
- PR #693 add ZLIB-based GZIP/ZIP support to `read_csv_strings()`
- PR #411 added null support to gdf_order_by (new API) and cudf_table::sort
- PR #525 Added GitHub Issue templates for bugs, documentation, new features, and questions
- PR #501 CSV Reader: Add support for user-specified decimal point and thousands separator to read_csv_strings()
- PR #455 CSV Reader: Add support for user-specified decimal point and thousands separator to read_csv()
- PR #439 add `DataFrame.drop` method similar to pandas
- PR #356 add `DataFrame.transpose` method and `DataFrame.T` property similar to pandas
- PR #505 CSV Reader: Add support for user-specified boolean values
- PR #350 Implemented Series replace function
- PR #490 Added print_env.sh script to gather relevant environment details when reporting cuDF issues
- PR #474 add ZLIB-based GZIP/ZIP support to `read_csv()`
- PR #547 Added melt similar to `pandas.melt()`
- PR #491 Add CI test script to check for updates to CHANGELOG.md in PRs
- PR #550 Add CI test script to check for style issues in PRs
- PR #558 Add CI scripts for cpu-based conda and gpu-based test builds
- PR #524 Add Boolean Indexing
- PR #564 Update python `sort_values` method to use updated libcudf `gdf_order_by` API
- PR #509 CSV Reader: Input CSV file can now be passed in as a text or a binary buffer
- PR #607 Add `__iter__` and iteritems to DataFrame class
- PR #643 added a new api gdf_replace_nulls that allows a user to replace nulls in a column

## Improvements

- PR #426 Removed sort-based groupby and refactored existing groupby APIs. Also improves C++/CUDA compile time.
- PR #461 Add `CUDF_HOME` variable in README.md to replace relative pathing.
- PR #472 RMM: Created centralized rmm::device_vector alias and rmm::exec_policy
- PR #500 Improved the concurrent hash map class to support partitioned (multi-pass) hash table building.
- PR #454 Improve CSV reader docs and examples
- PR #465 Added templated C++ API for RMM to avoid explicit cast to `void**`
- PR #513 `.gitignore` tweaks
- PR #521 Add `assert_eq` function for testing
- PR #502 Simplify Dockerfile for local dev, eliminate old conda/pip envs
- PR #549 Adds `-rdynamic` compiler flag to nvcc for Debug builds
- PR #472 RMM: Created centralized rmm::device_vector alias and rmm::exec_policy
- PR #577 Added external C++ API for scatter/gather functions
- PR #500 Improved the concurrent hash map class to support partitioned (multi-pass) hash table building
- PR #583 Updated `gdf_size_type` to `int`
- PR #500 Improved the concurrent hash map class to support partitioned (multi-pass) hash table building
- PR #617 Added .dockerignore file. Prevents adding stale cmake cache files to the docker container
- PR #658 Reduced `JOIN_TEST` time by isolating overflow test of hash table size computation
- PR #664 Added Debuging instructions to README
- PR #651 Remove noqa marks in `__init__.py` files
- PR #671 CSV Reader: uncompressed buffer input can be parsed without explicitly specifying compression as None
- PR #684 Make RMM a submodule
- PR #718 Ensure sum, product, min, max methods pandas compatibility on empty datasets
- PR #720 Refactored Index classes to make them more Pandas-like, added CategoricalIndex
- PR #749 Improve to_arrow and from_arrow Pandas compatibility
- PR #766 Remove TravisCI references, remove unused variables from CMake, fix ARROW_VERSION in Cmake
- PR #773 Add build-args back to Dockerfile and handle dependencies based on environment yml file
- PR #781 Move thirdparty submodules to root and symlink in /cpp
- PR #843 Fix broken cudf/python API examples, add new methods to the API index

## Bug Fixes

- PR #569 CSV Reader: Fix days being off-by-one when parsing some dates
- PR #531 CSV Reader: Fix incorrect parsing of quoted numbers
- PR #465 Added templated C++ API for RMM to avoid explicit cast to `void**`
- PR #473 Added missing <random> include
- PR #478 CSV Reader: Add api support for auto column detection, header, mangle_dupe_cols, usecols
- PR #495 Updated README to correct where cffi pytest should be executed
- PR #501 Fix the intermittent segfault caused by the `thousands` and `compression` parameters in the csv reader
- PR #502 Simplify Dockerfile for local dev, eliminate old conda/pip envs
- PR #512 fix bug for `on` parameter in `DataFrame.merge` to allow for None or single column name
- PR #511 Updated python/cudf/bindings/join.pyx to fix cudf merge printing out dtypes
- PR #513 `.gitignore` tweaks
- PR #521 Add `assert_eq` function for testing
- PR #537 Fix CMAKE_CUDA_STANDARD_REQURIED typo in CMakeLists.txt
- PR #447 Fix silent failure in initializing DataFrame from generator
- PR #545 Temporarily disable csv reader thousands test to prevent segfault (test re-enabled in PR #501)
- PR #559 Fix Assertion error while using `applymap` to change the output dtype
- PR #575 Update `print_env.sh` script to better handle missing commands
- PR #612 Prevent an exception from occuring with true division on integer series.
- PR #630 Fix deprecation warning for `pd.core.common.is_categorical_dtype`
- PR #622 Fix Series.append() behaviour when appending values with different numeric dtype
- PR #603 Fix error while creating an empty column using None.
- PR #673 Fix array of strings not being caught in from_pandas
- PR #644 Fix return type and column support of dataframe.quantile()
- PR #634 Fix create `DataFrame.from_pandas()` with numeric column names
- PR #654 Add resolution check for GDF_TIMESTAMP in Join
- PR #648 Enforce one-to-one copy required when using `numba>=0.42.0`
- PR #645 Fix cmake build type handling not setting debug options when CMAKE_BUILD_TYPE=="Debug"
- PR #669 Fix GIL deadlock when launching multiple python threads that make Cython calls
- PR #665 Reworked the hash map to add a way to report the destination partition for a key
- PR #670 CMAKE: Fix env include path taking precedence over libcudf source headers
- PR #674 Check for gdf supported column types
- PR #677 Fix 'gdf_csv_test_Dates' gtest failure due to missing nrows parameter
- PR #604 Fix the parsing errors while reading a csv file using `sep` instead of `delimiter`.
- PR #686 Fix converting nulls to NaT values when converting Series to Pandas/Numpy
- PR #689 CSV Reader: Fix behavior with skiprows+header to match pandas implementation
- PR #691 Fixes Join on empty input DFs
- PR #706 CSV Reader: Fix broken dtype inference when whitespace is in data
- PR #717 CSV reader: fix behavior when parsing a csv file with no data rows
- PR #724 CSV Reader: fix build issue due to parameter type mismatch in a std::max call
- PR #734 Prevents reading undefined memory in gpu_expand_mask_bits numba kernel
- PR #747 CSV Reader: fix an issue where CUDA allocations fail with some large input files
- PR #750 Fix race condition for handling NVStrings in CMake
- PR #719 Fix merge column ordering
- PR #770 Fix issue where RMM submodule pointed to wrong branch and pin other to correct branches
- PR #778 Fix hard coded ABI off setting
- PR #784 Update RMM submodule commit-ish and pip paths
- PR #794 Update `rmm::exec_policy` usage to fix segmentation faults when used as temprory allocator.
- PR #800 Point git submodules to branches of forks instead of exact commits


# cuDF 0.4.0 (05 Dec 2018)

## New Features

- PR #398 add pandas-compatible `DataFrame.shape()` and `Series.shape()`
- PR #394 New documentation feature "10 Minutes to cuDF"
- PR #361 CSV Reader: Add support for strings with delimiters

## Improvements

 - PR #436 Improvements for type_dispatcher and wrapper structs
 - PR #429 Add CHANGELOG.md (this file)
 - PR #266 use faster CUDA-accelerated DataFrame column/Series concatenation.
 - PR #379 new C++ `type_dispatcher` reduces code complexity in supporting many data types.
 - PR #349 Improve performance for creating columns from memoryview objects
 - PR #445 Update reductions to use type_dispatcher. Adds integer types support to sum_of_squares.
 - PR #448 Improve installation instructions in README.md
 - PR #456 Change default CMake build to Release, and added option for disabling compilation of tests

## Bug Fixes

 - PR #444 Fix csv_test CUDA too many resources requested fail.
 - PR #396 added missing output buffer in validity tests for groupbys.
 - PR #408 Dockerfile updates for source reorganization
 - PR #437 Add cffi to Dockerfile conda env, fixes "cannot import name 'librmm'"
 - PR #417 Fix `map_test` failure with CUDA 10
 - PR #414 Fix CMake installation include file paths
 - PR #418 Properly cast string dtypes to programmatic dtypes when instantiating columns
 - PR #427 Fix and tests for Concatenation illegal memory access with nulls


# cuDF 0.3.0 (23 Nov 2018)

## New Features

 - PR #336 CSV Reader string support

## Improvements

 - PR #354 source code refactored for better organization. CMake build system overhaul. Beginning of transition to Cython bindings.
 - PR #290 Add support for typecasting to/from datetime dtype
 - PR #323 Add handling pyarrow boolean arrays in input/out, add tests
 - PR #325 GDF_VALIDITY_UNSUPPORTED now returned for algorithms that don't support non-empty valid bitmasks
 - PR #381 Faster InputTooLarge Join test completes in ms rather than minutes.
 - PR #373 .gitignore improvements
 - PR #367 Doc cleanup & examples for DataFrame methods
 - PR #333 Add Rapids Memory Manager documentation
 - PR #321 Rapids Memory Manager adds file/line location logging and convenience macros
 - PR #334 Implement DataFrame `__copy__` and `__deepcopy__`
 - PR #271 Add NVTX ranges to pygdf
 - PR #311 Document system requirements for conda install

## Bug Fixes

 - PR #337 Retain index on `scale()` function
 - PR #344 Fix test failure due to PyArrow 0.11 Boolean handling
 - PR #364 Remove noexcept from managed_allocator;  CMakeLists fix for NVstrings
 - PR #357 Fix bug that made all series be considered booleans for indexing
 - PR #351 replace conda env configuration for developers
 - PRs #346 #360 Fix CSV reading of negative numbers
 - PR #342 Fix CMake to use conda-installed nvstrings
 - PR #341 Preserve categorical dtype after groupby aggregations
 - PR #315 ReadTheDocs build update to fix missing libcuda.so
 - PR #320 FIX out-of-bounds access error in reductions.cu
 - PR #319 Fix out-of-bounds memory access in libcudf count_valid_bits
 - PR #303 Fix printing empty dataframe


# cuDF 0.2.0 and cuDF 0.1.0

These were initial releases of cuDF based on previously separate pyGDF and libGDF libraries.<|MERGE_RESOLUTION|>--- conflicted
+++ resolved
@@ -29,11 +29,8 @@
 - PR #4014 ORC/Parquet: add count parameter to stripe/rowgroup-based reader API
 - PR #3880 Add aggregation infrastructure support for reduction
 - PR #4021 Change quantiles signature for clarity.
-<<<<<<< HEAD
 - PR #4029 Port streaming.pyx to use libcudf++ APIs
-=======
 - PR #4031 Docs build scripts and instructions update
->>>>>>> 25b589f6
 - PR #4062 Improve how java classifiers are produced
 - PR #4038 JNI and Java support for is_nan and is_not_nan
 - PR #3891 Port NVStrings (r)split_record to contiguous_(r)split_record
