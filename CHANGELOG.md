--- conflicted
+++ resolved
@@ -121,11 +121,8 @@
 - PR #4261 libxx Cython reorganization
 - PR #4274 Support negative position values in slice_strings
 - PR #4282 Porting nvstrings conversion functions from new libcudf++ to Python/Cython
-<<<<<<< HEAD
 - PR #4299 Convert cudf::shift to column-based api
-=======
 - PR #4306 Use libcudf++ `unary.pyx` cast instead of legacy cast
->>>>>>> 1a70ee21
 - PR #4305 Move gpuarrow.pyx and related libarrow_cuda files into _libxx
 
 ## Bug Fixes
