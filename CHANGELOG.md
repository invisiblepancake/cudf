# cuDF 0.12.0 (Date TBD)

## New Features

- PR #3224 Define and implement new join APIs.
- PR #3284 Add gpu-accelerated parquet writer
- PR #3254 Python redesign for libcudf++
- PR #3336 Add `from_dlpack` and `to_dlpack`
- PR #3555 Add column names support to libcudf++ io readers and writers
- PR #3619 Support CuPy 7
- PR #3604 Add nvtext ngrams-tokenize function
- PR #3610 Add memory_usage to DataFrame and Series APIs
- PR #3627 Adding cudf::sort and cudf::sort_by_key
- PR #3690 Add bools_to_mask

## Improvements

<<<<<<< HEAD
=======
- PR #3370 Port NVStrings strip functions
- PR #3453 Port NVStrings IPv4 convert functions to cudf strings column
- PR #3441 Port NVStrings url encode/decode to cudf strings column
>>>>>>> 3e070f60
- PR #3364 Port NVStrings split functions
- PR #3463 Port NVStrings partition/rpartition to cudf strings column
- PR #3502 ORC reader: add option to read DECIMALs as INT64
- PR #3461 Add a new overload to allocate_like() that takes explicit type and size params.
- PR #3590 Specialize hash functions for floating point
- PR #3569 Use `np.asarray` in `StringColumn.deserialize`
- PR #3553 Support Python NoneType in numeric binops
- PR #3567 Include `strides` in `__cuda_array_interface__`
- PR #3608 Update OPS codeowner group name
- PR #3431 Port NVStrings translate to cudf strings column
- PR #3620 Add stream parameter to unary ops detail API
- PR #3593 Adding begin/end for mutable_column_device_view
- PR #3587 Merge CHECK_STREAM & CUDA_CHECK_LAST to CHECK_CUDA
- PR #3655 Use move with make_pair to avoid copy construction
- PR #3402 Define and implement new quantiles APIs
- PR #3612 Add ability to customize the JIT kernel cache path
- PR #3647 Remove PatchedNumbaDeviceArray with CuPy 6.6.0
- PR #3641 Remove duplicate definitions of CUDA_DEVICE_CALLABLE
- PR #3640 Enable memory_usage in dask_cudf (also adds pd.Index from_pandas)
- PR #3654 Update Jitify submodule ref to include gcc-8 fix
- PR #3639 Define and implement `nans_to_nulls`
<<<<<<< HEAD
- PR #3561 Rework contains implementation in search
=======
- PR #3697 Improve column insert performance for wide frames
- PR #3710 Remove multiple CMake configuration steps from root build script
>>>>>>> 3e070f60

## Bug Fixes

- PR #3550 Update Java package to 0.12
- PR #3549 Fix index name issue with iloc with RangeIndex
- PR #3562 Fix 4GB limit for gzipped-compressed csv files
- PR #2981 enable build.sh to build all targets without installation
- PR #3563 Use `__cuda_array_interface__` for serialization
- PR #3564 Fix cuda memory access error in gather_bitmask_kernel
- PR #3548 Replaced CUDA_RT_CALL with CUDA_TRY
- PR #3622 Fix new warnings and errors when building with gcc-8
- PR #3588 Remove avro reader column order reversal
- PR #3629 Fix hash map test failure
- PR #3637 Fix sorted set_index operations in dask_cudf
- PR #3663 Fix libcudf++ ORC reader microseconds and milliseconds conversion
- PR #3668 Fixing CHECK_CUDA debug build issue
- PR #3684 Fix ends_with logic for matching string case
- PR #3687 Fixed bug while passing input GPU memory pointer in `nvtext.scatter_count()`
- PR #3701 Fix hash_partition hashing all columns instead of columns_to_hash
- PR #3694 Allow for null columns parameter in csv_writer`
- PR #3706 Removed extra type-dispatcher call from merge
- PR #3704 Changed the default delimiter to `whitespace` for nvtext methods.
- PR #3724 Update rmm version to match release
- PR #3743 Fix for `None` data in `__array_interface__`
- PR #3731 Fix performance of zero sized dataframe slice
- PR #3709 Fix inner_join incorrect result issue
- PR #3734 Update numba to 0.46 in conda files
- PR #3738 Update libxx cython types.hpp path
- PR #3672 Fix to_host issue with column_view having offset
- PR #3730 CSV reader: Set invalid float values to NaN/null


# cuDF 0.11.0 (11 Dec 2019)

## New Features

- PR #2905 Added `Series.median()` and null support for `Series.quantile()`
- PR #2930 JSON Reader: Support ARROW_RANDOM_FILE input
- PR #2956 Add `cudf::stack` and `cudf::tile`
- PR #2980 Added nvtext is_vowel/is_consonant functions
- PR #2987 Add `inplace` arg to `DataFrame.reset_index` and `Series`
- PR #3011 Added libcudf++ transition guide
- PR #3129 Add strings column factory from `std::vector`s
- PR #3054 Add parquet reader support for decimal data types
- PR #3022 adds DataFrame.astype for cuDF dataframes
- PR #2962 Add isnull(), notnull() and related functions
- PR #3025 Move search files to legacy
- PR #3068 Add `scalar` class
- PR #3094 Adding `any` and `all` support from libcudf
- PR #3130 Define and implement new `column_wrapper`
- PR #3143 Define and implement new copying APIs `slice` and `split`
- PR #3161 Move merge files to legacy
- PR #3079 Added support to write ORC files given a local path
- PR #3192 Add dtype param to cast `DataFrame` on init
- PR #3213 Port cuIO to libcudf++
- PR #3222 Add nvtext character tokenizer
- PR #3223 Java expose underlying buffers
- PR #3300 Add `DataFrame.insert`
- PR #3263 Define and implement new `valid_if`
- PR #3278 Add `to_host` utility to copy `column_view` to host
- PR #3087 Add new cudf::experimental bool8 wrapper
- PR #3219 Construct column from column_view
- PR #3250 Define and implement new merge APIs
- PR #3144 Define and implement new hashing APIs `hash` and `hash_partition`
- PR #3229 Define and implement new search APIs
- PR #3308 java add API for memory usage callbacks
- PR #2691 Row-wise reduction and scan operations via CuPy
- PR #3291 Add normalize_nans_and_zeros
- PR #3187 Define and implement new replace APIs
- PR #3356 Add vertical concatenation for table/columns
- PR #3344 java split API
- PR #2791 Add `groupby.std()`
- PR #3368 Enable dropna argument in dask_cudf groupby
- PR #3298 add null replacement iterator for column_device_view
- PR #3297 Define and implement new groupby API.
- PR #3396 Update device_atomics with new bool8 and timestamp specializations
- PR #3411 Java host memory management API
- PR #3393 Implement df.cov and enable covariance/correlation in dask_cudf
- PR #3401 Add dask_cudf ORC writer (to_orc)
- PR #3331 Add copy_if_else
- PR #3427 Define and Implement new multi-search API
- PR #3442 Add Bool-index + Multi column + DataFrame support for set-item
- PR #3172 Define and implement new fill/repeat/copy_range APIs
- PR #3490 Add pair iterators for columns
- PR #3497 Add DataFrame.drop(..., inplace=False) argument
- PR #3469 Add string functionality for replace API
- PR #3527 Add string functionality for merge API
- PR #3557 Add contiguous_split() function.
- PR #3507 Define and implement new binary operation APIs
- PR #3273 Define and implement new reduction APIs

## Improvements

- PR #2904 Move gpu decompressors to cudf::io namespace
- PR #2977 Moved old C++ test utilities to legacy directory.
- PR #2965 Fix slow orc reader perf with large uncompressed blocks
- PR #2995 Move JIT type utilities to legacy directory
- PR #2927 Add ``Table`` and ``TableView`` extension classes that wrap legacy cudf::table
- PR #3005 Renames `cudf::exp` namespace to `cudf::experimental`
- PR #3008 Make safe versions of `is_null` and `is_valid` in `column_device_view`
- PR #3026 Move fill and repeat files to legacy
- PR #3027 Move copying.hpp and related source to legacy folder
- PR #3014 Snappy decompression optimizations
- PR #3032 Use `asarray` to coerce indices to a NumPy array
- PR #2996 IO Readers: Replace `cuio::device_buffer` with `rmm::device_buffer`
- PR #3051 Specialized hash function for strings column
- PR #3065 Select and Concat for cudf::experimental::table
- PR #3080 Move `valid_if.cuh` to `legacy/`
- PR #3052 Moved replace.hpp functionality to legacy
- PR #3091 Move join files to legacy
- PR #3092 Implicitly init RMM if Java allocates before init
- PR #3029 Update gdf_ numeric types with stdint and move to cudf namespace
- PR #3052 Moved replace.hpp functionality to legacy
- PR #2955 Add cmake option to only build for present GPU architecture
- PR #3070 Move functions.h and related source to legacy
- PR #2951 Allow set_index to handle a list of column names
- PR #3093 Move groupby files to legacy
- PR #2988 Removing GIS functionality (now part of cuSpatial library)
- PR #3067 Java method to return size of device memory buffer
- PR #3083 Improved some binary operation tests to include null testing.
- PR #3084 Update to arrow-cpp and pyarrow 0.15.0
- PR #3071 Move cuIO to legacy
- PR #3126 Round 2 of snappy decompression optimizations
- PR #3046 Define and implement new copying APIs `empty_like` and `allocate_like`
- PR #3128 Support MultiIndex in DataFrame.join
- PR #2971 Added initial gather and scatter methods for strings_column_view
- PR #3133 Port NVStrings to cudf column: count_characters and count_bytes
- PR #2991 Added strings column functions concatenate and join_strings
- PR #3028 Define and implement new `gather` APIs.
- PR #3135 Add nvtx utilities to cudf::nvtx namespace
- PR #3021 Java host side concat of serialized buffers
- PR #3138 Move unary files to legacy
- PR #3170 Port NVStrings substring functions to cudf strings column
- PR #3159 Port NVStrings is-chars-types function to cudf strings column
- PR #3154 Make `table_view_base.column()` const and add `mutable_table_view.column()`
- PR #3175 Set cmake cuda version variables
- PR #3171 Move deprecated error macros to legacy
- PR #3191 Port NVStrings integer convert ops to cudf column
- PR #3189 Port NVStrings find ops to cudf column
- PR #3352 Port NVStrings convert float functions to cudf strings column
- PR #3193 Add cuPy as a formal dependency
- PR #3195 Support for zero columned `table_view`
- PR #3165 Java device memory size for string category
- PR #3205 Move transform files to legacy
- PR #3202 Rename and move error.hpp to public headers
- PR #2878 Use upstream merge code in dask_cudf
- PR #3217 Port NVStrings upper and lower case conversion functions
- PR #3350 Port NVStrings booleans convert functions
- PR #3231 Add `column::release()` to give up ownership of contents.
- PR #3157 Use enum class rather than enum for mask_allocation_policy
- PR #3232 Port NVStrings datetime conversion to cudf strings column
- PR #3136 Define and implement new transpose API
- PR #3237 Define and implement new transform APIs
- PR #3245 Move binaryop files to legacy
- PR #3241 Move stream_compaction files to legacy
- PR #3166 Move reductions to legacy
- PR #3261 Small cleanup: remove `== true`
- PR #3271 Update rmm API based on `rmm.reinitialize(...)` change
- PR #3266 Remove optional checks for CuPy
- PR #3268 Adding null ordering per column feature when sorting
- PR #3239 Adding floating point specialization to comparators for NaNs
- PR #3270 Move predicates files to legacy
- PR #3281 Add to_host specialization for strings in column test utilities
- PR #3282 Add `num_bitmask_words`
- PR #3252 Add new factory methods to include passing an existing null mask
- PR #3288 Make `bit.cuh` utilities usable from host code.
- PR #3287 Move rolling windows files to legacy
- PR #3182 Define and implement new unary APIs `is_null` and `is_not_null`
- PR #3314 Drop `cython` from run requirements
- PR #3301 Add tests for empty column wrapper.
- PR #3294 Update to arrow-cpp and pyarrow 0.15.1
- PR #3292 Port NVStrings regex contains function
- PR #3310 Add `row_hasher` and `element_hasher` utilities
- PR #3272 Support non-default streams when creating/destroying hash maps
- PR #3286 Clean up the starter code on README
- PR #3332 Port NVStrings replace to cudf strings column
- PR #3354 Define and implement new `scatter` APIs
- PR #3322 Port NVStrings pad operations to cudf strings column
- PR #3345 Add cache member for number of characters in string_view class
- PR #3299 Define and implement new `is_sorted` APIs
- PR #3328 Partition by stripes in dask_cudf ORC reader
- PR #3243 Use upstream join code in dask_cudf
- PR #3371 Add `select` method to `table_view`
- PR #3309 Add java and JNI bindings for search bounds
- PR #3305 Define and implement new rolling window APIs
- PR #3380 Concatenate columns of strings
- PR #3382 Add fill function for strings column
- PR #3391 Move device_atomics_tests.cu files to legacy
- PR #3303 Define and implement new stream compaction APIs `copy_if`, `drop_nulls`,
           `apply_boolean_mask`, `drop_duplicate` and `unique_count`.
- PR #3387 Strings column gather function
- PR #3440 Strings column scatter function
- PR #3389 Move quantiles.hpp + group_quantiles.hpp files to legacy
- PR #3397 Port unary cast to libcudf++
- PR #3398 Move reshape.hpp files to legacy
- PR #3423 Port NVStrings htoi to cudf strings column
- PR #3425 Strings column copy_if_else implementation
- PR #3422 Move utilities to legacy
- PR #3201 Define and implement new datetime_ops APIs
- PR #3421 Port NVStrings find_multiple to cudf strings column
- PR #3448 Port scatter_to_tables to libcudf++
- PR #3458 Update strings sections in the transition guide
- PR #3462 Add `make_empty_column` and update `empty_like`.
- PR #3465 Port `aggregation` traits and utilities.
- PR #3214 Define and implement new unary operations APIs
- PR #3475 Add `bitmask_to_host` column utility
- PR #3487 Add is_boolean trait and random timestamp generator for testing
- PR #3492 Small cleanup (remove std::abs) and comment
- PR #3407 Allow multiple row-groups per task in dask_cudf read_parquet
- PR #3512 Remove unused CUDA conda labels
- PR #3500 cudf::fill()/cudf::repeat() support for strings columns.
- PR #3438 Update scalar and scalar_device_view to better support strings
- PR #3414 Add copy_range function for strings column

## Bug Fixes

- PR #2895 Fixed dask_cudf group_split behavior to handle upstream rearrange_by_divisions
- PR #3048 Support for zero columned tables
- PR #3030 Fix snappy decoding regression in PR #3014
- PR #3041 Fixed exp to experimental namespace name change issue
- PR #3056 Add additional cmake hint for finding local build of RMM files
- PR #3060 Move copying.hpp includes to legacy
- PR #3139 Fixed java RMM auto initalization
- PR #3141 Java fix for relocated IO headers
- PR #3149 Rename column_wrapper.cuh to column_wrapper.hpp
- PR #3168 Fix mutable_column_device_view head const_cast
- PR #3199 Update JNI includes for legacy moves
- PR #3204 ORC writer: Fix ByteRLE encoding of NULLs
- PR #2994 Fix split_out-support but with hash_object_dispatch
- PR #3212 Fix string to date casting when format is not specified
- PR #3218 Fixes `row_lexicographic_comparator` issue with handling two tables
- PR #3228 Default initialize RMM when Java native dependencies are loaded
- PR #3012 replacing instances of `to_gpu_array` with `mem`
- PR #3236 Fix Numba 0.46+/CuPy 6.3 interface compatibility
- PR #3276 Update JNI includes for legacy moves
- PR #3256 Fix orc writer crash with multiple string columns
- PR #3211 Fix breaking change caused by rapidsai/rmm#167
- PR #3265 Fix dangling pointer in `is_sorted`
- PR #3267 ORC writer: fix incorrect ByteRLE encoding of long literal runs
- PR #3277 Fix invalid reference to deleted temporary in `is_sorted`.
- PR #3274 ORC writer: fix integer RLEv2 mode2 unsigned base value encoding
- PR #3279 Fix shutdown hang issues with pinned memory pool init executor
- PR #3280 Invalid children check in mutable_column_device_view
- PR #3289 fix java memory usage API for empty columns
- PR #3293 Fix loading of csv files zipped on MacOS (disabled zip min version check)
- PR #3295 Fix storing storing invalid RMM exec policies.
- PR #3307 Add pd.RangeIndex to from_pandas to fix dask_cudf meta_nonempty bug
- PR #3313 Fix public headers including non-public headers
- PR #3318 Revert arrow to 0.15.0 temporarily to unblock downstream projects CI
- PR #3317 Fix index-argument bug in dask_cudf parquet reader
- PR #3323 Fix `insert` non-assert test case
- PR #3341 Fix `Series` constructor converting NoneType to "None"
- PR #3326 Fix and test for detail::gather map iterator type inference
- PR #3334 Remove zero-size exception check from make_strings_column factories
- PR #3333 Fix compilation issues with `constexpr` functions not marked `__device__`
- PR #3340 Make all benchmarks use cudf base fixture to initialize RMM pool
- PR #3337 Fix Java to pad validity buffers to 64-byte boundary
- PR #3362 Fix `find_and_replace` upcasting series for python scalars and lists
- PR #3357 Disabling `column_view` iterators for non fixed-width types
- PR #3383 Fix : properly compute null counts for rolling_window.
- PR #3386 Removing external includes from `column_view.hpp`
- PR #3369 Add write_partition to dask_cudf to fix to_parquet bug
- PR #3388 Support getitem with bools when DataFrame has a MultiIndex
- PR #3408 Fix String and Column (De-)Serialization
- PR #3372 Fix dask-distributed scatter_by_map bug
- PR #3419 Fix a bug in parse_into_parts (incomplete input causing walking past the end of string).
- PR #3413 Fix dask_cudf read_csv file-list bug
- PR #3416 Fix memory leak in ColumnVector when pulling strings off the GPU
- PR #3424 Fix benchmark build by adding libcudacxx to benchmark's CMakeLists.txt
- PR #3435 Fix diff and shift for empty series
- PR #3439 Fix index-name bug in StringColumn concat
- PR #3445 Fix ORC Writer default stripe size
- PR #3459 Fix printing of invalid entries
- PR #3466 Fix gather null mask allocation for invalid index
- PR #3468 Fix memory leak issue in `drop_duplicates`
- PR #3474 Fix small doc error in capitalize Docs
- PR #3491 Fix more doc errors in NVStrings
- PR #3478 Fix as_index deep copy via Index.rename inplace arg
- PR #3476 Fix ORC reader timezone conversion
- PR #3188 Repr slices up large DataFrames
- PR #3519 Fix strings column concatenate handling zero-sized columns
- PR #3530 Fix copy_if_else test case fail issue
- PR #3523 Fix lgenfe issue with debug build
- PR #3532 Fix potential use-after-free in cudf parquet reader
- PR #3540 Fix unary_op null_mask bug and add missing test cases
- PR #3559 Use HighLevelGraph api in DataFrame constructor (Fix upstream compatibility)
- PR #3572 Fix CI Issue with hypothesis tests that are flaky


# cuDF 0.10.0 (16 Oct 2019)

## New Features

- PR #2423 Added `groupby.quantile()`
- PR #2522 Add Java bindings for NVStrings backed upper and lower case mutators
- PR #2605 Added Sort based groupby in libcudf
- PR #2607 Add Java bindings for parsing JSON
- PR #2629 Add dropna= parameter to groupby
- PR #2585 ORC & Parquet Readers: Remove millisecond timestamp restriction
- PR #2507 Add GPU-accelerated ORC Writer
- PR #2559 Add Series.tolist()
- PR #2653 Add Java bindings for rolling window operations
- PR #2480 Merge `custreamz` codebase into `cudf` repo
- PR #2674 Add __contains__ for Index/Series/Column
- PR #2635 Add support to read from remote and cloud sources like s3, gcs, hdfs
- PR #2722 Add Java bindings for NVTX ranges
- PR #2702 Add make_bool to dataset generation functions
- PR #2394 Move `rapidsai/custrings` into `cudf`
- PR #2734 Final sync of custrings source into cudf
- PR #2724 Add libcudf support for __contains__
- PR #2777 Add python bindings for porter stemmer measure functionality
- PR #2781 Add issorted to is_monotonic
- PR #2685 Add cudf::scatter_to_tables and cython binding
- PR #2743 Add Java bindings for NVStrings timestamp2long as part of String ColumnVector casting
- PR #2785 Add nvstrings Python docs
- PR #2786 Add benchmarks option to root build.sh
- PR #2802 Add `cudf::repeat()` and `cudf.Series.repeat()`
- PR #2773 Add Fisher's unbiased kurtosis and skew for Series/DataFrame
- PR #2748 Parquet Reader: Add option to specify loading of PANDAS index
- PR #2807 Add scatter_by_map to DataFrame python API
- PR #2836 Add nvstrings.code_points method
- PR #2844 Add Series/DataFrame notnull
- PR #2858 Add GTest type list utilities
- PR #2870 Add support for grouping by Series of arbitrary length
- PR #2719 Series covariance and Pearson correlation
- PR #2207 Beginning of libcudf overhaul: introduce new column and table types
- PR #2869 Add `cudf.CategoricalDtype`
- PR #2838 CSV Reader: Support ARROW_RANDOM_FILE input
- PR #2655 CuPy-based Series and Dataframe .values property
- PR #2803 Added `edit_distance_matrix()` function to calculate pairwise edit distance for each string on a given nvstrings object.
- PR #2811 Start of cudf strings column work based on 2207
- PR #2872 Add Java pinned memory pool allocator
- PR #2969 Add findAndReplaceAll to ColumnVector
- PR #2814 Add Datetimeindex.weekday
- PR #2999 Add timestamp conversion support for string categories
- PR #2918 Add cudf::column timestamp wrapper types

## Improvements

- PR #2578 Update legacy_groupby to use libcudf group_by_without_aggregation
- PR #2581 Removed `managed` allocator from hash map classes.
- PR #2571 Remove unnecessary managed memory from gdf_column_concat
- PR #2648 Cython/Python reorg
- PR #2588 Update Series.append documentation
- PR #2632 Replace dask-cudf set_index code with upstream
- PR #2682 Add cudf.set_allocator() function for easier allocator init
- PR #2642 Improve null printing and testing
- PR #2747 Add missing Cython headers / cudftestutil lib to conda package for cuspatial build
- PR #2706 Compute CSV format in device code to speedup performance
- PR #2673 Add support for np.longlong type
- PR #2703 move dask serialization dispatch into cudf
- PR #2728 Add YYMMDD to version tag for nightly conda packages
- PR #2729 Handle file-handle input in to_csv
- PR #2741 CSV Reader: Move kernel functions into its own file
- PR #2766 Improve nvstrings python cmake flexibility
- PR #2756 Add out_time_unit option to csv reader, support timestamp resolutions
- PR #2771 Stopgap alias for to_gpu_matrix()
- PR #2783 Support mapping input columns to function arguments in apply kernels
- PR #2645 libcudf unique_count for Series.nunique
- PR #2817 Dask-cudf: `read_parquet` support for remote filesystems
- PR #2823 improve java data movement debugging
- PR #2806 CSV Reader: Clean-up row offset operations
- PR #2640 Add dask wait/persist exmaple to 10 minute guide
- PR #2828 Optimizations of kernel launch configuration for `DataFrame.apply_rows` and `DataFrame.apply_chunks`
- PR #2831 Add `column` argument to `DataFrame.drop`
- PR #2775 Various optimizations to improve __getitem__ and __setitem__ performance
- PR #2810 cudf::allocate_like can optionally always allocate a mask.
- PR #2833 Parquet reader: align page data allocation sizes to 4-bytes to satisfy cuda-memcheck
- PR #2832 Using the new Python bindings for UCX
- PR #2856 Update group_split_cudf to use scatter_by_map
- PR #2890 Optionally keep serialized table data on the host.
- PR #2778 Doc: Updated and fixed some docstrings that were formatted incorrectly.
- PR #2830 Use YYMMDD tag in custreamz nightly build
- PR #2875 Java: Remove synchronized from register methods in MemoryCleaner
- PR #2887 Minor snappy decompression optimization
- PR #2899 Use new RMM API based on Cython
- PR #2788 Guide to Python UDFs
- PR #2919 Change java API to use operators in groupby namespace
- PR #2909 CSV Reader: Avoid row offsets host vector default init
- PR #2834 DataFrame supports setting columns via attribute syntax `df.x = col`
- PR #3147 DataFrame can be initialized from rows via list of tuples
- PR #3539 Restrict CuPy to 6

## Bug Fixes

- PR #2584 ORC Reader: fix parsing of `DECIMAL` index positions
- PR #2619 Fix groupby serialization/deserialization
- PR #2614 Update Java version to match
- PR #2601 Fixes nlargest(1) issue in Series and Dataframe
- PR #2610 Fix a bug in index serialization (properly pass DeviceNDArray)
- PR #2621 Fixes the floordiv issue of not promoting float type when rhs is 0
- PR #2611 Types Test: fix static casting from negative int to string
- PR #2618 IO Readers: Fix datasource memory map failure for multiple reads
- PR #2628 groupby_without_aggregation non-nullable input table produces non-nullable output
- PR #2615 fix string category partitioning in java API
- PR #2641 fix string category and timeunit concat in the java API
- PR #2649 Fix groupby issue resulting from column_empty bug
- PR #2658 Fix astype() for null categorical columns
- PR #2660 fix column string category and timeunit concat in the java API
- PR #2664 ORC reader: fix `skip_rows` larger than first stripe
- PR #2654 Allow Java gdfOrderBy to work with string categories
- PR #2669 AVRO reader: fix non-deterministic output
- PR #2668 Update Java bindings to specify timestamp units for ORC and Parquet readers
- PR #2679 AVRO reader: fix cuda errors when decoding compressed streams
- PR #2692 Add concatenation for data-frame with different headers (empty and non-empty)
- PR #2651 Remove nvidia driver installation from ci/cpu/build.sh
- PR #2697 Ensure csv reader sets datetime column time units
- PR #2698 Return RangeIndex from contiguous slice of RangeIndex
- PR #2672 Fix null and integer handling in round
- PR #2704 Parquet Reader: Fix crash when loading string column with nulls
- PR #2725 Fix Jitify issue with running on Turing using CUDA version < 10
- PR #2731 Fix building of benchmarks
- PR #2738 Fix java to find new NVStrings locations
- PR #2736 Pin Jitify branch to v0.10 version
- PR #2742 IO Readers: Fix possible silent failures when creating `NvStrings` instance
- PR #2753 Fix java quantile API calls
- PR #2762 Fix validity processing for time in java
- PR #2796 Fix handling string slicing and other nvstrings delegated methods with dask
- PR #2769 Fix link to API docs in README.md
- PR #2772 Handle multiindex pandas Series #2772
- PR #2749 Fix apply_rows/apply_chunks pessimistic null mask to use in_cols null masks only
- PR #2752 CSV Reader: Fix exception when there's no rows to process
- PR #2716 Added Exception for `StringMethods` in string methods
- PR #2787 Fix Broadcasting `None` to `cudf-series`
- PR #2794 Fix async race in NVCategory::get_value and get_value_bounds
- PR #2795 Fix java build/cast error
- PR #2496 Fix improper merge of two dataframes when names differ
- PR #2824 Fix issue with incorrect result when Numeric Series replace is called several times
- PR #2751 Replace value with null
- PR #2765 Fix Java inequality comparisons for string category
- PR #2818 Fix java join API to use new C++ join API
- PR #2841 Fix nvstrings.slice and slice_from for range (0,0)
- PR #2837 Fix join benchmark
- PR #2809 Add hash_df and group_split dispatch functions for dask
- PR #2843 Parquet reader: fix skip_rows when not aligned with page or row_group boundaries
- PR #2851 Deleted existing dask-cudf/record.txt
- PR #2854 Fix column creation from ephemeral objects exposing __cuda_array_interface__
- PR #2860 Fix boolean indexing when the result is a single row
- PR #2859 Fix tail method issue for string columns
- PR #2852 Fixed `cumsum()` and `cumprod()` on boolean series.
- PR #2865 DaskIO: Fix `read_csv` and `read_orc` when input is list of files
- PR #2750 Fixed casting values to cudf::bool8 so non-zero values always cast to true
- PR #2873 Fixed dask_cudf read_partition bug by generating ParquetDatasetPiece
- PR #2850 Fixes dask_cudf.read_parquet on partitioned datasets
- PR #2896 Properly handle `axis` string keywords in `concat`
- PR #2926 Update rounding algorithm to avoid using fmod
- PR #2968 Fix Java dependency loading when using NVTX
- PR #2963 Fix ORC writer uncompressed block indexing
- PR #2928 CSV Reader: Fix using `byte_range` for large datasets
- PR #2983 Fix sm_70+ race condition in gpu_unsnap
- PR #2964 ORC Writer: Segfault when writing mixed numeric and string columns
- PR #3007 Java: Remove unit test that frees RMM invalid pointer
- PR #3009 Fix orc reader RLEv2 patch position regression from PR #2507
- PR #3002 Fix CUDA invalid configuration errors reported after loading an ORC file without data
- PR #3035 Update update-version.sh for new docs locations
- PR #3038 Fix uninitialized stream parameter in device_table deleter
- PR #3064 Fixes groupby performance issue
- PR #3061 Add rmmInitialize to nvstrings gtests
- PR #3058 Fix UDF doc markdown formatting
- PR #3059 Add nvstrings python build instructions to contributing.md


# cuDF 0.9.0 (21 Aug 2019)

## New Features

- PR #1993 Add CUDA-accelerated series aggregations: mean, var, std
- PR #2111 IO Readers: Support memory buffer, file-like object, and URL inputs
- PR #2012 Add `reindex()` to DataFrame and Series
- PR #2097 Add GPU-accelerated AVRO reader
- PR #2098 Support binary ops on DFs and Series with mismatched indices
- PR #2160 Merge `dask-cudf` codebase into `cudf` repo
- PR #2149 CSV Reader: Add `hex` dtype for explicit hexadecimal parsing
- PR #2156 Add `upper_bound()` and `lower_bound()` for libcudf tables and `searchsorted()` for cuDF Series
- PR #2158 CSV Reader: Support single, non-list/dict argument for `dtype`
- PR #2177 CSV Reader: Add `parse_dates` parameter for explicit date inference
- PR #1744 cudf::apply_boolean_mask and cudf::drop_nulls support for cudf::table inputs (multi-column)
- PR #2196 Add `DataFrame.dropna()`
- PR #2197 CSV Writer: add `chunksize` parameter for `to_csv`
- PR #2215 `type_dispatcher` benchmark
- PR #2179 Add Java quantiles
- PR #2157 Add __array_function__ to DataFrame and Series
- PR #2212 Java support for ORC reader
- PR #2224 Add DataFrame isna, isnull, notna functions
- PR #2236 Add Series.drop_duplicates
- PR #2105 Add hash-based join benchmark
- PR #2316 Add unique, nunique, and value_counts for datetime columns
- PR #2337 Add Java support for slicing a ColumnVector
- PR #2049 Add cudf::merge (sorted merge)
- PR #2368 Full cudf+dask Parquet Support
- PR #2380 New cudf::is_sorted checks whether cudf::table is sorted
- PR #2356 Java column vector standard deviation support
- PR #2221 MultiIndex full indexing - Support iloc and wildcards for loc
- PR #2429 Java support for getting length of strings in a ColumnVector
- PR #2415 Add `value_counts` for series of any type
- PR #2446 Add __array_function__ for index
- PR #2437 ORC reader: Add 'use_np_dtypes' option
- PR #2382 Add CategoricalAccessor add, remove, rename, and ordering methods
- PR #2464 Native implement `__cuda_array_interface__` for Series/Index/Column objects
- PR #2425 Rolling window now accepts array-based user-defined functions
- PR #2442 Add __setitem__
- PR #2449 Java support for getting byte count of strings in a ColumnVector
- PR #2492 Add groupby.size() method
- PR #2358 Add cudf::nans_to_nulls: convert floating point column into bitmask
- PR #2489 Add drop argument to set_index
- PR #2491 Add Java bindings for ORC reader 'use_np_dtypes' option
- PR #2213 Support s/ms/us/ns DatetimeColumn time unit resolutions
- PR #2536 Add _constructor properties to Series and DataFrame

## Improvements

- PR #2103 Move old `column` and `bitmask` files into `legacy/` directory
- PR #2109 added name to Python column classes
- PR #1947 Cleanup serialization code
- PR #2125 More aggregate in java API
- PR #2127 Add in java Scalar tests
- PR #2088 Refactor of Python groupby code
- PR #2130 Java serialization and deserialization of tables.
- PR #2131 Chunk rows logic added to csv_writer
- PR #2129 Add functions in the Java API to support nullable column filtering
- PR #2165 made changes to get_dummies api for it to be available in MethodCache
- PR #2171 Add CodeCov integration, fix doc version, make --skip-tests work when invoking with source
- PR #2184 handle remote orc files for dask-cudf
- PR #2186 Add `getitem` and `getattr` style access to Rolling objects
- PR #2168 Use cudf.Column for CategoricalColumn's categories instead of a tuple
- PR #2193 DOC: cudf::type_dispatcher documentation for specializing dispatched functors
- PR #2199 Better java support for appending strings
- PR #2176 Added column dtype support for datetime, int8, int16 to csv_writer
- PR #2209 Matching `get_dummies` & `select_dtypes` behavior to pandas
- PR #2217 Updated Java bindings to use the new groupby API
- PR #2214 DOC: Update doc instructions to build/install `cudf` and `dask-cudf`
- PR #2220 Update Java bindings for reduction rename
- PR #2232 Move CodeCov upload from build script to Jenkins
- PR #2225 refactor to use libcudf for gathering columns in dataframes
- PR #2293 Improve join performance (faster compute_join_output_size)
- PR #2300 Create separate dask codeowners for dask-cudf codebase
- PR #2304 gdf_group_by_without_aggregations returns gdf_column
- PR #2309 Java readers: remove redundant copy of result pointers
- PR #2307 Add `black` and `isort` to style checker script
- PR #2345 Restore removal of old groupby implementation
- PR #2342 Improve `astype()` to operate all ways
- PR #2329 using libcudf cudf::copy for column deep copy
- PR #2344 DOC: docs on code formatting for contributors
- PR #2376 Add inoperative axis= and win_type= arguments to Rolling()
- PR #2378 remove dask for (de-)serialization of cudf objects
- PR #2353 Bump Arrow and Dask versions
- PR #2377 Replace `standard_python_slice` with just `slice.indices()`
- PR #2373 cudf.DataFrame enchancements & Series.values support
- PR #2392 Remove dlpack submodule; make cuDF's Cython API externally accessible
- PR #2430 Updated Java bindings to use the new unary API
- PR #2406 Moved all existing `table` related files to a `legacy/` directory
- PR #2350 Performance related changes to get_dummies
- PR #2420 Remove `cudautils.astype` and replace with `typecast.apply_cast`
- PR #2456 Small improvement to typecast utility
- PR #2458 Fix handling of thirdparty packages in `isort` config
- PR #2459 IO Readers: Consolidate all readers to use `datasource` class
- PR #2475 Exposed type_dispatcher.hpp, nvcategory_util.hpp and wrapper_types.hpp in the include folder
- PR #2484 Enabled building libcudf as a static library
- PR #2453 Streamline CUDA_REL environment variable
- PR #2483 Bundle Boost filesystem dependency in the Java jar
- PR #2486 Java API hash functions
- PR #2481 Adds the ignore_null_keys option to the java api
- PR #2490 Java api: support multiple aggregates for the same column
- PR #2510 Java api: uses table based apply_boolean_mask
- PR #2432 Use pandas formatting for console, html, and latex output
- PR #2573 Bump numba version to 0.45.1
- PR #2606 Fix references to notebooks-contrib

## Bug Fixes

- PR #2086 Fixed quantile api behavior mismatch in series & dataframe
- PR #2128 Add offset param to host buffer readers in java API.
- PR #2145 Work around binops validity checks for java
- PR #2146 Work around unary_math validity checks for java
- PR #2151 Fixes bug in cudf::copy_range where null_count was invalid
- PR #2139 matching to pandas describe behavior & fixing nan values issue
- PR #2161 Implicitly convert unsigned to signed integer types in binops
- PR #2154 CSV Reader: Fix bools misdetected as strings dtype
- PR #2178 Fix bug in rolling bindings where a view of an ephemeral column was being taken
- PR #2180 Fix issue with isort reordering `importorskip` below imports depending on them
- PR #2187 fix to honor dtype when numpy arrays are passed to columnops.as_column
- PR #2190 Fix issue in astype conversion of string column to 'str'
- PR #2208 Fix issue with calling `head()` on one row dataframe
- PR #2229 Propagate exceptions from Cython cdef functions
- PR #2234 Fix issue with local build script not properly building
- PR #2223 Fix CUDA invalid configuration errors reported after loading small compressed ORC files
- PR #2162 Setting is_unique and is_monotonic-related attributes
- PR #2244 Fix ORC RLEv2 delta mode decoding with nonzero residual delta width
- PR #2297 Work around `var/std` unsupported only at debug build
- PR #2302 Fixed java serialization corner case
- PR #2355 Handle float16 in binary operations
- PR #2311 Fix copy behaviour for GenericIndex
- PR #2349 Fix issues with String filter in java API
- PR #2323 Fix groupby on categoricals
- PR #2328 Ensure order is preserved in CategoricalAccessor._set_categories
- PR #2202 Fix issue with unary ops mishandling empty input
- PR #2326 Fix for bug in DLPack when reading multiple columns
- PR #2324 Fix cudf Docker build
- PR #2325 Fix ORC RLEv2 patched base mode decoding with nonzero patch width
- PR #2235 Fix get_dummies to be compatible with dask
- PR #2332 Zero initialize gdf_dtype_extra_info
- PR #2355 Handle float16 in binary operations
- PR #2360 Fix missing dtype handling in cudf.Series & columnops.as_column
- PR #2364 Fix quantile api and other trivial issues around it
- PR #2361 Fixed issue with `codes` of CategoricalIndex
- PR #2357 Fixed inconsistent type of index created with from_pandas vs direct construction
- PR #2389 Fixed Rolling __getattr__ and __getitem__ for offset based windows
- PR #2402 Fixed bug in valid mask computation in cudf::copy_if (apply_boolean_mask)
- PR #2401 Fix to a scalar datetime(of type Days) issue
- PR #2386 Correctly allocate output valids in groupby
- PR #2411 Fixed failures on binary op on single element string column
- PR #2422 Fix Pandas logical binary operation incompatibilites
- PR #2447 Fix CodeCov posting build statuses temporarily
- PR #2450 Fix erroneous null handling in `cudf.DataFrame`'s `apply_rows`
- PR #2470 Fix issues with empty strings and string categories (Java)
- PR #2471 Fix String Column Validity.
- PR #2481 Fix java validity buffer serialization
- PR #2485 Updated bytes calculation to use size_t to avoid overflow in column concat
- PR #2461 Fix groupby multiple aggregations same column
- PR #2514 Fix cudf::drop_nulls threshold handling in Cython
- PR #2516 Fix utilities include paths and meta.yaml header paths
- PR #2517 Fix device memory leak in to_dlpack tensor deleter
- PR #2431 Fix local build generated file ownerships
- PR #2511 Added import of orc, refactored exception handlers to not squash fatal exceptions
- PR #2527 Fix index and column input handling in dask_cudf read_parquet
- PR #2466 Fix `dataframe.query` returning null rows erroneously
- PR #2548 Orc reader: fix non-deterministic data decoding at chunk boundaries
- PR #2557 fix cudautils import in string.py
- PR #2521 Fix casting datetimes from/to the same resolution
- PR #2545 Fix MultiIndexes with datetime levels
- PR #2560 Remove duplicate `dlpack` definition in conda recipe
- PR #2567 Fix ColumnVector.fromScalar issues while dealing with null scalars
- PR #2565 Orc reader: fix incorrect data decoding of int64 data types
- PR #2577 Fix search benchmark compilation error by adding necessary header
- PR #2604 Fix a bug in copying.pyx:_normalize_types that upcasted int32 to int64


# cuDF 0.8.0 (27 June 2019)

## New Features

- PR #1524 Add GPU-accelerated JSON Lines parser with limited feature set
- PR #1569 Add support for Json objects to the JSON Lines reader
- PR #1622 Add Series.loc
- PR #1654 Add cudf::apply_boolean_mask: faster replacement for gdf_apply_stencil
- PR #1487 cython gather/scatter
- PR #1310 Implemented the slice/split functionality.
- PR #1630 Add Python layer to the GPU-accelerated JSON reader
- PR #1745 Add rounding of numeric columns via Numba
- PR #1772 JSON reader: add support for BytesIO and StringIO input
- PR #1527 Support GDF_BOOL8 in readers and writers
- PR #1819 Logical operators (AND, OR, NOT) for libcudf and cuDF
- PR #1813 ORC Reader: Add support for stripe selection
- PR #1828 JSON Reader: add suport for bool8 columns
- PR #1833 Add column iterator with/without nulls
- PR #1665 Add the point-in-polygon GIS function
- PR #1863 Series and Dataframe methods for all and any
- PR #1908 cudf::copy_range and cudf::fill for copying/assigning an index or range to a constant
- PR #1921 Add additional formats for typecasting to/from strings
- PR #1807 Add Series.dropna()
- PR #1987 Allow user defined functions in the form of ptx code to be passed to binops
- PR #1948 Add operator functions like `Series.add()` to DataFrame and Series
- PR #1954 Add skip test argument to GPU build script
- PR #2018 Add bindings for new groupby C++ API
- PR #1984 Add rolling window operations Series.rolling() and DataFrame.rolling()
- PR #1542 Python method and bindings for to_csv
- PR #1995 Add Java API
- PR #1998 Add google benchmark to cudf
- PR #1845 Add cudf::drop_duplicates, DataFrame.drop_duplicates
- PR #1652 Added `Series.where()` feature
- PR #2074 Java Aggregates, logical ops, and better RMM support
- PR #2140 Add a `cudf::transform` function
- PR #2068 Concatenation of different typed columns

## Improvements

- PR #1538 Replacing LesserRTTI with inequality_comparator
- PR #1703 C++: Added non-aggregating `insert` to `concurrent_unordered_map` with specializations to store pairs with a single atomicCAS when possible.
- PR #1422 C++: Added a RAII wrapper for CUDA streams
- PR #1701 Added `unique` method for stringColumns
- PR #1713 Add documentation for Dask-XGBoost
- PR #1666 CSV Reader: Improve performance for files with large number of columns
- PR #1725 Enable the ability to use a single column groupby as its own index
- PR #1759 Add an example showing simultaneous rolling averages to `apply_grouped` documentation
- PR #1746 C++: Remove unused code: `windowed_ops.cu`, `sorting.cu`, `hash_ops.cu`
- PR #1748 C++: Add `bool` nullability flag to `device_table` row operators
- PR #1764 Improve Numerical column: `mean_var` and `mean`
- PR #1767 Speed up Python unit tests
- PR #1770 Added build.sh script, updated CI scripts and documentation
- PR #1739 ORC Reader: Add more pytest coverage
- PR #1696 Added null support in `Series.replace()`.
- PR #1390 Added some basic utility functions for `gdf_column`'s
- PR #1791 Added general column comparison code for testing
- PR #1795 Add printing of git submodule info to `print_env.sh`
- PR #1796 Removing old sort based group by code and gdf_filter
- PR #1811 Added funtions for copying/allocating `cudf::table`s
- PR #1838 Improve columnops.column_empty so that it returns typed columns instead of a generic Column
- PR #1890 Add utils.get_dummies- a pandas-like wrapper around one_hot-encoding
- PR #1823 CSV Reader: default the column type to string for empty dataframes
- PR #1827 Create bindings for scalar-vector binops, and update one_hot_encoding to use them
- PR #1817 Operators now support different sized dataframes as long as they don't share different sized columns
- PR #1855 Transition replace_nulls to new C++ API and update corresponding Cython/Python code
- PR #1858 Add `std::initializer_list` constructor to `column_wrapper`
- PR #1846 C++ type-erased gdf_equal_columns test util; fix gdf_equal_columns logic error
- PR #1390 Added some basic utility functions for `gdf_column`s
- PR #1391 Tidy up bit-resolution-operation and bitmask class code
- PR #1882 Add iloc functionality to MultiIndex dataframes
- PR #1884 Rolling windows: general enhancements and better coverage for unit tests
- PR #1886 support GDF_STRING_CATEGORY columns in apply_boolean_mask, drop_nulls and other libcudf functions
- PR #1896 Improve performance of groupby with levels specified in dask-cudf
- PR #1915 Improve iloc performance for non-contiguous row selection
- PR #1859 Convert read_json into a C++ API
- PR #1919 Rename libcudf namespace gdf to namespace cudf
- PR #1850 Support left_on and right_on for DataFrame merge operator
- PR #1930 Specialize constructor for `cudf::bool8` to cast argument to `bool`
- PR #1938 Add default constructor for `column_wrapper`
- PR #1930 Specialize constructor for `cudf::bool8` to cast argument to `bool`
- PR #1952 consolidate libcudf public API headers in include/cudf
- PR #1949 Improved selection with boolmask using libcudf `apply_boolean_mask`
- PR #1956 Add support for nulls in `query()`
- PR #1973 Update `std::tuple` to `std::pair` in top-most libcudf APIs and C++ transition guide
- PR #1981 Convert read_csv into a C++ API
- PR #1868 ORC Reader: Support row index for speed up on small/medium datasets
- PR #1964 Added support for list-like types in Series.str.cat
- PR #2005 Use HTML5 details tag in bug report issue template
- PR #2003 Removed few redundant unit-tests from test_string.py::test_string_cat
- PR #1944 Groupby design improvements
- PR #2017 Convert `read_orc()` into a C++ API
- PR #2011 Convert `read_parquet()` into a C++ API
- PR #1756 Add documentation "10 Minutes to cuDF and dask_cuDF"
- PR #2034 Adding support for string columns concatenation using "add" binary operator
- PR #2042 Replace old "10 Minutes" guide with new guide for docs build process
- PR #2036 Make library of common test utils to speed up tests compilation
- PR #2022 Facilitating get_dummies to be a high level api too
- PR #2050 Namespace IO readers and add back free-form `read_xxx` functions
- PR #2104 Add a functional ``sort=`` keyword argument to groupby
- PR #2108 Add `find_and_replace` for StringColumn for replacing single values
- PR #1803 cuDF/CuPy interoperability documentation

## Bug Fixes

- PR #1465 Fix for test_orc.py and test_sparse_df.py test failures
- PR #1583 Fix underlying issue in `as_index()` that was causing `Series.quantile()` to fail
- PR #1680 Add errors= keyword to drop() to fix cudf-dask bug
- PR #1651 Fix `query` function on empty dataframe
- PR #1616 Fix CategoricalColumn to access categories by index instead of iteration
- PR #1660 Fix bug in `loc` when indexing with a column name (a string)
- PR #1683 ORC reader: fix timestamp conversion to UTC
- PR #1613 Improve CategoricalColumn.fillna(-1) performance
- PR #1642 Fix failure of CSV_TEST gdf_csv_test.SkiprowsNrows on multiuser systems
- PR #1709 Fix handling of `datetime64[ms]` in `dataframe.select_dtypes`
- PR #1704 CSV Reader: Add support for the plus sign in number fields
- PR #1687 CSV reader: return an empty dataframe for zero size input
- PR #1757 Concatenating columns with null columns
- PR #1755 Add col_level keyword argument to melt
- PR #1758 Fix df.set_index() when setting index from an empty column
- PR #1749 ORC reader: fix long strings of NULL values resulting in incorrect data
- PR #1742 Parquet Reader: Fix index column name to match PANDAS compat
- PR #1782 Update libcudf doc version
- PR #1783 Update conda dependencies
- PR #1786 Maintain the original series name in series.unique output
- PR #1760 CSV Reader: fix segfault when dtype list only includes columns from usecols list
- PR #1831 build.sh: Assuming python is in PATH instead of using PYTHON env var
- PR #1839 Raise an error instead of segfaulting when transposing a DataFrame with StringColumns
- PR #1840 Retain index correctly during merge left_on right_on
- PR #1825 cuDF: Multiaggregation Groupby Failures
- PR #1789 CSV Reader: Fix missing support for specifying `int8` and `int16` dtypes
- PR #1857 Cython Bindings: Handle `bool` columns while calling `column_view_from_NDArrays`
- PR #1849 Allow DataFrame support methods to pass arguments to the methods
- PR #1847 Fixed #1375 by moving the nvstring check into the wrapper function
- PR #1864 Fixing cudf reduction for POWER platform
- PR #1869 Parquet reader: fix Dask timestamps not matching with Pandas (convert to milliseconds)
- PR #1876 add dtype=bool for `any`, `all` to treat integer column correctly
- PR #1875 CSV reader: take NaN values into account in dtype detection
- PR #1873 Add column dtype checking for the all/any methods
- PR #1902 Bug with string iteration in _apply_basic_agg
- PR #1887 Fix for initialization issue in pq_read_arg,orc_read_arg
- PR #1867 JSON reader: add support for null/empty fields, including the 'null' literal
- PR #1891 Fix bug #1750 in string column comparison
- PR #1909 Support of `to_pandas()` of boolean series with null values
- PR #1923 Use prefix removal when two aggs are called on a SeriesGroupBy
- PR #1914 Zero initialize gdf_column local variables
- PR #1959 Add support for comparing boolean Series to scalar
- PR #1966 Ignore index fix in series append
- PR #1967 Compute index __sizeof__ only once for DataFrame __sizeof__
- PR #1977 Support CUDA installation in default system directories
- PR #1982 Fixes incorrect index name after join operation
- PR #1985 Implement `GDF_PYMOD`, a special modulo that follows python's sign rules
- PR #1991 Parquet reader: fix decoding of NULLs
- PR #1990 Fixes a rendering bug in the `apply_grouped` documentation
- PR #1978 Fix for values being filled in an empty dataframe
- PR #2001 Correctly create MultiColumn from Pandas MultiColumn
- PR #2006 Handle empty dataframe groupby construction for dask
- PR #1965 Parquet Reader: Fix duplicate index column when it's already in `use_cols`
- PR #2033 Add pip to conda environment files to fix warning
- PR #2028 CSV Reader: Fix reading of uncompressed files without a recognized file extension
- PR #2073 Fix an issue when gathering columns with NVCategory and nulls
- PR #2053 cudf::apply_boolean_mask return empty column for empty boolean mask
- PR #2066 exclude `IteratorTest.mean_var_output` test from debug build
- PR #2069 Fix JNI code to use read_csv and read_parquet APIs
- PR #2071 Fix bug with unfound transitive dependencies for GTests in Ubuntu 18.04
- PR #2089 Configure Sphinx to render params correctly
- PR #2091 Fix another bug with unfound transitive dependencies for `cudftestutils` in Ubuntu 18.04
- PR #2115 Just apply `--disable-new-dtags` instead of trying to define all the transitive dependencies
- PR #2106 Fix errors in JitCache tests caused by sharing of device memory between processes
- PR #2120 Fix errors in JitCache tests caused by running multiple threads on the same data
- PR #2102 Fix memory leak in groupby
- PR #2113 fixed typo in to_csv code example


# cudf 0.7.2 (16 May 2019)

## New Features

- PR #1735 Added overload for atomicAdd on int64. Streamlined implementation of custom atomic overloads.
- PR #1741 Add MultiIndex concatenation

## Bug Fixes

- PR #1718 Fix issue with SeriesGroupBy MultiIndex in dask-cudf
- PR #1734 Python: fix performance regression for groupby count() aggregations
- PR #1768 Cython: fix handling read only schema buffers in gpuarrow reader


# cudf 0.7.1 (11 May 2019)

## New Features

- PR #1702 Lazy load MultiIndex to return groupby performance to near optimal.

## Bug Fixes

- PR #1708 Fix handling of `datetime64[ms]` in `dataframe.select_dtypes`


# cuDF 0.7.0 (10 May 2019)

## New Features

- PR #982 Implement gdf_group_by_without_aggregations and gdf_unique_indices functions
- PR #1142 Add `GDF_BOOL` column type
- PR #1194 Implement overloads for CUDA atomic operations
- PR #1292 Implemented Bitwise binary ops AND, OR, XOR (&, |, ^)
- PR #1235 Add GPU-accelerated Parquet Reader
- PR #1335 Added local_dict arg in `DataFrame.query()`.
- PR #1282 Add Series and DataFrame.describe()
- PR #1356 Rolling windows
- PR #1381 Add DataFrame._get_numeric_data
- PR #1388 Add CODEOWNERS file to auto-request reviews based on where changes are made
- PR #1396 Add DataFrame.drop method
- PR #1413 Add DataFrame.melt method
- PR #1412 Add DataFrame.pop()
- PR #1419 Initial CSV writer function
- PR #1441 Add Series level cumulative ops (cumsum, cummin, cummax, cumprod)
- PR #1420 Add script to build and test on a local gpuCI image
- PR #1440 Add DatetimeColumn.min(), DatetimeColumn.max()
- PR #1455 Add Series.Shift via Numba kernel
- PR #1441 Add Series level cumulative ops (cumsum, cummin, cummax, cumprod)
- PR #1461 Add Python coverage test to gpu build
- PR #1445 Parquet Reader: Add selective reading of rows and row group
- PR #1532 Parquet Reader: Add support for INT96 timestamps
- PR #1516 Add Series and DataFrame.ndim
- PR #1556 Add libcudf C++ transition guide
- PR #1466 Add GPU-accelerated ORC Reader
- PR #1565 Add build script for nightly doc builds
- PR #1508 Add Series isna, isnull, and notna
- PR #1456 Add Series.diff() via Numba kernel
- PR #1588 Add Index `astype` typecasting
- PR #1301 MultiIndex support
- PR #1599 Level keyword supported in groupby
- PR #929 Add support operations to dataframe
- PR #1609 Groupby accept list of Series
- PR #1658 Support `group_keys=True` keyword in groupby method

## Improvements

- PR #1531 Refactor closures as private functions in gpuarrow
- PR #1404 Parquet reader page data decoding speedup
- PR #1076 Use `type_dispatcher` in join, quantiles, filter, segmented sort, radix sort and hash_groupby
- PR #1202 Simplify README.md
- PR #1149 CSV Reader: Change convertStrToValue() functions to `__device__` only
- PR #1238 Improve performance of the CUDA trie used in the CSV reader
- PR #1245 Use file cache for JIT kernels
- PR #1278 Update CONTRIBUTING for new conda environment yml naming conventions
- PR #1163 Refactored UnaryOps. Reduced API to two functions: `gdf_unary_math` and `gdf_cast`. Added `abs`, `-`, and `~` ops. Changed bindings to Cython
- PR #1284 Update docs version
- PR #1287 add exclude argument to cudf.select_dtype function
- PR #1286 Refactor some of the CSV Reader kernels into generic utility functions
- PR #1291 fillna in `Series.to_gpu_array()` and `Series.to_array()` can accept the scalar too now.
- PR #1005 generic `reduction` and `scan` support
- PR #1349 Replace modernGPU sort join with thrust.
- PR #1363 Add a dataframe.mean(...) that raises NotImplementedError to satisfy `dask.dataframe.utils.is_dataframe_like`
- PR #1319 CSV Reader: Use column wrapper for gdf_column output alloc/dealloc
- PR #1376 Change series quantile default to linear
- PR #1399 Replace CFFI bindings for NVTX functions with Cython bindings
- PR #1389 Refactored `set_null_count()`
- PR #1386 Added macros `GDF_TRY()`, `CUDF_TRY()` and `ASSERT_CUDF_SUCCEEDED()`
- PR #1435 Rework CMake and conda recipes to depend on installed libraries
- PR #1391 Tidy up bit-resolution-operation and bitmask class code
- PR #1439 Add cmake variable to enable compiling CUDA code with -lineinfo
- PR #1462 Add ability to read parquet files from arrow::io::RandomAccessFile
- PR #1453 Convert CSV Reader CFFI to Cython
- PR #1479 Convert Parquet Reader CFFI to Cython
- PR #1397 Add a utility function for producing an overflow-safe kernel launch grid configuration
- PR #1382 Add GPU parsing of nested brackets to cuIO parsing utilities
- PR #1481 Add cudf::table constructor to allocate a set of `gdf_column`s
- PR #1484 Convert GroupBy CFFI to Cython
- PR #1463 Allow and default melt keyword argument var_name to be None
- PR #1486 Parquet Reader: Use device_buffer rather than device_ptr
- PR #1525 Add cudatoolkit conda dependency
- PR #1520 Renamed `src/dataframe` to `src/table` and moved `table.hpp`. Made `types.hpp` to be type declarations only.
- PR #1492 Convert transpose CFFI to Cython
- PR #1495 Convert binary and unary ops CFFI to Cython
- PR #1503 Convert sorting and hashing ops CFFI to Cython
- PR #1522 Use latest release version in update-version CI script
- PR #1533 Remove stale join CFFI, fix memory leaks in join Cython
- PR #1521 Added `row_bitmask` to compute bitmask for rows of a table. Merged `valids_ops.cu` and `bitmask_ops.cu`
- PR #1553 Overload `hash_row` to avoid using intial hash values. Updated `gdf_hash` to select between overloads
- PR #1585 Updated `cudf::table` to maintain own copy of wrapped `gdf_column*`s
- PR #1559 Add `except +` to all Cython function definitions to catch C++ exceptions properly
- PR #1617 `has_nulls` and `column_dtypes` for `cudf::table`
- PR #1590 Remove CFFI from the build / install process entirely
- PR #1536 Convert gpuarrow CFFI to Cython
- PR #1655 Add `Column._pointer` as a way to access underlying `gdf_column*` of a `Column`
- PR #1655 Update readme conda install instructions for cudf version 0.6 and 0.7


## Bug Fixes

- PR #1233 Fix dtypes issue while adding the column to `str` dataframe.
- PR #1254 CSV Reader: fix data type detection for floating-point numbers in scientific notation
- PR #1289 Fix looping over each value instead of each category in concatenation
- PR #1293 Fix Inaccurate error message in join.pyx
- PR #1308 Add atomicCAS overload for `int8_t`, `int16_t`
- PR #1317 Fix catch polymorphic exception by reference in ipc.cu
- PR #1325 Fix dtype of null bitmasks to int8
- PR #1326 Update build documentation to use -DCMAKE_CXX11_ABI=ON
- PR #1334 Add "na_position" argument to CategoricalColumn sort_by_values
- PR #1321 Fix out of bounds warning when checking Bzip2 header
- PR #1359 Add atomicAnd/Or/Xor for integers
- PR #1354 Fix `fillna()` behaviour when replacing values with different dtypes
- PR #1347 Fixed core dump issue while passing dict_dtypes without column names in `cudf.read_csv()`
- PR #1379 Fixed build failure caused due to error: 'col_dtype' may be used uninitialized
- PR #1392 Update cudf Dockerfile and package_versions.sh
- PR #1385 Added INT8 type to `_schema_to_dtype` for use in GpuArrowReader
- PR #1393 Fixed a bug in `gdf_count_nonzero_mask()` for the case of 0 bits to count
- PR #1395 Update CONTRIBUTING to use the environment variable CUDF_HOME
- PR #1416 Fix bug at gdf_quantile_exact and gdf_quantile_appox
- PR #1421 Fix remove creation of series multiple times during `add_column()`
- PR #1405 CSV Reader: Fix memory leaks on read_csv() failure
- PR #1328 Fix CategoricalColumn to_arrow() null mask
- PR #1433 Fix NVStrings/categories includes
- PR #1432 Update NVStrings to 0.7.* to coincide with 0.7 development
- PR #1483 Modify CSV reader to avoid cropping blank quoted characters in non-string fields
- PR #1446 Merge 1275 hotfix from master into branch-0.7
- PR #1447 Fix legacy groupby apply docstring
- PR #1451 Fix hash join estimated result size is not correct
- PR #1454 Fix local build script improperly change directory permissions
- PR #1490 Require Dask 1.1.0+ for `is_dataframe_like` test or skip otherwise.
- PR #1491 Use more specific directories & groups in CODEOWNERS
- PR #1497 Fix Thrust issue on CentOS caused by missing default constructor of host_vector elements
- PR #1498 Add missing include guard to device_atomics.cuh and separated DEVICE_ATOMICS_TEST
- PR #1506 Fix csv-write call to updated NVStrings method
- PR #1510 Added nvstrings `fillna()` function
- PR #1507 Parquet Reader: Default string data to GDF_STRING
- PR #1535 Fix doc issue to ensure correct labelling of cudf.series
- PR #1537 Fix `undefined reference` link error in HashPartitionTest
- PR #1548 Fix ci/local/build.sh README from using an incorrect image example
- PR #1551 CSV Reader: Fix integer column name indexing
- PR #1586 Fix broken `scalar_wrapper::operator==`
- PR #1591 ORC/Parquet Reader: Fix missing import for FileNotFoundError exception
- PR #1573 Parquet Reader: Fix crash due to clash with ORC reader datasource
- PR #1607 Revert change of `column.to_dense_buffer` always return by copy for performance concerns
- PR #1618 ORC reader: fix assert & data output when nrows/skiprows isn't aligned to stripe boundaries
- PR #1631 Fix failure of TYPES_TEST on some gcc-7 based systems.
- PR #1641 CSV Reader: Fix skip_blank_lines behavior with Windows line terminators (\r\n)
- PR #1648 ORC reader: fix non-deterministic output when skiprows is non-zero
- PR #1676 Fix groupby `as_index` behaviour with `MultiIndex`
- PR #1659 Fix bug caused by empty groupbys and multiindex slicing throwing exceptions
- PR #1656 Correct Groupby failure in dask when un-aggregable columns are left in dataframe.
- PR #1689 Fix groupby performance regression
- PR #1694 Add Cython as a runtime dependency since it's required in `setup.py`


# cuDF 0.6.1 (25 Mar 2019)

## Bug Fixes

- PR #1275 Fix CentOS exception in DataFrame.hash_partition from using value "returned" by a void function


# cuDF 0.6.0 (22 Mar 2019)

## New Features

- PR #760 Raise `FileNotFoundError` instead of `GDF_FILE_ERROR` in `read_csv` if the file does not exist
- PR #539 Add Python bindings for replace function
- PR #823 Add Doxygen configuration to enable building HTML documentation for libcudf C/C++ API
- PR #807 CSV Reader: Add byte_range parameter to specify the range in the input file to be read
- PR #857 Add Tail method for Series/DataFrame and update Head method to use iloc
- PR #858 Add series feature hashing support
- PR #871 CSV Reader: Add support for NA values, including user specified strings
- PR #893 Adds PyArrow based parquet readers / writers to Python, fix category dtype handling, fix arrow ingest buffer size issues
- PR #867 CSV Reader: Add support for ignoring blank lines and comment lines
- PR #887 Add Series digitize method
- PR #895 Add Series groupby
- PR #898 Add DataFrame.groupby(level=0) support
- PR #920 Add feather, JSON, HDF5 readers / writers from PyArrow / Pandas
- PR #888 CSV Reader: Add prefix parameter for column names, used when parsing without a header
- PR #913 Add DLPack support: convert between cuDF DataFrame and DLTensor
- PR #939 Add ORC reader from PyArrow
- PR #918 Add Series.groupby(level=0) support
- PR #906 Add binary and comparison ops to DataFrame
- PR #958 Support unary and binary ops on indexes
- PR #964 Add `rename` method to `DataFrame`, `Series`, and `Index`
- PR #985 Add `Series.to_frame` method
- PR #985 Add `drop=` keyword to reset_index method
- PR #994 Remove references to pygdf
- PR #990 Add external series groupby support
- PR #988 Add top-level merge function to cuDF
- PR #992 Add comparison binaryops to DateTime columns
- PR #996 Replace relative path imports with absolute paths in tests
- PR #995 CSV Reader: Add index_col parameter to specify the column name or index to be used as row labels
- PR #1004 Add `from_gpu_matrix` method to DataFrame
- PR #997 Add property index setter
- PR #1007 Replace relative path imports with absolute paths in cudf
- PR #1013 select columns with df.columns
- PR #1016 Rename Series.unique_count() to nunique() to match pandas API
- PR #947 Prefixsum to handle nulls and float types
- PR #1029 Remove rest of relative path imports
- PR #1021 Add filtered selection with assignment for Dataframes
- PR #872 Adding NVCategory support to cudf apis
- PR #1052 Add left/right_index and left/right_on keywords to merge
- PR #1091 Add `indicator=` and `suffixes=` keywords to merge
- PR #1107 Add unsupported keywords to Series.fillna
- PR #1032 Add string support to cuDF python
- PR #1136 Removed `gdf_concat`
- PR #1153 Added function for getting the padded allocation size for valid bitmask
- PR #1148 Add cudf.sqrt for dataframes and Series
- PR #1159 Add Python bindings for libcudf dlpack functions
- PR #1155 Add __array_ufunc__ for DataFrame and Series for sqrt
- PR #1168 to_frame for series accepts a name argument


## Improvements

- PR #1218 Add dask-cudf page to API docs
- PR #892 Add support for heterogeneous types in binary ops with JIT
- PR #730 Improve performance of `gdf_table` constructor
- PR #561 Add Doxygen style comments to Join CUDA functions
- PR #813 unified libcudf API functions by replacing gpu_ with gdf_
- PR #822 Add support for `__cuda_array_interface__` for ingest
- PR #756 Consolidate common helper functions from unordered map and multimap
- PR #753 Improve performance of groupby sum and average, especially for cases with few groups.
- PR #836 Add ingest support for arrow chunked arrays in Column, Series, DataFrame creation
- PR #763 Format doxygen comments for csv_read_arg struct
- PR #532 CSV Reader: Use type dispatcher instead of switch block
- PR #694 Unit test utilities improvements
- PR #878 Add better indexing to Groupby
- PR #554 Add `empty` method and `is_monotonic` attribute to `Index`
- PR #1040 Fixed up Doxygen comment tags
- PR #909 CSV Reader: Avoid host->device->host copy for header row data
- PR #916 Improved unit testing and error checking for `gdf_column_concat`
- PR #941 Replace `numpy` call in `Series.hash_encode` with `numba`
- PR #942 Added increment/decrement operators for wrapper types
- PR #943 Updated `count_nonzero_mask` to return `num_rows` when the mask is null
- PR #952 Added trait to map C++ type to `gdf_dtype`
- PR #966 Updated RMM submodule.
- PR #998 Add IO reader/writer modules to API docs, fix for missing cudf.Series docs
- PR #1017 concatenate along columns for Series and DataFrames
- PR #1002 Support indexing a dataframe with another boolean dataframe
- PR #1018 Better concatenation for Series and Dataframes
- PR #1036 Use Numpydoc style docstrings
- PR #1047 Adding gdf_dtype_extra_info to gdf_column_view_augmented
- PR #1054 Added default ctor to SerialTrieNode to overcome Thrust issue in CentOS7 + CUDA10
- PR #1024 CSV Reader: Add support for hexadecimal integers in integral-type columns
- PR #1033 Update `fillna()` to use libcudf function `gdf_replace_nulls`
- PR #1066 Added inplace assignment for columns and select_dtypes for dataframes
- PR #1026 CSV Reader: Change the meaning and type of the quoting parameter to match Pandas
- PR #1100 Adds `CUDF_EXPECTS` error-checking macro
- PR #1092 Fix select_dtype docstring
- PR #1111 Added cudf::table
- PR #1108 Sorting for datetime columns
- PR #1120 Return a `Series` (not a `Column`) from `Series.cat.set_categories()`
- PR #1128 CSV Reader: The last data row does not need to be line terminated
- PR #1183 Bump Arrow version to 0.12.1
- PR #1208 Default to CXX11_ABI=ON
- PR #1252 Fix NVStrings dependencies for cuda 9.2 and 10.0
- PR #2037 Optimize the existing `gather` and `scatter` routines in `libcudf`

## Bug Fixes

- PR #821 Fix flake8 issues revealed by flake8 update
- PR #808 Resolved renamed `d_columns_valids` variable name
- PR #820 CSV Reader: fix the issue where reader adds additional rows when file uses \r\n as a line terminator
- PR #780 CSV Reader: Fix scientific notation parsing and null values for empty quotes
- PR #815 CSV Reader: Fix data parsing when tabs are present in the input CSV file
- PR #850 Fix bug where left joins where the left df has 0 rows causes a crash
- PR #861 Fix memory leak by preserving the boolean mask index
- PR #875 Handle unnamed indexes in to/from arrow functions
- PR #877 Fix ingest of 1 row arrow tables in from arrow function
- PR #876 Added missing `<type_traits>` include
- PR #889 Deleted test_rmm.py which has now moved to RMM repo
- PR #866 Merge v0.5.1 numpy ABI hotfix into 0.6
- PR #917 value_counts return int type on empty columns
- PR #611 Renamed `gdf_reduce_optimal_output_size()` -> `gdf_reduction_get_intermediate_output_size()`
- PR #923 fix index for negative slicing for cudf dataframe and series
- PR #927 CSV Reader: Fix category GDF_CATEGORY hashes not being computed properly
- PR #921 CSV Reader: Fix parsing errors with delim_whitespace, quotations in the header row, unnamed columns
- PR #933 Fix handling objects of all nulls in series creation
- PR #940 CSV Reader: Fix an issue where the last data row is missing when using byte_range
- PR #945 CSV Reader: Fix incorrect datetime64 when milliseconds or space separator are used
- PR #959 Groupby: Problem with column name lookup
- PR #950 Converting dataframe/recarry with non-contiguous arrays
- PR #963 CSV Reader: Fix another issue with missing data rows when using byte_range
- PR #999 Fix 0 sized kernel launches and empty sort_index exception
- PR #993 Fix dtype in selecting 0 rows from objects
- PR #1009 Fix performance regression in `to_pandas` method on DataFrame
- PR #1008 Remove custom dask communication approach
- PR #1001 CSV Reader: Fix a memory access error when reading a large (>2GB) file with date columns
- PR #1019 Binary Ops: Fix error when one input column has null mask but other doesn't
- PR #1014 CSV Reader: Fix false positives in bool value detection
- PR #1034 CSV Reader: Fix parsing floating point precision and leading zero exponents
- PR #1044 CSV Reader: Fix a segfault when byte range aligns with a page
- PR #1058 Added support for `DataFrame.loc[scalar]`
- PR #1060 Fix column creation with all valid nan values
- PR #1073 CSV Reader: Fix an issue where a column name includes the return character
- PR #1090 Updating Doxygen Comments
- PR #1080 Fix dtypes returned from loc / iloc because of lists
- PR #1102 CSV Reader: Minor fixes and memory usage improvements
- PR #1174: Fix release script typo
- PR #1137 Add prebuild script for CI
- PR #1118 Enhanced the `DataFrame.from_records()` feature
- PR #1129 Fix join performance with index parameter from using numpy array
- PR #1145 Issue with .agg call on multi-column dataframes
- PR #908 Some testing code cleanup
- PR #1167 Fix issue with null_count not being set after inplace fillna()
- PR #1184 Fix iloc performance regression
- PR #1185 Support left_on/right_on and also on=str in merge
- PR #1200 Fix allocating bitmasks with numba instead of rmm in allocate_mask function
- PR #1213 Fix bug with csv reader requesting subset of columns using wrong datatype
- PR #1223 gpuCI: Fix label on rapidsai channel on gpu build scripts
- PR #1242 Add explicit Thrust exec policy to fix NVCATEGORY_TEST segfault on some platforms
- PR #1246 Fix categorical tests that failed due to bad implicit type conversion
- PR #1255 Fix overwriting conda package main label uploads
- PR #1259 Add dlpack includes to pip build


# cuDF 0.5.1 (05 Feb 2019)

## Bug Fixes

- PR #842 Avoid using numpy via cimport to prevent ABI issues in Cython compilation


# cuDF 0.5.0 (28 Jan 2019)

## New Features

- PR #722 Add bzip2 decompression support to `read_csv()`
- PR #693 add ZLIB-based GZIP/ZIP support to `read_csv_strings()`
- PR #411 added null support to gdf_order_by (new API) and cudf_table::sort
- PR #525 Added GitHub Issue templates for bugs, documentation, new features, and questions
- PR #501 CSV Reader: Add support for user-specified decimal point and thousands separator to read_csv_strings()
- PR #455 CSV Reader: Add support for user-specified decimal point and thousands separator to read_csv()
- PR #439 add `DataFrame.drop` method similar to pandas
- PR #356 add `DataFrame.transpose` method and `DataFrame.T` property similar to pandas
- PR #505 CSV Reader: Add support for user-specified boolean values
- PR #350 Implemented Series replace function
- PR #490 Added print_env.sh script to gather relevant environment details when reporting cuDF issues
- PR #474 add ZLIB-based GZIP/ZIP support to `read_csv()`
- PR #547 Added melt similar to `pandas.melt()`
- PR #491 Add CI test script to check for updates to CHANGELOG.md in PRs
- PR #550 Add CI test script to check for style issues in PRs
- PR #558 Add CI scripts for cpu-based conda and gpu-based test builds
- PR #524 Add Boolean Indexing
- PR #564 Update python `sort_values` method to use updated libcudf `gdf_order_by` API
- PR #509 CSV Reader: Input CSV file can now be passed in as a text or a binary buffer
- PR #607 Add `__iter__` and iteritems to DataFrame class
- PR #643 added a new api gdf_replace_nulls that allows a user to replace nulls in a column

## Improvements

- PR #426 Removed sort-based groupby and refactored existing groupby APIs. Also improves C++/CUDA compile time.
- PR #461 Add `CUDF_HOME` variable in README.md to replace relative pathing.
- PR #472 RMM: Created centralized rmm::device_vector alias and rmm::exec_policy
- PR #500 Improved the concurrent hash map class to support partitioned (multi-pass) hash table building.
- PR #454 Improve CSV reader docs and examples
- PR #465 Added templated C++ API for RMM to avoid explicit cast to `void**`
- PR #513 `.gitignore` tweaks
- PR #521 Add `assert_eq` function for testing
- PR #502 Simplify Dockerfile for local dev, eliminate old conda/pip envs
- PR #549 Adds `-rdynamic` compiler flag to nvcc for Debug builds
- PR #472 RMM: Created centralized rmm::device_vector alias and rmm::exec_policy
- PR #577 Added external C++ API for scatter/gather functions
- PR #500 Improved the concurrent hash map class to support partitioned (multi-pass) hash table building
- PR #583 Updated `gdf_size_type` to `int`
- PR #500 Improved the concurrent hash map class to support partitioned (multi-pass) hash table building
- PR #617 Added .dockerignore file. Prevents adding stale cmake cache files to the docker container
- PR #658 Reduced `JOIN_TEST` time by isolating overflow test of hash table size computation
- PR #664 Added Debuging instructions to README
- PR #651 Remove noqa marks in `__init__.py` files
- PR #671 CSV Reader: uncompressed buffer input can be parsed without explicitly specifying compression as None
- PR #684 Make RMM a submodule
- PR #718 Ensure sum, product, min, max methods pandas compatibility on empty datasets
- PR #720 Refactored Index classes to make them more Pandas-like, added CategoricalIndex
- PR #749 Improve to_arrow and from_arrow Pandas compatibility
- PR #766 Remove TravisCI references, remove unused variables from CMake, fix ARROW_VERSION in Cmake
- PR #773 Add build-args back to Dockerfile and handle dependencies based on environment yml file
- PR #781 Move thirdparty submodules to root and symlink in /cpp
- PR #843 Fix broken cudf/python API examples, add new methods to the API index

## Bug Fixes

- PR #569 CSV Reader: Fix days being off-by-one when parsing some dates
- PR #531 CSV Reader: Fix incorrect parsing of quoted numbers
- PR #465 Added templated C++ API for RMM to avoid explicit cast to `void**`
- PR #473 Added missing <random> include
- PR #478 CSV Reader: Add api support for auto column detection, header, mangle_dupe_cols, usecols
- PR #495 Updated README to correct where cffi pytest should be executed
- PR #501 Fix the intermittent segfault caused by the `thousands` and `compression` parameters in the csv reader
- PR #502 Simplify Dockerfile for local dev, eliminate old conda/pip envs
- PR #512 fix bug for `on` parameter in `DataFrame.merge` to allow for None or single column name
- PR #511 Updated python/cudf/bindings/join.pyx to fix cudf merge printing out dtypes
- PR #513 `.gitignore` tweaks
- PR #521 Add `assert_eq` function for testing
- PR #537 Fix CMAKE_CUDA_STANDARD_REQURIED typo in CMakeLists.txt
- PR #447 Fix silent failure in initializing DataFrame from generator
- PR #545 Temporarily disable csv reader thousands test to prevent segfault (test re-enabled in PR #501)
- PR #559 Fix Assertion error while using `applymap` to change the output dtype
- PR #575 Update `print_env.sh` script to better handle missing commands
- PR #612 Prevent an exception from occuring with true division on integer series.
- PR #630 Fix deprecation warning for `pd.core.common.is_categorical_dtype`
- PR #622 Fix Series.append() behaviour when appending values with different numeric dtype
- PR #603 Fix error while creating an empty column using None.
- PR #673 Fix array of strings not being caught in from_pandas
- PR #644 Fix return type and column support of dataframe.quantile()
- PR #634 Fix create `DataFrame.from_pandas()` with numeric column names
- PR #654 Add resolution check for GDF_TIMESTAMP in Join
- PR #648 Enforce one-to-one copy required when using `numba>=0.42.0`
- PR #645 Fix cmake build type handling not setting debug options when CMAKE_BUILD_TYPE=="Debug"
- PR #669 Fix GIL deadlock when launching multiple python threads that make Cython calls
- PR #665 Reworked the hash map to add a way to report the destination partition for a key
- PR #670 CMAKE: Fix env include path taking precedence over libcudf source headers
- PR #674 Check for gdf supported column types
- PR #677 Fix 'gdf_csv_test_Dates' gtest failure due to missing nrows parameter
- PR #604 Fix the parsing errors while reading a csv file using `sep` instead of `delimiter`.
- PR #686 Fix converting nulls to NaT values when converting Series to Pandas/Numpy
- PR #689 CSV Reader: Fix behavior with skiprows+header to match pandas implementation
- PR #691 Fixes Join on empty input DFs
- PR #706 CSV Reader: Fix broken dtype inference when whitespace is in data
- PR #717 CSV reader: fix behavior when parsing a csv file with no data rows
- PR #724 CSV Reader: fix build issue due to parameter type mismatch in a std::max call
- PR #734 Prevents reading undefined memory in gpu_expand_mask_bits numba kernel
- PR #747 CSV Reader: fix an issue where CUDA allocations fail with some large input files
- PR #750 Fix race condition for handling NVStrings in CMake
- PR #719 Fix merge column ordering
- PR #770 Fix issue where RMM submodule pointed to wrong branch and pin other to correct branches
- PR #778 Fix hard coded ABI off setting
- PR #784 Update RMM submodule commit-ish and pip paths
- PR #794 Update `rmm::exec_policy` usage to fix segmentation faults when used as temprory allocator.
- PR #800 Point git submodules to branches of forks instead of exact commits


# cuDF 0.4.0 (05 Dec 2018)

## New Features

- PR #398 add pandas-compatible `DataFrame.shape()` and `Series.shape()`
- PR #394 New documentation feature "10 Minutes to cuDF"
- PR #361 CSV Reader: Add support for strings with delimiters

## Improvements

 - PR #436 Improvements for type_dispatcher and wrapper structs
 - PR #429 Add CHANGELOG.md (this file)
 - PR #266 use faster CUDA-accelerated DataFrame column/Series concatenation.
 - PR #379 new C++ `type_dispatcher` reduces code complexity in supporting many data types.
 - PR #349 Improve performance for creating columns from memoryview objects
 - PR #445 Update reductions to use type_dispatcher. Adds integer types support to sum_of_squares.
 - PR #448 Improve installation instructions in README.md
 - PR #456 Change default CMake build to Release, and added option for disabling compilation of tests

## Bug Fixes

 - PR #444 Fix csv_test CUDA too many resources requested fail.
 - PR #396 added missing output buffer in validity tests for groupbys.
 - PR #408 Dockerfile updates for source reorganization
 - PR #437 Add cffi to Dockerfile conda env, fixes "cannot import name 'librmm'"
 - PR #417 Fix `map_test` failure with CUDA 10
 - PR #414 Fix CMake installation include file paths
 - PR #418 Properly cast string dtypes to programmatic dtypes when instantiating columns
 - PR #427 Fix and tests for Concatenation illegal memory access with nulls


# cuDF 0.3.0 (23 Nov 2018)

## New Features

 - PR #336 CSV Reader string support

## Improvements

 - PR #354 source code refactored for better organization. CMake build system overhaul. Beginning of transition to Cython bindings.
 - PR #290 Add support for typecasting to/from datetime dtype
 - PR #323 Add handling pyarrow boolean arrays in input/out, add tests
 - PR #325 GDF_VALIDITY_UNSUPPORTED now returned for algorithms that don't support non-empty valid bitmasks
 - PR #381 Faster InputTooLarge Join test completes in ms rather than minutes.
 - PR #373 .gitignore improvements
 - PR #367 Doc cleanup & examples for DataFrame methods
 - PR #333 Add Rapids Memory Manager documentation
 - PR #321 Rapids Memory Manager adds file/line location logging and convenience macros
 - PR #334 Implement DataFrame `__copy__` and `__deepcopy__`
 - PR #271 Add NVTX ranges to pygdf
 - PR #311 Document system requirements for conda install

## Bug Fixes

 - PR #337 Retain index on `scale()` function
 - PR #344 Fix test failure due to PyArrow 0.11 Boolean handling
 - PR #364 Remove noexcept from managed_allocator;  CMakeLists fix for NVstrings
 - PR #357 Fix bug that made all series be considered booleans for indexing
 - PR #351 replace conda env configuration for developers
 - PRs #346 #360 Fix CSV reading of negative numbers
 - PR #342 Fix CMake to use conda-installed nvstrings
 - PR #341 Preserve categorical dtype after groupby aggregations
 - PR #315 ReadTheDocs build update to fix missing libcuda.so
 - PR #320 FIX out-of-bounds access error in reductions.cu
 - PR #319 Fix out-of-bounds memory access in libcudf count_valid_bits
 - PR #303 Fix printing empty dataframe


# cuDF 0.2.0 and cuDF 0.1.0

These were initial releases of cuDF based on previously separate pyGDF and libGDF libraries.<|MERGE_RESOLUTION|>--- conflicted
+++ resolved
@@ -15,12 +15,9 @@
 
 ## Improvements
 
-<<<<<<< HEAD
-=======
 - PR #3370 Port NVStrings strip functions
 - PR #3453 Port NVStrings IPv4 convert functions to cudf strings column
 - PR #3441 Port NVStrings url encode/decode to cudf strings column
->>>>>>> 3e070f60
 - PR #3364 Port NVStrings split functions
 - PR #3463 Port NVStrings partition/rpartition to cudf strings column
 - PR #3502 ORC reader: add option to read DECIMALs as INT64
@@ -42,12 +39,9 @@
 - PR #3640 Enable memory_usage in dask_cudf (also adds pd.Index from_pandas)
 - PR #3654 Update Jitify submodule ref to include gcc-8 fix
 - PR #3639 Define and implement `nans_to_nulls`
-<<<<<<< HEAD
 - PR #3561 Rework contains implementation in search
-=======
 - PR #3697 Improve column insert performance for wide frames
 - PR #3710 Remove multiple CMake configuration steps from root build script
->>>>>>> 3e070f60
 
 ## Bug Fixes
 
