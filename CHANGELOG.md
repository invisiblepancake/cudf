--- conflicted
+++ resolved
@@ -39,11 +39,8 @@
 - PR #1993 Add iterator driven reduction for mean, var, std
 - PR #2220 Update Java bindings for reduction rename
 - PR #2224 implement isna, isnull, notna as dataframe functions
-<<<<<<< HEAD
-=======
 - PR #2236 Implement drop_duplicates for Series
 - PR #2225 refactor to use libcudf for gathering columns in dataframes
->>>>>>> d69c846a
 
 ## Bug Fixes
 
