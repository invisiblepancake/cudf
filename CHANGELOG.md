--- conflicted
+++ resolved
@@ -118,9 +118,6 @@
 - PR #1451 Fix hash join estimated result size is not correct
 - PR #1454 Fix local build script improperly change directory permissions
 - PR #1490 Require Dask 1.1.0+ for `is_dataframe_like` test or skip otherwise.
-<<<<<<< HEAD
-- PR #1641 CSV Reader: Fix skip_blank_lines behavior with Windows line terminators (\r\n) 
-=======
 - PR #1491 Use more specific directories & groups in CODEOWNERS
 - PR #1497 Fix Thrust issue on CentOS caused by missing default constructor of host_vector elements
 - PR #1498 Add missing include guard to device_atomics.cuh and separated DEVICE_ATOMICS_TEST
@@ -137,7 +134,7 @@
 - PR #1607 Revert change of `column.to_dense_buffer` always return by copy for performance concerns
 - PR #1618 ORC reader: fix assert & data output when nrows/skiprows isn't aligned to stripe boundaries
 - PR #1631 Fix failure of TYPES_TEST on some gcc-7 based systems.
->>>>>>> 7cb7142d
+- PR #1641 CSV Reader: Fix skip_blank_lines behavior with Windows line terminators (\r\n) 
 
 
 # cuDF 0.6.1 (25 Mar 2019)
