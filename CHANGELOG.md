--- conflicted
+++ resolved
@@ -98,12 +98,9 @@
 - PR #3211 Fix breaking change caused by rapidsai/rmm#167
 - PR #3265 Fix dangling pointer in `is_sorted`
 - PR #3267 ORC writer: fix incorrect ByteRLE encoding of long literal runs
-<<<<<<< HEAD
+- PR #3274 ORC writer: fix integer RLEv2 mode2 unsigned base value encoding
 - PR #3279 Fix shutdown hang issues with pinned memory pool init executor
 
-=======
-- PR #3274 ORC writer: fix integer RLEv2 mode2 unsigned base value encoding
->>>>>>> 21c277a3
 
 # cuDF 0.10.0 (16 Oct 2019)
 
