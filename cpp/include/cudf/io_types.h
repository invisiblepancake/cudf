/*
 * Copyright (c) 2018, NVIDIA CORPORATION.
 *
 * Licensed under the Apache License, Version 2.0 (the "License");
 * you may not use this file except in compliance with the License.
 * You may obtain a copy of the License at
 *
 *     http://www.apache.org/licenses/LICENSE-2.0
 *
 * Unless required by applicable law or agreed to in writing, software
 * distributed under the License is distributed on an "AS IS" BASIS,
 * WITHOUT WARRANTIES OR CONDITIONS OF ANY KIND, either express or implied.
 * See the License for the specific language governing permissions and
 * limitations under the License.
 */

/*
 * API
 *
 * gdf_error read_csv(csv_read_arg *args);
 *
 */
#pragma once

 /*
   * Enumerator for the supported forms of the input CSV file
   */
typedef enum 
{
  FILE_PATH,								//< Indicates that the input is specified with a file path
  HOST_BUFFER								//< Indicates that the input is passed as a buffer in host memory
} gdf_csv_input_form;

/**---------------------------------------------------------------------------*
 * @brief  This struct contains all input parameters to the read_csv function.
 * Also contains the output dataframe.
 *
 * Input parameters are all stored in host memory. The output dataframe is in 
 * the device memory.
 *
 *---------------------------------------------------------------------------**/
typedef struct {

  /*
   * Output Arguments - allocated in reader.
   */
  int           num_cols_out;               //< Out: return the number of columns read in
  int           num_rows_out;               //< Out: return the number of rows read in
  gdf_column    **data;                     //< Out: return the array of *gdf_columns

  /*
   * Input arguments - all data is in the host memory
   */
  gdf_csv_input_form	input_data_form;	//< Type of source of CSV data
  const char			*filepath_or_buffer;//< If input_data_form is FILE_PATH, contains the filepath. If input_data_type is HOST_BUFFER, points to the host memory buffer
  size_t				buffer_size;		//< If input_data_form is HOST_BUFFER, represents the size of the buffer in bytes. Unused otherwise

  bool          windowslinetermination;     //< States if we should \r\n as our line termination
  char          lineterminator;             //< define the line terminator character. Default is  '\n'
  char          delimiter;                  //< define the field separator, default is ',' This argument is also called 'sep' 
  bool          delim_whitespace;           //< Use white space as the delimiter - default is false. This overrides the delimiter argument
  bool          skipinitialspace;           //< Skip white spaces after the delimiter - default is false


<<<<<<< HEAD
  int           nrows;                      //< Number of rows to read, -1 indicates all
  int           header;                     //< Row of the header data, zero based counting. Default states that header should not be read from file.
=======
  gdf_size_type nrows;                      // number of rows to read,  -1 indicates all
  gdf_size_type header;                     // Row of the header data,  zero based counting. Default states that header should not be read from file.
>>>>>>> 1344cfa9

  int           num_cols;                   //< Number of columns in the names and dtype arrays
  const char    **names;                    //< Ordered List of column names
  const char    **dtype;                    //< Ordered List of data types

  int           *index_col;                 //< Indexes of columns to use as the row labels of the DataFrame.
  int           *use_cols_int;              //< Indexes of columns to be returned. CSV reader will only process those columns, another read is needed to get full data
  int           use_cols_int_len;           //< Number of elements in use_cols_int
  const char    **use_cols_char;            //< Names of columns to be returned. CSV reader will only process those columns, another read is needed to get full data
  int           use_cols_char_len;          //< Number of elements in use_cols_char_len

  gdf_size_type skiprows;                   //< Number of rows at the start of the files to skip, default is 0
  gdf_size_type skipfooter;                 //< Number of rows at the bottom of the file to skip - default is 0

  bool          skip_blank_lines;           // Whether or not to ignore blank lines

  const char    **true_values;              //< List of values to recognize as boolean True
  int           num_true_values;            //< Number of values in the true_values list
  const char    **false_values;             //< List of values to recognize as boolean False
  int           num_false_values;           //< Number of values in the true_values list

  const char    **na_values;                // Array of strings that should be considered as NA

  char          *prefix;                    // If there is no header or names, append this to the column ID as the name
  bool          mangle_dupe_cols;           //< If true, duplicate columns get a suffix. If false, data will be overwritten if there are columns with duplicate names

  bool          parse_dates;                // Parse date field into date32 or date64.  If false then date fields are saved as a string. Specifying a date dtype overrides this
  bool          infer_datetime_format;      // Try and determine the date format
  bool          dayfirst;                   //< Is the first value in the date formatthe day?  DD/MM  versus MM/DD

  char          *compression;               //< Specify the type of compression (nullptr,"none","infer","gzip","zip"), "infer" infers the compression from the file extension, default(nullptr) is uncompressed
  char          thousands;                  //< Single character that separates thousands in numeric data. If this matches the delimiter then system will return GDF_INVALID_API_CALL

  char          decimal;                    //< The decimal point character. If this matches the delimiter then system will return GDF_INVALID_API_CALL

  char          quotechar;                  //< Define the character used to denote start and end of a quoted item
  bool          quoting;                    //< Treat string fields as quoted item and remove the first and last quotechar
  bool          doublequote;                //< Indicates whether to interpret two consecutive quotechar inside a field as a single quotechar

  char          escapechar;                 // Single character used as the escape character

  char          comment;                    // Single character indicating that the remainder of line is a comment

  char          *encoding;                  // the data encoding, NULL = UTF-8

} csv_read_arg;


/*
 * NOT USED
 *
 * squeeze          - data is always returned as a gdf_column array
 * engine           - this is the only engine
 * keep_default_na  - this has no meaning since the field is marked invalid and the value not seen
 * na_filter        - empty fields are automatically tagged as invalid
 * verbose
 * keep_date_col    - will not maintain raw data
 * date_parser      - there is only this parser
 * float_precision  - there is only one converter that will cover all specified values
 * dialect          - not used
 *
 */<|MERGE_RESOLUTION|>--- conflicted
+++ resolved
@@ -61,14 +61,8 @@
   bool          delim_whitespace;           //< Use white space as the delimiter - default is false. This overrides the delimiter argument
   bool          skipinitialspace;           //< Skip white spaces after the delimiter - default is false
 
-
-<<<<<<< HEAD
-  int           nrows;                      //< Number of rows to read, -1 indicates all
-  int           header;                     //< Row of the header data, zero based counting. Default states that header should not be read from file.
-=======
-  gdf_size_type nrows;                      // number of rows to read,  -1 indicates all
-  gdf_size_type header;                     // Row of the header data,  zero based counting. Default states that header should not be read from file.
->>>>>>> 1344cfa9
+  gdf_size_type nrows;                      //< Number of rows to read, -1 indicates all
+  gdf_size_type header;                     //< Row of the header data, zero based counting. Default states that header should not be read from file.
 
   int           num_cols;                   //< Number of columns in the names and dtype arrays
   const char    **names;                    //< Ordered List of column names
