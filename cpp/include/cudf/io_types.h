/*
 * Copyright (c) 2018, NVIDIA CORPORATION.
 *
 * Licensed under the Apache License, Version 2.0 (the "License");
 * you may not use this file except in compliance with the License.
 * You may obtain a copy of the License at
 *
 *     http://www.apache.org/licenses/LICENSE-2.0
 *
 * Unless required by applicable law or agreed to in writing, software
 * distributed under the License is distributed on an "AS IS" BASIS,
 * WITHOUT WARRANTIES OR CONDITIONS OF ANY KIND, either express or implied.
 * See the License for the specific language governing permissions and
 * limitations under the License.
 */

#pragma once

/*
 * @brief Enumeration of supported input types for cudf reader interfaces
 */
typedef enum {
  FILE_PATH,        ///< Source is specified as a file path
  HOST_BUFFER,      ///< Source is specified as a buffer in host memory
} gdf_input_type;

/*
 * @brief Enumeration of supported input types for CSV reader
 *
 * TODO: Remove and use gdf_input_type directly. This typedef is to reduce the
 * initial changes for Parquet review by not changing/including any CSV code.
 */
typedef gdf_input_type gdf_csv_input_form;

/*
 * @brief Enumeration of quoting behavior for CSV readers/writers
 */
typedef enum 
{
  QUOTE_MINIMAL,                            ///< Only quote those fields which contain special characters; enable quotation when parsing.
  QUOTE_ALL,                                ///< Quote all fields; enable quotation when parsing.
  QUOTE_NONNUMERIC,                         ///< Quote all non-numeric fields; enable quotation when parsing.
  QUOTE_NONE                                ///< Never quote fields; disable quotation when parsing.
} gdf_csv_quote_style;

/**---------------------------------------------------------------------------*
 * @brief  This struct contains all input parameters to the read_csv function.
 * Also contains the output dataframe.
 *
 * Input parameters are all stored in host memory. The output dataframe is in 
 * the device memory.
 *
 * Parameters in PANDAS that are unavailable in cudf:
 *   squeeze          - data is always returned as a gdf_column array
 *   engine           - this is the only engine
 *   verbose
 *   keep_date_col    - will not maintain raw data
 *   date_parser      - there is only this parser
 *   float_precision  - there is only one converter that will cover all specified values
 *   dialect          - not used
 *---------------------------------------------------------------------------**/
typedef struct {

  /*
   * Output Arguments - allocated in reader.
   */
  int           num_cols_out;               ///< Out: return the number of columns read in
  int           num_rows_out;               ///< Out: return the number of rows read in
  gdf_column    **data;                     ///< Out: return the array of *gdf_columns

  /*
   * Input arguments - all data is in the host memory
   */
  gdf_csv_input_form	input_data_form;	///< Type of source of CSV data
  const char			*filepath_or_buffer; ///< If input_data_form is FILE_PATH, contains the filepath. If input_data_type is HOST_BUFFER, points to the host memory buffer
  size_t				buffer_size;		///< If input_data_form is HOST_BUFFER, represents the size of the buffer in bytes. Unused otherwise

  bool          windowslinetermination;     ///< States if we should \r\n as our line termination
  char          lineterminator;             ///< define the line terminator character. Default is  '\n'
  char          delimiter;                  ///< define the field separator, default is ',' This argument is also called 'sep' 
  bool          delim_whitespace;           ///< Use white space as the delimiter - default is false. This overrides the delimiter argument
  bool          skipinitialspace;           ///< Skip white spaces after the delimiter - default is false

  gdf_size_type nrows;                      ///< Number of rows to read, -1 indicates all
  gdf_size_type header;                     ///< Row of the header data, zero based counting. Default states that header should not be read from file.

  int           num_cols;                   ///< Number of columns in the names and dtype arrays
  const char    **names;                    ///< Ordered List of column names
  const char    **dtype;                    ///< Ordered List of data types

  int           *index_col;                 ///< Indexes of columns to use as the row labels of the DataFrame.
  int           *use_cols_int;              ///< Indexes of columns to be returned. CSV reader will only process those columns, another read is needed to get full data
  int           use_cols_int_len;           ///< Number of elements in use_cols_int
  const char    **use_cols_char;            ///< Names of columns to be returned. CSV reader will only process those columns, another read is needed to get full data
  int           use_cols_char_len;          ///< Number of elements in use_cols_char_len

  gdf_size_type skiprows;                   ///< Number of rows at the start of the files to skip, default is 0
  gdf_size_type skipfooter;                 ///< Number of rows at the bottom of the file to skip - default is 0

  bool          skip_blank_lines;           ///< Indicates whether to ignore empty lines, or parse and interpret values as NaN 

  const char    **true_values;              ///< List of values to recognize as boolean True
  int           num_true_values;            ///< Number of values in the true_values list
  const char    **false_values;             ///< List of values to recognize as boolean False
  int           num_false_values;           ///< Number of values in the true_values list

  const char    **na_values;                /**< Array of strings that should be considered as NA. By default the following values are interpreted as NaN: 
                                            '', '#N/A', '#N/A N/A', '#NA', '-1.#IND', '-1.#QNAN', '-NaN', '-nan', '1.#IND', '1.#QNAN', 'N/A', 'NA', 'NULL',
                                            'NaN', 'n/a', 'nan', 'null'. */
  int           num_na_values;              ///< Number of values in the na_values list
  bool          keep_default_na;            ///< Keep the default NA values
  bool          na_filter;                  ///< Detect missing values (empty strings and the values in na_values). Passing false can improve performance.

  char          *prefix;                    ///< If there is no header or names, prepend this to the column ID as the name
  bool          mangle_dupe_cols;           ///< If true, duplicate columns get a suffix. If false, data will be overwritten if there are columns with duplicate names

  bool          parse_dates;                // Parse date field into date32 or date64.  If false then date fields are saved as a string. Specifying a date dtype overrides this
  bool          infer_datetime_format;      // Try and determine the date format
  bool          dayfirst;                   ///< Is the first value in the date formatthe day?  DD/MM  versus MM/DD

  char          *compression;               ///< Specify the type of compression (nullptr,"none","infer","gzip","zip"), "infer" infers the compression from the file extension, default(nullptr) is uncompressed
  char          thousands;                  ///< Single character that separates thousands in numeric data. If this matches the delimiter then system will return GDF_INVALID_API_CALL

  char          decimal;                    ///< The decimal point character. If this matches the delimiter then system will return GDF_INVALID_API_CALL

  char          quotechar;                  ///< Define the character used to denote start and end of a quoted item
  gdf_csv_quote_style quoting;              ///< Treat string fields as quoted item and remove the first and last quotechar
  bool          doublequote;                ///< Indicates whether to interpret two consecutive quotechar inside a field as a single quotechar

  char          escapechar;                 // Single character used as the escape character

  char          comment;                    ///< The character used to denote start of a comment line. The rest of the line will not be parsed.

  char          *encoding;                  // the data encoding, NULL = UTF-8

  size_t        byte_range_offset;          ///< offset of the byte range to read. 
  size_t        byte_range_size;            /**< size of the byte range to read. Set to zero to read all data after byte_range_offset.
                                            Reads the row that starts before or at the end of the range, even if it ends after the end of the range. */
} csv_read_arg;

/**---------------------------------------------------------------------------*
<<<<<<< HEAD
 * @brief Input and output arguments to the read_orc interface.
 *---------------------------------------------------------------------------**/
typedef struct {

  /*
   * Output arguments
   */
  int           num_cols_out;               ///< Out: Number of columns returned
  int           num_rows_out;               ///< Out: Number of rows returned
  gdf_column    **data;                     ///< Out: Array of gdf_columns*

  /*
   * Input arguments
   */
  gdf_input_type source_type;               ///< In: Type of data source
  const char    *source;                    ///< In: If source_type is FILE_PATH, contains the filepath. If input_data_type is HOST_BUFFER, points to the host memory buffer
  size_t        buffer_size;                ///< In: If source_type is HOST_BUFFER, represents the size of the buffer in bytes. Unused otherwise.

  const char    **use_cols;                 ///< In: Columns of interest. Only these columns will be parsed and returned.
  int           use_cols_len;               ///< In: Number of columns

  int           skip_rows;                  ///< In: Number of rows to skip from the start
  int           num_rows;                   ///< In: Number of rows to read. Actual number of returned rows may be less

} orc_read_arg;
=======
 * @brief These are the arguments to the CSV writer function.
 *---------------------------------------------------------------------------**/
typedef struct
{
    gdf_column** columns;         // columns to output
    int num_cols;                 // number of columns

    const char* filepath;         // full path to file to create
    const char* line_terminator;  // character to use for separating lines (default "\n")
    char delimiter;               // character to use between each column entry (default ',')

    const char* true_value;       // string to use for values !=0 in GDF_INT8 types (default 'true')
    const char* false_value;      // string to use for values ==0 in GDF_INT8 types (default 'false')
    const char* na_rep;           // string to use for null entries

} csv_write_arg;
>>>>>>> 0b8c0987

/**---------------------------------------------------------------------------*
 * @brief Input and output arguments to the read_parquet interface.
 *---------------------------------------------------------------------------**/
typedef struct {

  /*
   * Output arguments
   */
  int           num_cols_out;               ///< Out: Number of columns returned
  int           num_rows_out;               ///< Out: Number of rows returned
  gdf_column    **data;                     ///< Out: Array of gdf_columns*
  int           *index_col;                 ///< Out: If available, column index to use as row labels

  /*
   * Input arguments
   */
  gdf_input_type source_type;               ///< In: Type of data source
  const char    *source;                    ///< In: If source_type is FILE_PATH, contains the filepath. If input_data_type is HOST_BUFFER, points to the host memory buffer
  size_t        buffer_size;                ///< In: If source_type is HOST_BUFFER, represents the size of the buffer in bytes. Unused otherwise.

  const char    **use_cols;                 ///< In: Columns of interest; only these columns will be parsed and returned
  int           use_cols_len;               ///< In: Number of columns

} pq_read_arg;<|MERGE_RESOLUTION|>--- conflicted
+++ resolved
@@ -139,33 +139,6 @@
 } csv_read_arg;
 
 /**---------------------------------------------------------------------------*
-<<<<<<< HEAD
- * @brief Input and output arguments to the read_orc interface.
- *---------------------------------------------------------------------------**/
-typedef struct {
-
-  /*
-   * Output arguments
-   */
-  int           num_cols_out;               ///< Out: Number of columns returned
-  int           num_rows_out;               ///< Out: Number of rows returned
-  gdf_column    **data;                     ///< Out: Array of gdf_columns*
-
-  /*
-   * Input arguments
-   */
-  gdf_input_type source_type;               ///< In: Type of data source
-  const char    *source;                    ///< In: If source_type is FILE_PATH, contains the filepath. If input_data_type is HOST_BUFFER, points to the host memory buffer
-  size_t        buffer_size;                ///< In: If source_type is HOST_BUFFER, represents the size of the buffer in bytes. Unused otherwise.
-
-  const char    **use_cols;                 ///< In: Columns of interest. Only these columns will be parsed and returned.
-  int           use_cols_len;               ///< In: Number of columns
-
-  int           skip_rows;                  ///< In: Number of rows to skip from the start
-  int           num_rows;                   ///< In: Number of rows to read. Actual number of returned rows may be less
-
-} orc_read_arg;
-=======
  * @brief These are the arguments to the CSV writer function.
  *---------------------------------------------------------------------------**/
 typedef struct
@@ -182,7 +155,33 @@
     const char* na_rep;           // string to use for null entries
 
 } csv_write_arg;
->>>>>>> 0b8c0987
+
+/**---------------------------------------------------------------------------*
+ * @brief Input and output arguments to the read_orc interface.
+ *---------------------------------------------------------------------------**/
+typedef struct {
+
+  /*
+   * Output arguments
+   */
+  int           num_cols_out;               ///< Out: Number of columns returned
+  int           num_rows_out;               ///< Out: Number of rows returned
+  gdf_column    **data;                     ///< Out: Array of gdf_columns*
+
+  /*
+   * Input arguments
+   */
+  gdf_input_type source_type;               ///< In: Type of data source
+  const char    *source;                    ///< In: If source_type is FILE_PATH, contains the filepath. If input_data_type is HOST_BUFFER, points to the host memory buffer
+  size_t        buffer_size;                ///< In: If source_type is HOST_BUFFER, represents the size of the buffer in bytes. Unused otherwise.
+
+  const char    **use_cols;                 ///< In: Columns of interest. Only these columns will be parsed and returned.
+  int           use_cols_len;               ///< In: Number of columns
+
+  int           skip_rows;                  ///< In: Number of rows to skip from the start
+  int           num_rows;                   ///< In: Number of rows to read. Actual number of returned rows may be less
+
+} orc_read_arg;
 
 /**---------------------------------------------------------------------------*
  * @brief Input and output arguments to the read_parquet interface.
