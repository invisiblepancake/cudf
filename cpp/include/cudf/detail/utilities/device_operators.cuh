/*
 * Copyright (c) 2019-2020, NVIDIA CORPORATION.
 *
 * Licensed under the Apache License, Version 2.0 (the "License");
 * you may not use this file except in compliance with the License.
 * You may obtain a copy of the License at
 *
 *     http://www.apache.org/licenses/LICENSE-2.0
 *
 * Unless required by applicable law or agreed to in writing, software
 * distributed under the License is distributed on an "AS IS" BASIS,
 * WITHOUT WARRANTIES OR CONDITIONS OF ANY KIND, either express or implied.
 * See the License for the specific language governing permissions and
 * limitations under the License.
 */

#ifndef DEVICE_OPERATORS_CUH
#define DEVICE_OPERATORS_CUH

/** ---------------------------------------------------------------------------*
 * @brief definition of the device operators
 * @file device_operators.cuh
 *
 * ---------------------------------------------------------------------------**/

#include <cudf/scalar/scalar.hpp>
#include <cudf/types.hpp>
#include <cudf/utilities/error.hpp>
#include <cudf/utilities/traits.hpp>

// will fail to compile if grouped with the includes above
#include <cudf/fixed_point/fixed_point.hpp>

#include <type_traits>

namespace cudf {
// ------------------------------------------------------------------------
// Binary operators
/* @brief binary `sum` operator */
struct DeviceSum {
  template <typename T, typename std::enable_if_t<!cudf::is_timestamp<T>()>* = nullptr>
  CUDA_HOST_DEVICE_CALLABLE T operator()(const T& lhs, const T& rhs)
  {
    return lhs + rhs;
  }

  template <typename T, typename std::enable_if_t<!cudf::is_fixed_point<T>()>* = nullptr>
  static constexpr T identity()
  {
    return T{0};
  }

  template <typename T, typename std::enable_if_t<cudf::is_fixed_point<T>()>* = nullptr>
  static constexpr T identity()
  {
    CUDF_FAIL("fixed_point does not yet support device operator identity");
    return T{};
  }
};

/* @brief `count` operator - used in rolling windows */
struct DeviceCount {
  template <typename T, typename std::enable_if_t<cudf::is_timestamp<T>()>* = nullptr>
  CUDA_HOST_DEVICE_CALLABLE T operator()(const T& lhs, const T& rhs)
  {
    return T{DeviceCount{}(lhs.time_since_epoch(), rhs.time_since_epoch())};
  }

  template <typename T, typename std::enable_if_t<!cudf::is_timestamp<T>()>* = nullptr>
  CUDA_HOST_DEVICE_CALLABLE T operator()(const T&, const T& rhs)
  {
    return rhs + T{1};
  }

  template <typename T>
  static constexpr T identity()
  {
    return T{};
  }
};

/**
 * @brief string value for sentinel which is used in min, max reduction
 * operators
 * This sentinel string value is the highest possible valid UTF-8 encoded
 * character. This serves as identity value for maximum operator on string
 * values. Also, this char pointer serves as valid device pointer of identity
 * value for minimum operator on string values.
 *
 */
__constant__ char max_string_sentinel[5]{"\xF7\xBF\xBF\xBF"};

/* @brief binary `min` operator */
struct DeviceMin {
  template <typename T>
  CUDA_HOST_DEVICE_CALLABLE T operator()(const T& lhs, const T& rhs)
  {
    return std::min(lhs, rhs);
  }

  template <typename T,
            typename std::enable_if_t<!std::is_same<T, cudf::string_view>::value &&
                                      !cudf::is_fixed_point<T>()>* = nullptr>
  static constexpr T identity()
  {
    return std::numeric_limits<T>::max();
  }

  template <typename T, typename std::enable_if_t<cudf::is_fixed_point<T>()>* = nullptr>
  static constexpr T identity()
  {
<<<<<<< HEAD
    return std::numeric_limits<T>::max();  // #TODO #TOREVIEW
=======
    CUDF_FAIL("fixed_point does not yet support DeviceMin identity");
    return std::numeric_limits<T>::max();
>>>>>>> b7245b10
  }

  // @brief identity specialized for string_view
  template <typename T,
            typename std::enable_if_t<std::is_same<T, cudf::string_view>::value>* = nullptr>
  CUDA_HOST_DEVICE_CALLABLE static constexpr T identity()
  {
    const char* psentinel{nullptr};
#if defined(__CUDA_ARCH__)
    psentinel = &max_string_sentinel[0];
#else
    CUDA_TRY(cudaGetSymbolAddress((void**)&psentinel, max_string_sentinel));
#endif
    return T(psentinel, 4);
  }
};

/* @brief binary `max` operator */
struct DeviceMax {
  template <typename T>
  CUDA_HOST_DEVICE_CALLABLE T operator()(const T& lhs, const T& rhs)
  {
    return std::max(lhs, rhs);
  }

  template <typename T,
            typename std::enable_if_t<!std::is_same<T, cudf::string_view>::value &&
                                      !cudf::is_fixed_point<T>()>* = nullptr>
  static constexpr T identity()
  {
    return std::numeric_limits<T>::lowest();
  }

  template <typename T, typename std::enable_if_t<cudf::is_fixed_point<T>()>* = nullptr>
  static constexpr T identity()
  {
    CUDF_FAIL("fixed_point does not yet support DeviceMax identity");
    return std::numeric_limits<T>::lowest();
  }

  template <typename T,
            typename std::enable_if_t<std::is_same<T, cudf::string_view>::value>* = nullptr>
  CUDA_HOST_DEVICE_CALLABLE static constexpr T identity()
  {
    const char* psentinel{nullptr};
#if defined(__CUDA_ARCH__)
    psentinel = &max_string_sentinel[0];
#else
    CUDA_TRY(cudaGetSymbolAddress((void**)&psentinel, max_string_sentinel));
#endif
    return T(psentinel, 0);
  }
};

/* @brief binary `product` operator */
struct DeviceProduct {
  template <typename T, typename std::enable_if_t<!cudf::is_timestamp<T>()>* = nullptr>
  CUDA_HOST_DEVICE_CALLABLE T operator()(const T& lhs, const T& rhs)
  {
    return lhs * rhs;
  }

  template <typename T, typename std::enable_if_t<!cudf::is_fixed_point<T>()>* = nullptr>
  static constexpr T identity()
  {
    return T{1};
  }

  template <typename T, typename std::enable_if_t<cudf::is_fixed_point<T>()>* = nullptr>
  static constexpr T identity()
  {
    CUDF_FAIL("fixed_point does not yet support DeviceProduct identity");
    return T{1, numeric::scale_type{0}};
  }
};

/* @brief binary `and` operator */
struct DeviceAnd {
  template <typename T, typename std::enable_if_t<std::is_integral<T>::value>* = nullptr>
  CUDA_HOST_DEVICE_CALLABLE T operator()(const T& lhs, const T& rhs)
  {
    return (lhs & rhs);
  }
};

/* @brief binary `or` operator */
struct DeviceOr {
  template <typename T, typename std::enable_if_t<std::is_integral<T>::value>* = nullptr>
  CUDA_HOST_DEVICE_CALLABLE T operator()(const T& lhs, const T& rhs)
  {
    return (lhs | rhs);
  }
};

/* @brief binary `xor` operator */
struct DeviceXor {
  template <typename T, typename std::enable_if_t<std::is_integral<T>::value>* = nullptr>
  CUDA_HOST_DEVICE_CALLABLE T operator()(const T& lhs, const T& rhs)
  {
    return (lhs ^ rhs);
  }
};

}  // namespace cudf

#endif<|MERGE_RESOLUTION|>--- conflicted
+++ resolved
@@ -109,12 +109,8 @@
   template <typename T, typename std::enable_if_t<cudf::is_fixed_point<T>()>* = nullptr>
   static constexpr T identity()
   {
-<<<<<<< HEAD
-    return std::numeric_limits<T>::max();  // #TODO #TOREVIEW
-=======
     CUDF_FAIL("fixed_point does not yet support DeviceMin identity");
     return std::numeric_limits<T>::max();
->>>>>>> b7245b10
   }
 
   // @brief identity specialized for string_view
