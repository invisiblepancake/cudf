/*
 * Copyright (c) 2019-2020, NVIDIA CORPORATION.
 *
 * Licensed under the Apache License, Version 2.0 (the "License");
 * you may not use this file except in compliance with the License.
 * You may obtain a copy of the License at
 *
 *     http://www.apache.org/licenses/LICENSE-2.0
 *
 * Unless required by applicable law or agreed to in writing, software
 * distributed under the License is distributed on an "AS IS" BASIS,
 * WITHOUT WARRANTIES OR CONDITIONS OF ANY KIND, either express or implied.
 * See the License for the specific language governing permissions and
 * limitations under the License.
 */

#include <cudf/column/column_device_view.cuh>
#include <cudf/column/column_factories.hpp>
#include <cudf/detail/nvtx/ranges.hpp>
#include <cudf/scalar/scalar_device_view.cuh>
#include <cudf/strings/detail/utilities.hpp>
#include <cudf/strings/string_view.cuh>
#include <cudf/strings/strings_column_view.hpp>
#include <cudf/strings/substring.hpp>
#include <cudf/utilities/traits.hpp>
#include <cudf/utilities/type_dispatcher.hpp>
#include <strings/utilities.cuh>

namespace {
/**
 * @brief Used as template parameter to divide size calculation from
 * the actual string operation within a function.
 *
 * Useful when most of the logic is identical for both passes.
 */
enum TwoPass {
  SizeOnly = 0,  ///< calculate the size only
  ExecuteOp      ///< run the string operation
};

}  // namespace

namespace cudf {
namespace strings {
namespace detail {
namespace {
/**
 * @brief Function logic for the substring API.
 *
 * This will perform a substring operation on each string
 * using the provided start, stop, and step parameters.
 */
struct substring_fn {
  const column_device_view d_column;
  numeric_scalar_device_view<size_type> d_start, d_stop, d_step;
  const int32_t* d_offsets{};
  char* d_chars{};

  __device__ cudf::size_type operator()(size_type idx)
  {
    if (d_column.is_null(idx)) return 0;  // null string
    string_view d_str = d_column.template element<string_view>(idx);
    auto const length = d_str.length();
    if (length == 0) return 0;  // empty string
    size_type const step = d_step.is_valid() ? d_step.value() : 1;
    auto const begin     = [&] {  // always inclusive
      // when invalid, default depends on step
      if (!d_start.is_valid()) return (step > 0) ? d_str.begin() : (d_str.end() - 1);
      // normal positive position logic
      auto start = d_start.value();
      if (start >= 0) {
        if (start < length) return d_str.begin() + start;
        return d_str.end() + (step < 0 ? -1 : 0);
      }
      // handle negative position here
      auto adjust = length + start;
      if (adjust >= 0) return d_str.begin() + adjust;
      return d_str.begin() + (step < 0 ? -1 : 0);
    }();
    auto const end = [&] {  // always exclusive
      // when invalid, default depends on step
      if (!d_stop.is_valid()) return step > 0 ? d_str.end() : (d_str.begin() - 1);
      // normal positive position logic
      auto stop = d_stop.value();
      if (stop >= 0) return (stop < length) ? (d_str.begin() + stop) : d_str.end();
      // handle negative position here
      auto adjust = length + stop;
      return d_str.begin() + (adjust >= 0 ? adjust : -1);
    }();

    size_type bytes = 0;
    char* d_buffer  = d_chars ? d_chars + d_offsets[idx] : nullptr;
    auto itr        = begin;
    while (step > 0 ? itr < end : end < itr) {
      bytes += bytes_in_char_utf8(*itr);
      if (d_buffer) d_buffer += from_char_utf8(*itr, d_buffer);
      itr += step;
    }
    return bytes;
  }
};

}  // namespace

//
std::unique_ptr<column> slice_strings(
  strings_column_view const& strings,
  numeric_scalar<size_type> const& start = numeric_scalar<size_type>(0, false),
  numeric_scalar<size_type> const& stop  = numeric_scalar<size_type>(0, false),
  numeric_scalar<size_type> const& step  = numeric_scalar<size_type>(1),
  rmm::mr::device_memory_resource* mr    = rmm::mr::get_default_resource(),
  cudaStream_t stream                    = 0)
{
  size_type strings_count = strings.size();
  if (strings_count == 0) return make_empty_strings_column(mr, stream);

  if (step.is_valid()) CUDF_EXPECTS(step.value(stream) != 0, "Step parameter must not be 0");

  auto strings_column = column_device_view::create(strings.parent(), stream);
  auto d_column       = *strings_column;
  auto d_start        = get_scalar_device_view(const_cast<numeric_scalar<size_type>&>(start));
  auto d_stop         = get_scalar_device_view(const_cast<numeric_scalar<size_type>&>(stop));
  auto d_step         = get_scalar_device_view(const_cast<numeric_scalar<size_type>&>(step));

  // copy the null mask
  rmm::device_buffer null_mask = copy_bitmask(strings.parent(), stream, mr);

  // build offsets column
  auto offsets_transformer_itr = thrust::make_transform_iterator(
    thrust::make_counting_iterator<int32_t>(0), substring_fn{d_column, d_start, d_stop, d_step});
  auto offsets_column = make_offsets_child_column(
    offsets_transformer_itr, offsets_transformer_itr + strings_count, mr, stream);
  auto d_new_offsets = offsets_column->view().data<int32_t>();

  // build chars column
  size_type bytes   = thrust::device_pointer_cast(d_new_offsets)[strings_count];
  auto chars_column = strings::detail::create_chars_child_column(
    strings_count, strings.null_count(), bytes, mr, stream);
  auto d_chars = chars_column->mutable_view().data<char>();
  thrust::for_each_n(rmm::exec_policy(stream)->on(stream),
                     thrust::make_counting_iterator<size_type>(0),
                     strings_count,
                     substring_fn{d_column, d_start, d_stop, d_step, d_new_offsets, d_chars});
  //
  return make_strings_column(strings_count,
                             std::move(offsets_column),
                             std::move(chars_column),
                             strings.null_count(),
                             std::move(null_mask),
                             stream,
                             mr);
}

}  // namespace detail

// external API

std::unique_ptr<column> slice_strings(strings_column_view const& strings,
                                      numeric_scalar<size_type> const& start,
                                      numeric_scalar<size_type> const& stop,
                                      numeric_scalar<size_type> const& step,
                                      rmm::mr::device_memory_resource* mr)
{
  CUDF_FUNC_RANGE();
  return detail::slice_strings(strings, start, stop, step, mr);
}

namespace detail {
namespace {
template <typename PositionType, TwoPass Pass = SizeOnly>
struct substring_from_fn {
  const column_device_view d_column;
  const PositionType* starts;
  const PositionType* stops;
  const int32_t* d_offsets{};
  char* d_chars{};

  /**
   * @brief Function logic for substring_from API.
   * This does both calculate and the execute based on template parameter.
   */
  __device__ size_type operator()(size_type idx)
  {
    if (d_column.is_null(idx)) return 0;  // null string
    string_view d_str = d_column.template element<string_view>(idx);
    size_type length  = d_str.length();
    size_type start   = static_cast<size_type>(starts[idx]);
    if (start >= length) return 0;  // empty string
    size_type stop       = static_cast<size_type>(stops[idx]);
    size_type end        = (((stop < 0) || (stop > length)) ? length : stop);
    string_view d_substr = d_str.substr(start, end - start);
    if (Pass == SizeOnly)
      return d_substr.size_bytes();
    else {
      memcpy(d_chars + d_offsets[idx], d_substr.data(), d_substr.size_bytes());
      return 0;
    }
  }
};

/**
 * Called by the type-dispatcher for resolving the position columns
 * (starts_column and stops_column) to actual types.
 */
struct dispatch_substring_from_fn {
  /**
   * @brief Returns strings column with substrings based on the ranges in the
   * individual starts and stops column position values.
   */
  template <typename PositionType,
            std::enable_if_t<std::is_integral<PositionType>::value>* = nullptr>
  std::unique_ptr<column> operator()(strings_column_view const& strings,
                                     column_view const& starts_column,
                                     column_view const& stops_column,
                                     rmm::mr::device_memory_resource* mr,
                                     cudaStream_t stream) const
  {
    const PositionType* starts = starts_column.data<PositionType>();
    const PositionType* stops  = stops_column.data<PositionType>();

    auto strings_count  = strings.size();
    auto strings_column = column_device_view::create(strings.parent(), stream);
    auto d_column       = *strings_column;

    // copy the null mask
    rmm::device_buffer null_mask;
    size_type null_count = strings.null_count();
    if (d_column.nullable())
      null_mask = rmm::device_buffer(
        d_column.null_mask(), cudf::bitmask_allocation_size_bytes(strings_count), stream, mr);
    // build offsets column
    auto offsets_transformer_itr =
      thrust::make_transform_iterator(thrust::make_counting_iterator<PositionType>(0),
                                      substring_from_fn<PositionType>{d_column, starts, stops});
    auto offsets_column = cudf::strings::detail::make_offsets_child_column(
      offsets_transformer_itr, offsets_transformer_itr + strings_count, mr, stream);
    auto offsets_view  = offsets_column->view();
    auto d_new_offsets = offsets_view.template data<int32_t>();

    // build chars column
    cudf::size_type bytes = thrust::device_pointer_cast(d_new_offsets)[strings_count];
    auto chars_column     = cudf::strings::detail::create_chars_child_column(
      strings_count, null_count, bytes, mr, stream);
    auto chars_view = chars_column->mutable_view();
    auto d_chars    = chars_view.template data<char>();
    thrust::for_each_n(
      rmm::exec_policy(stream)->on(stream),
      thrust::make_counting_iterator<cudf::size_type>(0),
      strings_count,
      substring_from_fn<PositionType, ExecuteOp>{d_column, starts, stops, d_new_offsets, d_chars});
    //
    return make_strings_column(strings_count,
                               std::move(offsets_column),
                               std::move(chars_column),
                               null_count,
                               std::move(null_mask),
                               stream,
                               mr);
  }
  //
  template <typename PositionType,
            std::enable_if_t<not std::is_integral<PositionType>::value>* = nullptr>
  std::unique_ptr<column> operator()(strings_column_view const&,
                                     column_view const&,
                                     column_view const&,
                                     rmm::mr::device_memory_resource*,
                                     cudaStream_t) const
  {
    CUDF_FAIL("Positions values must be an integral type.");
  }
};

template <>
std::unique_ptr<column> dispatch_substring_from_fn::operator()<bool>(
  strings_column_view const&,
  column_view const&,
  column_view const&,
  rmm::mr::device_memory_resource*,
  cudaStream_t) const
{
  CUDF_FAIL("Positions values must not be bool type.");
}

}  // namespace

//
std::unique_ptr<column> slice_strings(
  strings_column_view const& strings,
  column_view const& starts_column,
  column_view const& stops_column,
  rmm::mr::device_memory_resource* mr = rmm::mr::get_default_resource(),
  cudaStream_t stream                 = 0)
{
  size_type strings_count = strings.size();
  if (strings_count == 0) return make_empty_strings_column(mr, stream);
  CUDF_EXPECTS(starts_column.size() == strings_count,
               "Parameter starts must have the same number of rows as strings.");
  CUDF_EXPECTS(stops_column.size() == strings_count,
               "Parameter stops must have the same number of rows as strings.");
  CUDF_EXPECTS(starts_column.type() == stops_column.type(),
               "Parameters starts and stops must be of the same type.");
  CUDF_EXPECTS(starts_column.null_count() == 0, "Parameter starts must not contain nulls.");
  CUDF_EXPECTS(stops_column.null_count() == 0, "Parameter stops must not contain nulls.");

  // perhaps another candidate for index-normalizer
  return cudf::type_dispatcher(starts_column.type(),
<<<<<<< HEAD
                                             dispatch_substring_from_fn{},
                                             strings,
                                             starts_column,
                                             stops_column,
                                             mr,
                                             stream);
=======
                               dispatch_substring_from_fn{},
                               strings,
                               starts_column,
                               stops_column,
                               mr,
                               stream);
>>>>>>> 62dbd028
}

}  // namespace detail

// external API

std::unique_ptr<column> slice_strings(strings_column_view const& strings,
                                      column_view const& starts_column,
                                      column_view const& stops_column,
                                      rmm::mr::device_memory_resource* mr)
{
  CUDF_FUNC_RANGE();
  return detail::slice_strings(strings, starts_column, stops_column, mr);
}

}  // namespace strings
}  // namespace cudf<|MERGE_RESOLUTION|>--- conflicted
+++ resolved
@@ -304,21 +304,12 @@
 
   // perhaps another candidate for index-normalizer
   return cudf::type_dispatcher(starts_column.type(),
-<<<<<<< HEAD
-                                             dispatch_substring_from_fn{},
-                                             strings,
-                                             starts_column,
-                                             stops_column,
-                                             mr,
-                                             stream);
-=======
                                dispatch_substring_from_fn{},
                                strings,
                                starts_column,
                                stops_column,
                                mr,
                                stream);
->>>>>>> 62dbd028
 }
 
 }  // namespace detail
