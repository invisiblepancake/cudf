/*
 * Copyright (c) 2019, NVIDIA CORPORATION.
 *
 * Licensed under the Apache License, Version 2.0 (the "License");
 * you may not use this file except in compliance with the License.
 * You may obtain a copy of the License at
 *
 *     http://www.apache.org/licenses/LICENSE-2.0
 *
 * Unless required by applicable law or agreed to in writing, software
 * distributed under the License is distributed on an "AS IS" BASIS,
 * WITHOUT WARRANTIES OR CONDITIONS OF ANY KIND, either express or implied.
 * See the License for the specific language governing permissions and
 * limitations under the License.
 */
#ifndef TYPE_DISPATCHER_HPP
#define TYPE_DISPATCHER_HPP

#include "NVStrings.h"
#include "cudf/types.h"
#include "wrapper_types.hpp"
#include "device_assert.cuh"
#include <cassert>
#include <utility>


/* --------------------------------------------------------------------------*/
/**
 * @brief  Invokes an instance of a functor template with the appropriate type
 * determined by a gdf_dtype enum value.
 *
 * This helper function accepts any object with an "operator()" template,
 * e.g., a functor. It will invoke an instance of the template by passing
 * in as the template argument an appropriate type determined by the value of
 * the gdf_dtype argument.
 *
 * The template may have 1 or more template parameters, but the first parameter
 * must be the type dispatched from the gdf_dtype enum.  The remaining template
 * parameters must be able to be automatically deduced.
 *
 * There is a 1-to-1 mapping of gdf_dtype enum values and dispatched types.
 * However, different gdf_dtype values may have the same underlying type.
 * Therefore, in order to provide the 1-to-1 mapping, a wrapper struct may be
 * dispatched for certain gdf_dtype enum values in order to emulate a "strong
 * typedef".
 *
 * A strong typedef  provides a new, concrete type unlike a normal C++ typedef
 * which is simply a type alias. These "strong typedef" structs simply wrap a
 * single member variable of a fundamental type called 'value'.
 *
 * The standard arithmetic operators are defined for the wrapper structs and
 * therefore the wrapper struct types can be used as if they were fundamental
 * types.
 *
 * See wrapper_types.hpp for more detail.
 *
 * Example usage with a functor that returns the size of the dispatched type:
 *
 * struct example_functor{
 *  template <typename T>
 *  int operator()(){
 *    return sizeof(T);
 *  }
 * };
 *
 * cudf::type_dispatcher(GDF_INT8, example_functor);  // returns 1
 * cudf::type_dispatcher(GDF_INT64, example_functor); // returns 8
 *
 * Example usage of a functor for checking if element "i" in column "lhs" is
 * equal to element "j" in column "rhs":
 *
 * struct elements_are_equal{
 *   template <typename ColumnType>
 *   bool operator()(void const * lhs, int i,
 *                   void const * rhs, int j)
 *   {
 *     // Cast the void* data buffer to the dispatched type and retrieve
 * elements
 *     // "i" and "j" from the respective columns
 *     ColumnType const i_elem = static_cast<ColumnType const*>(lhs)[i];
 *     ColumnType const j_elem = static_cast<ColumnType const*>(rhs)[j];
 *
 *     // operator== is defined for wrapper structs such that it performs the
 *     // operator== on the underlying values. Therefore, the wrapper structs
 *     // can be used as if they were fundamental arithmetic types
 *     return i_elem == j_elem;
 *   }
 * };
 *
 * The return type for all template instantiations of the functor's "operator()"
 * lambda must be the same, else there will be a compiler error as you would be
 * trying to return different types from the same function.
 * 
 * NOTE: It is undefined behavior if an unsupported or invalid `gdf_dtype` is
 * supplied.
 *
 * @param dtype The gdf_dtype enum that determines which type will be dispatched
 * @param f The functor with a templated "operator()" that will be invoked with 
 * the dispatched type
 * @param args A parameter-pack (i.e., arbitrary number of arguments) that will 
 * be perfectly-forwarded as the arguments of the functor's "operator()".
 *
 * @returns Whatever is returned by the functor's "operator()". 
 *
 */
/* ----------------------------------------------------------------------------*/
namespace cudf {

// This pragma disables a compiler warning that complains about the valid usage
// of calling a __host__ functor from this function which is __host__ __device__
#pragma hd_warning_disable
template <class functor_t, typename... Ts>
CUDA_HOST_DEVICE_CALLABLE decltype(auto) type_dispatcher(gdf_dtype dtype,
                                                         functor_t f,
                                                         Ts&&... args) {
  switch(dtype)
  {
    // The .template is known as a "template disambiguator"
    // See here for more information:
    // https://stackoverflow.com/questions/3786360/confusing-template-error
    case GDF_INT8:      { return f.template operator()< int8_t >(std::forward<Ts>(args)...); }
    case GDF_INT16:     { return f.template operator()< int16_t >(std::forward<Ts>(args)...); }
    case GDF_INT32:     { return f.template operator()< int32_t >(std::forward<Ts>(args)...); }
    case GDF_INT64:     { return f.template operator()< int64_t >(std::forward<Ts>(args)...); }
    case GDF_FLOAT32:   { return f.template operator()< float >(std::forward<Ts>(args)...); }
    case GDF_FLOAT64:   { return f.template operator()< double >(std::forward<Ts>(args)...); }
    case GDF_DATE32:    { return f.template operator()< date32 >(std::forward<Ts>(args)...); }
    case GDF_DATE64:    { return f.template operator()< date64 >(std::forward<Ts>(args)...); }
    case GDF_TIMESTAMP: { return f.template operator()< timestamp >(std::forward<Ts>(args)...); }
    case GDF_CATEGORY:  { return f.template operator()< category >(std::forward<Ts>(args)...); }
    default: {
#ifdef __CUDA_ARCH__
      
      // This will cause the calling kernel to crash as well as invalidate
      // the GPU context
      device_assert(false && "Invalid gdf_dtype in type_dispatcher");

      // The following code will never be reached, but the compiler generates a
      // warning if there isn't a return value.

      // Need to find out what the return type is in order to have a default
      // return value and solve the compiler warning for lack of a default
      // return
      using return_type =
          decltype(f.template operator()<int8_t>(std::forward<Ts>(args)...));
      return return_type();
#else
      // In host-code, the compiler is smart enough to know we don't need a
      // default return type since we're throwing an exception.
      throw std::runtime_error("Invalid gdf_dtype in type_dispatcher");
#endif
    }
  }
<<<<<<< HEAD
  // Need to find out what the return type is in order to have a default return
  // value and solve the compiler warning for lack of a default return
  using return_type =
      decltype(f.template operator()<int8_t>(std::forward<Ts>(args)...));
  return return_type();
=======
>>>>>>> 3e14fb54
}

/**---------------------------------------------------------------------------*
 * @brief Maps a C++ type to it's corresponding gdf_dtype.
 *
 * When explicitly passed a template argument of a given type, returns the
 * appropriate `gdf_dtype` for the specified C++ type.
 *
 * For example:
 * ```
 * return gdf_dtype_of<int32_t>();        // Returns GDF_INT32
 * return gdf_dtype_of<cudf::category>(); // Returns GDF_CATEGORY
 * ```
 *
 * @tparam T The type to map to a `gdf_dtype`
 *---------------------------------------------------------------------------**/
template <typename T>
inline constexpr gdf_dtype gdf_dtype_of() {
  return GDF_invalid;
};

template <>
inline constexpr gdf_dtype gdf_dtype_of<int8_t>() {
  return GDF_INT8;
};

template <>
inline constexpr gdf_dtype gdf_dtype_of<int16_t>() {
  return GDF_INT16;
};

template <>
inline constexpr gdf_dtype gdf_dtype_of<int32_t>() {
  return GDF_INT32;
};

template <>
inline constexpr gdf_dtype gdf_dtype_of<int64_t>() {
  return GDF_INT64;
};

template <>
inline constexpr gdf_dtype gdf_dtype_of<float>() {
  return GDF_FLOAT32;
};

template <>
inline constexpr gdf_dtype gdf_dtype_of<double>() {
  return GDF_FLOAT64;
};

template <>
inline constexpr gdf_dtype gdf_dtype_of<cudf::date32>() {
  return GDF_DATE32;
};

template <>
inline constexpr gdf_dtype gdf_dtype_of<cudf::date64>() {
  return GDF_DATE64;
};

template <>
inline constexpr gdf_dtype gdf_dtype_of<cudf::timestamp>() {
  return GDF_TIMESTAMP;
};

template <>
inline constexpr gdf_dtype gdf_dtype_of<cudf::category>() {
  return GDF_CATEGORY;
};

template <>
inline constexpr gdf_dtype gdf_dtype_of<NVStrings>() {
  return GDF_STRING;
};

}  // namespace cudf

#endif<|MERGE_RESOLUTION|>--- conflicted
+++ resolved
@@ -151,14 +151,6 @@
 #endif
     }
   }
-<<<<<<< HEAD
-  // Need to find out what the return type is in order to have a default return
-  // value and solve the compiler warning for lack of a default return
-  using return_type =
-      decltype(f.template operator()<int8_t>(std::forward<Ts>(args)...));
-  return return_type();
-=======
->>>>>>> 3e14fb54
 }
 
 /**---------------------------------------------------------------------------*
