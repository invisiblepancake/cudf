/*
 * Copyright (c) 2024, NVIDIA CORPORATION.
 *
 * Licensed under the Apache License, Version 2.0 (the "License");
 * you may not use this file except in compliance with the License.
 * You may obtain a copy of the License at
 *
 *     http://www.apache.org/licenses/LICENSE-2.0
 *
 * Unless required by applicable law or agreed to in writing, software
 * distributed under the License is distributed on an "AS IS" BASIS,
 * WITHOUT WARRANTIES OR CONDITIONS OF ANY KIND, either express or implied.
 * See the License for the specific language governing permissions and
 * limitations under the License.
 */
#include "page_data.cuh"
#include "page_decode.cuh"
#include "parquet_gpu.hpp"
#include "rle_stream.cuh"

#include <cudf/detail/utilities/cuda.cuh>

namespace cudf::io::parquet::detail {

namespace {

<<<<<<< HEAD
// Unlike cub's algorithm, this provides warp-wide and block-wide results simultaneously. 
// Also, this provides the ability to compute warp_bits & lane_mask manually, which we need for lists. 
=======
// Unlike cub's algorithm, this provides warp-wide and block-wide results simultaneously.
// Also, this provides the ability to compute warp_bits & lane_mask manually, which we need for
// lists.
>>>>>>> b898cbab
struct block_scan_results {
  uint32_t warp_bits;
  int thread_count_within_warp;
  int warp_count;

  int thread_count_within_block;
  int block_count;
};

template <int decode_block_size>
<<<<<<< HEAD
__device__ inline static void scan_block_exclusive_sum(int thread_bit, block_scan_results& results)
{
  int const t = threadIdx.x;
=======
static __device__ void scan_block_exclusive_sum(int thread_bit, block_scan_results& results)
{
  int const t              = threadIdx.x;
>>>>>>> b898cbab
  int const warp_index     = t / cudf::detail::warp_size;
  int const warp_lane      = t % cudf::detail::warp_size;
  uint32_t const lane_mask = (uint32_t(1) << warp_lane) - 1;

  uint32_t warp_bits = ballot(thread_bit);
  scan_block_exclusive_sum<decode_block_size>(warp_bits, warp_lane, warp_index, lane_mask, results);
}

template <int decode_block_size>
<<<<<<< HEAD
__device__ inline static void scan_block_exclusive_sum(uint32_t warp_bits, int warp_lane, int warp_index, uint32_t lane_mask, block_scan_results& results)
{
  //Compute # warps
  constexpr int num_warps = decode_block_size / cudf::detail::warp_size;
  
  //Compute the warp-wide results
=======
__device__ static void scan_block_exclusive_sum(uint32_t warp_bits,
                                                int warp_lane,
                                                int warp_index,
                                                uint32_t lane_mask,
                                                block_scan_results& results)
{
  // Compute # warps
  constexpr int num_warps = decode_block_size / cudf::detail::warp_size;

  // Compute the warp-wide results
>>>>>>> b898cbab
  results.warp_bits                = warp_bits;
  results.warp_count               = __popc(results.warp_bits);
  results.thread_count_within_warp = __popc(results.warp_bits & lane_mask);

<<<<<<< HEAD
  //Share the warp counts amongst the block threads
=======
  // Share the warp counts amongst the block threads
>>>>>>> b898cbab
  __shared__ int warp_counts[num_warps];
  if (warp_lane == 0) { warp_counts[warp_index] = results.warp_count; }
  __syncthreads();

<<<<<<< HEAD
  //Compute block-wide results
  results.block_count               = 0;
  results.thread_count_within_block = results.thread_count_within_warp;
  for (int warp_idx = 0; warp_idx < num_warps; ++warp_idx) {
    results.block_count += warp_counts[warp_idx];
    if (warp_idx < warp_index) { results.thread_count_within_block += warp_counts[warp_idx]; }
  }
}

template <int block_size, bool has_lists_t, typename state_buf>
=======
  // Compute block-wide results
  results.block_count               = 0;
  results.thread_count_within_block = results.thread_count_within_warp;
  if constexpr ((num_warps == 4) || (num_warps == 8)) {
    results.block_count = warp_counts[0] + warp_counts[1] + warp_counts[2] + warp_counts[3];
    if constexpr (num_warps == 8) {
      results.block_count += warp_counts[4] + warp_counts[5] + warp_counts[6] + warp_counts[7];
    }
    for (int warp_idx = 0; warp_idx < warp_index; ++warp_idx) {
      results.thread_count_within_block += warp_counts[warp_idx];
    }
  } else {
    for (int warp_idx = 0; warp_idx < num_warps; ++warp_idx) {
      results.block_count += warp_counts[warp_idx];
      if (warp_idx < warp_index) { results.thread_count_within_block += warp_counts[warp_idx]; }
    }
  }
}

template <int block_size, typename state_buf>
>>>>>>> b898cbab
__device__ inline void gpuDecodeFixedWidthValues(
  page_state_s* s, state_buf* const sb, int start, int end, int t)
{
  constexpr int num_warps      = block_size / cudf::detail::warp_size;
  constexpr int max_batch_size = num_warps * cudf::detail::warp_size;

  PageNestingDecodeInfo* nesting_info_base = s->nesting_info;
  int const dtype                          = s->col.physical_type;

  int const leaf_level_index = s->col.max_nesting_depth - 1;
  uint32_t dtype_len = s->dtype_len;
  auto const data_out = nesting_info_base[leaf_level_index].data_out;
  uint32_t const skipped_leaf_values = s->page.skipped_leaf_values;

  static constexpr bool enable_print = false;
  static constexpr bool enable_print_range_error = false;
//  static constexpr bool enable_print_large_list = true;

  if constexpr (enable_print) {
    if(t == 0) { printf("DECODE VALUES: start %d, end %d, first_row %d, leaf_level_index %d, dtype_len %u, "
      "data_out %p, dict_base %p, dict_size %d, dict_bits %d, dict_val %d, data_start %p, skipped_leaf_values %u, input_row_count %d\n", 
      start, end, s->first_row, leaf_level_index, dtype_len, data_out, s->dict_base, s->dict_bits, s->dict_val, 
      s->dict_size, s->data_start, skipped_leaf_values, s->input_row_count);
    }
  }

  // decode values
  int pos = start;
  while (pos < end) {
    int const batch_size = min(max_batch_size, end - pos);

    int const target_pos = pos + batch_size;
    int src_pos    = pos + t;

    // the position in the output column/buffer
//Index from rolling buffer of values (which doesn't include nulls) to final array (which includes gaps for nulls)
    auto offset = sb->nz_idx[rolling_index<state_buf::nz_buf_size>(src_pos)];
    int dst_pos = offset;
    if constexpr (!has_lists_t) {
      dst_pos -= s->first_row;
    }

    if constexpr (has_lists_t && enable_print_range_error) {
      if((dst_pos < 0) && (src_pos < target_pos)) { printf("WHOA: decode dst_pos %d out of bounds, src_pos %d, start %d\n", dst_pos, src_pos, start); }
    }

    int dict_idx = rolling_index<state_buf::dict_buf_size>(src_pos + skipped_leaf_values);
    int dict_pos = sb->dict_idx[dict_idx];
    if constexpr (enable_print) {
      if(t == 0) { 
        printf("DECODE OFFSETS: pos %d, src_pos %d, offset %d, dst_pos %d, target_pos %d, dict_idx %d, dict_pos %d\n", 
          pos, src_pos, offset, dst_pos, target_pos, dict_idx, dict_pos);
      }
    }

    // target_pos will always be properly bounded by num_rows, but dst_pos may be negative (values
    // before first_row) in the flat hierarchy case.
    if (src_pos < target_pos && dst_pos >= 0) {
      // nesting level that is storing actual leaf values

      // src_pos represents the logical row position we want to read from. But in the case of
      // nested hierarchies (lists), there is no 1:1 mapping of rows to values.  So our true read position
      // has to take into account the # of values we have to skip in the page to get to the
      // desired logical row.  For flat hierarchies, skipped_leaf_values will always be 0.
      if constexpr (has_lists_t) {
        src_pos += skipped_leaf_values;
      }

      void* dst = data_out + static_cast<size_t>(dst_pos) * dtype_len;
      if constexpr (enable_print) {
        if(dst_pos == 0) {
          printf("WRITTEN TO dst_pos ZERO: t %d, data_out %p, dst %p, src_pos %d, dict_idx %d, dict_pos %d, dict_base %p\n", 
            t, data_out, dst, src_pos, dict_idx, dict_pos, s->dict_base);
        }
      }

      if (s->col.logical_type.has_value() && s->col.logical_type->type == LogicalType::DECIMAL) {
        switch (dtype) {
          case INT32: gpuOutputFast(s, sb, src_pos, static_cast<uint32_t*>(dst)); break;
          case INT64: gpuOutputFast(s, sb, src_pos, static_cast<uint2*>(dst)); break;
          default:
            if (s->dtype_len_in <= sizeof(int32_t)) {
              gpuOutputFixedLenByteArrayAsInt(s, sb, src_pos, static_cast<int32_t*>(dst));
            } else if (s->dtype_len_in <= sizeof(int64_t)) {
              gpuOutputFixedLenByteArrayAsInt(s, sb, src_pos, static_cast<int64_t*>(dst));
            } else {
              gpuOutputFixedLenByteArrayAsInt(s, sb, src_pos, static_cast<__int128_t*>(dst));
            }
            break;
        }
      } else if (dtype == INT96) {
        gpuOutputInt96Timestamp(s, sb, src_pos, static_cast<int64_t*>(dst));
      } else if (dtype_len == 8) {
        if (s->dtype_len_in == 4) {
          // Reading INT32 TIME_MILLIS into 64-bit DURATION_MILLISECONDS
          // TIME_MILLIS is the only duration type stored as int32:
          // https://github.com/apache/parquet-format/blob/master/LogicalTypes.md#deprecated-time-convertedtype
          gpuOutputFast(s, sb, src_pos, static_cast<uint32_t*>(dst));
        } else if (s->ts_scale) {
          gpuOutputInt64Timestamp(s, sb, src_pos, static_cast<int64_t*>(dst));
        } else {
          gpuOutputFast(s, sb, src_pos, static_cast<uint2*>(dst));
        }
      } else if (dtype_len == 4) {
        gpuOutputFast(s, sb, src_pos, static_cast<uint32_t*>(dst));
      } else {
        gpuOutputGeneric(s, sb, src_pos, static_cast<uint8_t*>(dst), dtype_len);
      }
/*
      if constexpr (enable_print_large_list) {
        if (dtype == INT32) {
          int value_stored = *static_cast<uint32_t*>(dst);
          int overall_index = blockIdx.x * 20000 * 4 + src_pos;
          if((overall_index % 1024) != value_stored) {
            printf("WHOA BAD VALUE: WROTE %d to %d!\n", value_stored, overall_index);
          }
        }
      }
      */
    }

    pos += batch_size;
  }
}

template <int block_size, bool has_lists_t, typename state_buf>
struct decode_fixed_width_values_func {
  __device__ inline void operator()(page_state_s* s, state_buf* const sb, int start, int end, int t)
  {
    gpuDecodeFixedWidthValues<block_size, has_lists_t, state_buf>(s, sb, start, end, t);
  }
};

template <int block_size, bool has_lists_t, typename state_buf>
__device__ inline void gpuDecodeFixedWidthSplitValues(
  page_state_s* s, state_buf* const sb, int start, int end, int t)
{
  using cudf::detail::warp_size;
  constexpr int num_warps      = block_size / warp_size;
  constexpr int max_batch_size = num_warps * warp_size;

  PageNestingDecodeInfo* nesting_info_base = s->nesting_info;
  int const dtype                          = s->col.physical_type;
  auto const data_len                      = thrust::distance(s->data_start, s->data_end);
  auto const num_values                    = data_len / s->dtype_len_in;
  uint32_t const skipped_leaf_values = s->page.skipped_leaf_values;

  // decode values
  int pos = start;
  while (pos < end) {
    int const batch_size = min(max_batch_size, end - pos);

    int const target_pos = pos + batch_size;
    int src_pos    = pos + t;

    // the position in the output column/buffer
    int dst_pos = sb->nz_idx[rolling_index<state_buf::nz_buf_size>(src_pos)];
    if constexpr (!has_lists_t) {
      dst_pos -= s->first_row;
    }

    // target_pos will always be properly bounded by num_rows, but dst_pos may be negative (values
    // before first_row) in the flat hierarchy case.
    if (src_pos < target_pos && dst_pos >= 0) {
      // nesting level that is storing actual leaf values
      int const leaf_level_index = s->col.max_nesting_depth - 1;

      // src_pos represents the logical row position we want to read from. But in the case of
      // nested hierarchies (lists), there is no 1:1 mapping of rows to values.  So our true read position
      // has to take into account the # of values we have to skip in the page to get to the
      // desired logical row.  For flat hierarchies, skipped_leaf_values will always be 0.
      if constexpr (has_lists_t) {
        src_pos += skipped_leaf_values;
      }

      uint32_t dtype_len = s->dtype_len;
      uint8_t const* src = s->data_start + src_pos;
      uint8_t* dst =
        nesting_info_base[leaf_level_index].data_out + static_cast<size_t>(dst_pos) * dtype_len;
      auto const is_decimal =
        s->col.logical_type.has_value() and s->col.logical_type->type == LogicalType::DECIMAL;

      // Note: non-decimal FIXED_LEN_BYTE_ARRAY will be handled in the string reader
      if (is_decimal) {
        switch (dtype) {
          case INT32: gpuOutputByteStreamSplit<int32_t>(dst, src, num_values); break;
          case INT64: gpuOutputByteStreamSplit<int64_t>(dst, src, num_values); break;
          case FIXED_LEN_BYTE_ARRAY:
            if (s->dtype_len_in <= sizeof(int32_t)) {
              gpuOutputSplitFixedLenByteArrayAsInt(
                reinterpret_cast<int32_t*>(dst), src, num_values, s->dtype_len_in);
              break;
            } else if (s->dtype_len_in <= sizeof(int64_t)) {
              gpuOutputSplitFixedLenByteArrayAsInt(
                reinterpret_cast<int64_t*>(dst), src, num_values, s->dtype_len_in);
              break;
            } else if (s->dtype_len_in <= sizeof(__int128_t)) {
              gpuOutputSplitFixedLenByteArrayAsInt(
                reinterpret_cast<__int128_t*>(dst), src, num_values, s->dtype_len_in);
              break;
            }
            // unsupported decimal precision
            [[fallthrough]];

          default: s->set_error_code(decode_error::UNSUPPORTED_ENCODING);
        }
      } else if (dtype_len == 8) {
        if (s->dtype_len_in == 4) {
          // Reading INT32 TIME_MILLIS into 64-bit DURATION_MILLISECONDS
          // TIME_MILLIS is the only duration type stored as int32:
          // https://github.com/apache/parquet-format/blob/master/LogicalTypes.md#deprecated-time-convertedtype
          gpuOutputByteStreamSplit<int32_t>(dst, src, num_values);
          // zero out most significant bytes
          memset(dst + 4, 0, 4);
        } else if (s->ts_scale) {
          gpuOutputSplitInt64Timestamp(
            reinterpret_cast<int64_t*>(dst), src, num_values, s->ts_scale);
        } else {
          gpuOutputByteStreamSplit<int64_t>(dst, src, num_values);
        }
      } else if (dtype_len == 4) {
        gpuOutputByteStreamSplit<int32_t>(dst, src, num_values);
      } else {
        s->set_error_code(decode_error::UNSUPPORTED_ENCODING);
      }
    }

    pos += batch_size;
  }
}

template <int block_size, bool has_lists_t, typename state_buf>
struct decode_fixed_width_split_values_func {
  __device__ inline void operator()(page_state_s* s, state_buf* const sb, int start, int end, int t)
  {
    gpuDecodeFixedWidthSplitValues<block_size, has_lists_t, state_buf>(s, sb, start, end, t);
  }
};

template <int decode_block_size, typename level_t, typename state_buf>
static __device__ int gpuUpdateValidityAndRowIndicesNested(
  int32_t target_value_count, page_state_s* s, state_buf* sb, level_t const* const def, int t)
{
  constexpr int num_warps      = decode_block_size / cudf::detail::warp_size;
  constexpr int max_batch_size = num_warps * cudf::detail::warp_size;

  // how many (input) values we've processed in the page so far
  int value_count = s->input_value_count;

  // cap by last row so that we don't process any rows past what we want to output.
  int const first_row                 = s->first_row;
  int const last_row                  = first_row + s->num_rows;
  int const capped_target_value_count = min(target_value_count, last_row);

  static constexpr bool enable_print = false;
  if constexpr (enable_print) {
    if (t == 0) { printf("NESTED: s->input_value_count %d, first_row %d, last_row %d, target_value_count %d, capped_target_value_count %d\n", 
      s->input_value_count, first_row, last_row, target_value_count, capped_target_value_count); }
  }

  int const row_index_lower_bound = s->row_index_lower_bound;

  int const max_depth       = s->col.max_nesting_depth - 1;
  auto& max_depth_ni        = s->nesting_info[max_depth];
  int max_depth_valid_count = max_depth_ni.valid_count;

  __syncthreads();

  while (value_count < capped_target_value_count) {
    if constexpr (enable_print) {
      if(t == 0) { printf("NESTED VALUE COUNT: %d\n", value_count); }
    }
    int const batch_size = min(max_batch_size, capped_target_value_count - value_count);

    // definition level
    int d = 1;
    if (t >= batch_size) {
      d = -1;
    } else if (def) {
      d = static_cast<int>(def[rolling_index<state_buf::nz_buf_size>(value_count + t)]);
    }

    int const thread_value_count = t;
    int const block_value_count  = batch_size;

    // compute our row index, whether we're in row bounds, and validity
    int const row_index           = thread_value_count + value_count;
    int const in_row_bounds       = (row_index >= row_index_lower_bound) && (row_index < last_row);
    int const in_write_row_bounds = ballot(row_index >= first_row && row_index < last_row);
    int const write_start = __ffs(in_write_row_bounds) - 1;  // first bit in the warp to store

    if constexpr (enable_print) {
      if(t == 0) { printf("NESTED ROWS: row_index %d, row_index_lower_bound %d, last_row %d, in_row_bounds %d\n", 
        row_index, row_index_lower_bound, last_row, in_row_bounds); }
    }

    // iterate by depth
    for (int d_idx = 0; d_idx <= max_depth; d_idx++) {
      auto& ni = s->nesting_info[d_idx];

      int const is_valid = ((d >= ni.max_def_level) && in_row_bounds) ? 1 : 0;

      // thread and block validity count
      using block_scan = cub::BlockScan<int, decode_block_size>;
      __shared__ typename block_scan::TempStorage scan_storage;
      int thread_valid_count, block_valid_count;
      block_scan(scan_storage).ExclusiveSum(is_valid, thread_valid_count, block_valid_count);

      // validity is processed per-warp
      //
      // nested schemas always read and write to the same bounds (that is, read and write
      // positions are already pre-bounded by first_row/num_rows). flat schemas will start reading
      // at the first value, even if that is before first_row, because we cannot trivially jump to
      // the correct position to start reading. since we are about to write the validity vector
      // here we need to adjust our computed mask to take into account the write row bounds.
      int warp_null_count = 0;
      if (ni.valid_map != nullptr) {
        uint32_t const warp_validity_mask = ballot(is_valid);
        // lane 0 from each warp writes out validity
        if ((write_start >= 0) && ((t % cudf::detail::warp_size) == 0)) {
          int const valid_map_offset = ni.valid_map_offset;
          int const vindex     = value_count + thread_value_count;  // absolute input value index
          int const bit_offset = (valid_map_offset + vindex + write_start) -
                                 first_row;  // absolute bit offset into the output validity map
          int const write_end =
            cudf::detail::warp_size - __clz(in_write_row_bounds);  // last bit in the warp to store
          int const bit_count = write_end - write_start;
          warp_null_count     = bit_count - __popc(warp_validity_mask >> write_start);

          store_validity(bit_offset, ni.valid_map, warp_validity_mask >> write_start, bit_count);
        }
      }

      // sum null counts. we have to do it this way instead of just incrementing by (value_count -
      // valid_count) because valid_count also includes rows that potentially start before our row
      // bounds. if we could come up with a way to clean that up, we could remove this and just
      // compute it directly at the end of the kernel.
      size_type const block_null_count =
        cudf::detail::single_lane_block_sum_reduce<decode_block_size, 0>(warp_null_count);
      if (t == 0) { ni.null_count += block_null_count; }

      // if this is valid and we're at the leaf, output dst_pos
<<<<<<< HEAD
      __syncthreads();  // handle modification of ni.value_count from below
      if (is_valid && d_idx == max_depth) {
        // for non-list types, the value count is always the same across
        int const dst_pos = (value_count + thread_value_count) - 1;
        int const src_pos = (ni.valid_count + thread_valid_count) - 1;
        sb->nz_idx[rolling_index<state_buf::nz_buf_size>(src_pos)] = dst_pos;
        if constexpr (enable_print) {
          if(t == 0) {printf("NESTED STORE: first_row %d, row_index %d dst_pos %d, src_pos %d\n", 
            first_row, row_index, dst_pos, src_pos);}
        }
=======
      if (d_idx == max_depth) {
        if (is_valid) {
          int const dst_pos = value_count + thread_value_count;
          int const src_pos = max_depth_valid_count + thread_valid_count;
          sb->nz_idx[rolling_index<state_buf::nz_buf_size>(src_pos)] = dst_pos;
        }
        // update stuff
        max_depth_valid_count += block_valid_count;
>>>>>>> b898cbab
      }

    }  // end depth loop

    value_count += block_value_count;
  }  // end loop

  if (t == 0) {
    // update valid value count for decoding and total # of values we've processed
    max_depth_ni.valid_count = max_depth_valid_count;
    s->nz_count              = max_depth_valid_count;
    s->input_value_count     = value_count;
    s->input_row_count       = value_count;
  }

  return max_depth_valid_count;
}

template <int decode_block_size, typename level_t, typename state_buf>
static __device__ int gpuUpdateValidityAndRowIndicesFlat(
  int32_t target_value_count, page_state_s* s, state_buf* sb, level_t const* const def, int t)
{
  constexpr int num_warps      = decode_block_size / cudf::detail::warp_size;
  constexpr int max_batch_size = num_warps * cudf::detail::warp_size;

  auto& ni = s->nesting_info[0];

  // how many (input) values we've processed in the page so far
  int value_count = s->input_value_count;
  int valid_count = ni.valid_count;

  // cap by last row so that we don't process any rows past what we want to output.
  int const first_row                 = s->first_row;
  int const last_row                  = first_row + s->num_rows;
  int const capped_target_value_count = min(target_value_count, last_row);

  static constexpr bool enable_print = false;
  if constexpr (enable_print) {
    if (t == 0) { printf("FLAT: s->input_value_count %d, first_row %d, last_row %d, target_value_count %d, capped_target_value_count %d\n", 
      s->input_value_count, first_row, last_row, target_value_count, capped_target_value_count); }
  }

  int const valid_map_offset      = ni.valid_map_offset;
  int const row_index_lower_bound = s->row_index_lower_bound;

  __syncthreads();

  while (value_count < capped_target_value_count) {
<<<<<<< HEAD
    if constexpr (enable_print) {
      if(t == 0) { printf("FLAT VALUE COUNT: %d\n", value_count); }
    }

=======
>>>>>>> b898cbab
    int const batch_size = min(max_batch_size, capped_target_value_count - value_count);

    int const thread_value_count = t;
    int const block_value_count  = batch_size;

    // compute our row index, whether we're in row bounds, and validity
    int const row_index     = thread_value_count + value_count;
    int const in_row_bounds = (row_index >= row_index_lower_bound) && (row_index < last_row);

<<<<<<< HEAD
    // determine if is valid
    // everything up to the max_def_level is a non-null value
    int is_valid;
    if constexpr (nullable) {
      // get definition level. only need to process for nullable columns
      if (t >= batch_size) {
        is_valid = 0;
      } else if (def) {
        int const def_level = static_cast<int>(def[rolling_index<state_buf::nz_buf_size>(value_count + t)]);
        is_valid = ((def_level > 0) && in_row_bounds) ? 1 : 0;
      } else {
        is_valid = in_row_bounds;
      }
=======
    // use definition level & row bounds to determine if is valid
    int is_valid;
    if (t >= batch_size) {
      is_valid = 0;
    } else if (def) {
      int const def_level =
        static_cast<int>(def[rolling_index<state_buf::nz_buf_size>(value_count + t)]);
      is_valid = ((def_level > 0) && in_row_bounds) ? 1 : 0;
>>>>>>> b898cbab
    } else {
      is_valid = in_row_bounds;
    }

    // thread and block validity count
    using block_scan = cub::BlockScan<int, decode_block_size>;
    __shared__ typename block_scan::TempStorage scan_storage;
    int thread_valid_count, block_valid_count;
<<<<<<< HEAD
    if constexpr (nullable) {
      // use a scan to compute the total number of valid values, as well as the total number of valid 
      // values for each individual thread (how many valids there are including me, but no one after me)
      using block_scan = cub::BlockScan<int, decode_block_size>;
      __shared__ typename block_scan::TempStorage scan_storage;
      block_scan(scan_storage).ExclusiveSum(is_valid, thread_valid_count, block_valid_count);
      __syncthreads();

      // validity is processed per-warp, because storing is an atomic operation
      //
      // nested schemas always read and write to the same bounds (that is, read and write
      // positions are already pre-bounded by first_row/num_rows). flat schemas will start reading
      // at the first value, even if that is before first_row, because we cannot trivially jump to
      // the correct position to start reading. since we are about to write the validity vector
      // here we need to adjust our computed mask to take into account the write row bounds.
      int const in_write_row_bounds = row_index >= first_row && row_index < last_row;
      int const in_write_row_bounds_mask = ballot(in_write_row_bounds);
      //is first_thread_in_write_range in old
      int const write_start = __ffs(in_write_row_bounds_mask) - 1;  // first bit in the warp to store

      int warp_null_count = 0;
      if ((write_start >= 0) && (ni.valid_map != nullptr)) {
        uint32_t const warp_validity_mask = ballot(is_valid); // is warp_valid_mask in old
        // lane 0 from each warp writes out validity
        if ((t % cudf::detail::warp_size) == 0) {
          int const vindex = value_count + thread_value_count;  // absolute input value index

          // absolute bit offset into the output validity map
          int const bit_offset = (valid_map_offset + vindex + write_start) - first_row;

          int const write_end =
            cudf::detail::warp_size - __clz(in_write_row_bounds_mask);  // last bit in the warp to store
          int const bit_count = write_end - write_start;
          warp_null_count     = bit_count - __popc(warp_validity_mask >> write_start); //#set bits

          store_validity(bit_offset, ni.valid_map, warp_validity_mask >> write_start, bit_count);
        }
      }

      // sum null counts. we have to do it this way instead of just incrementing by (value_count -
      // valid_count) because valid_count also includes rows that potentially start before our row
      // bounds. if we could come up with a way to clean that up, we could remove this and just
      // compute it directly at the end of the kernel.
      size_type const block_null_count =
        cudf::detail::single_lane_block_sum_reduce<decode_block_size, 0>(warp_null_count);
      if (t == 0) { ni.null_count += block_null_count; }
    }
    // trivial for non-nullable columns
    else {
      thread_valid_count = thread_value_count;
      block_valid_count  = block_value_count;
=======
    block_scan(scan_storage).ExclusiveSum(is_valid, thread_valid_count, block_valid_count);
    uint32_t const warp_validity_mask = ballot(is_valid);

    // validity is processed per-warp
    //
    // nested schemas always read and write to the same bounds (that is, read and write
    // positions are already pre-bounded by first_row/num_rows). flat schemas will start reading
    // at the first value, even if that is before first_row, because we cannot trivially jump to
    // the correct position to start reading. since we are about to write the validity vector
    // here we need to adjust our computed mask to take into account the write row bounds.
    int const in_write_row_bounds = ballot(row_index >= first_row && row_index < last_row);
    int const write_start = __ffs(in_write_row_bounds) - 1;  // first bit in the warp to store
    int warp_null_count   = 0;
    // lane 0 from each warp writes out validity
    if ((write_start >= 0) && ((t % cudf::detail::warp_size) == 0)) {
      int const vindex     = value_count + thread_value_count;  // absolute input value index
      int const bit_offset = (valid_map_offset + vindex + write_start) -
                             first_row;  // absolute bit offset into the output validity map
      int const write_end =
        cudf::detail::warp_size - __clz(in_write_row_bounds);  // last bit in the warp to store
      int const bit_count = write_end - write_start;
      warp_null_count     = bit_count - __popc(warp_validity_mask >> write_start);

      store_validity(bit_offset, ni.valid_map, warp_validity_mask >> write_start, bit_count);
>>>>>>> b898cbab
    }

    // sum null counts. we have to do it this way instead of just incrementing by (value_count -
    // valid_count) because valid_count also includes rows that potentially start before our row
    // bounds. if we could come up with a way to clean that up, we could remove this and just
    // compute it directly at the end of the kernel.
    size_type const block_null_count =
      cudf::detail::single_lane_block_sum_reduce<decode_block_size, 0>(warp_null_count);
    if (t == 0) { ni.null_count += block_null_count; }

    // output offset
    if (is_valid) {
<<<<<<< HEAD
      int const dst_pos = value_count + thread_value_count;
      int const src_pos = valid_count + thread_valid_count;
=======
      int const dst_pos                                          = value_count + thread_value_count;
      int const src_pos                                          = valid_count + thread_valid_count;
>>>>>>> b898cbab
      sb->nz_idx[rolling_index<state_buf::nz_buf_size>(src_pos)] = dst_pos;
    }

    // update stuff
    value_count += block_value_count;
    valid_count += block_valid_count;
  }

  if (t == 0) {
    // update valid value count for decoding and total # of values we've processed
    ni.valid_count       = valid_count;
    ni.value_count       = value_count;
    s->nz_count          = valid_count;
    s->input_value_count = value_count;
    s->input_row_count   = value_count;
  }

  return valid_count;
}

<<<<<<< HEAD
template <int decode_block_size, bool nullable, typename level_t, typename state_buf>
static __device__ int gpuUpdateValidityAndRowIndicesLists(
  int32_t target_value_count, page_state_s* s, state_buf* sb, level_t const* const def, 
  level_t const* const rep, int t)
{
  //What is the output of this? Validity bits and offsets to list starts
  constexpr int num_warps      = decode_block_size / cudf::detail::warp_size;
  constexpr int max_batch_size = num_warps * cudf::detail::warp_size;

  // how many (input) values we've processed in the page so far, prior to this loop iteration
  int value_count = s->input_value_count;

  static constexpr bool enable_print = false;
  static constexpr bool enable_print_range_error = false;
  static constexpr bool enable_print_large_list = false;

  // how many rows we've processed in the page so far
  int input_row_count = s->input_row_count;
  if constexpr (enable_print) {
    if (t == 0) { printf("value_count %d, input_row_count %d\n", value_count, input_row_count); }
  }

  // cap by last row so that we don't process any rows past what we want to output.
  int const first_row                 = s->first_row;
  int const last_row                  = first_row + s->num_rows;
  if constexpr (enable_print) {
    if (t == 0) { printf("LIST s->input_value_count %d, first_row %d, last_row %d, target_value_count %d\n", 
      s->input_value_count, first_row, last_row, target_value_count); }
  }

  int const row_index_lower_bound = s->row_index_lower_bound;
  int const max_depth = s->col.max_nesting_depth - 1;
  int max_depth_valid_count = s->nesting_info[max_depth].valid_count;

  __syncthreads();
  
  int const warp_index     = t / cudf::detail::warp_size;
  int const warp_lane      = t % cudf::detail::warp_size;
  bool const is_first_lane = (warp_lane == 0);

  while (value_count < target_value_count) {

    if constexpr (enable_print) {
      if(t == 0) { printf("LIST VALUE COUNT: %d\n", value_count); }
    }
    bool const within_batch = value_count + t < target_value_count;

    // get definition level, use repitition level to get start/end depth
    // different for each thread, as each thread has a different r/d
    int def_level = -1, start_depth = -1, end_depth = -1;
    if (within_batch) {
      int const index = rolling_index<state_buf::nz_buf_size>(value_count + t);
      int rep_level = static_cast<int>(rep[index]);
      if constexpr (nullable) {
        def_level = static_cast<int>(def[index]);
        end_depth = s->nesting_info[def_level].end_depth;
      } else {
        end_depth = max_depth;
      }

      //computed by generate_depth_remappings()
      if constexpr (enable_print || enable_print_range_error) {
        if((rep_level < 0) || (rep_level > max_depth)) {
          printf("WHOA: rep level %d out of bounds %d!\n", rep_level, max_depth);
        }
        if(nullable && ((def_level < 0)/* || (def_level > (max_depth + 1)) */ )) {
          printf("WHOA: def level %d out of bounds (max_depth %d) (index %d)!\n", def_level, max_depth, index);
        }
      }

      start_depth = s->nesting_info[rep_level].start_depth;
      if constexpr (enable_print || enable_print_range_error) {
        if((start_depth < 0) || (start_depth > (max_depth + 1))) {
          printf("WHOA: start_depth %d out of bounds (max_depth %d) (index %d)!\n", start_depth, max_depth, index);
        }
        if((end_depth < 0) || (end_depth > (max_depth + 1))) {
          printf("WHOA: end_depth %d out of bounds (max_depth %d) (index %d)!\n", end_depth, max_depth, index);
        }
      }
      if constexpr (enable_print) {
        if (t == 0) { printf("t %d, def_level %d, rep_level %d, start_depth %d, end_depth %d, max_depth %d\n", \
          t, def_level, rep_level, start_depth, end_depth, max_depth); }
      }
    }

    //Determine value count & row index
    // track (page-relative) row index for the thread so we can compare against input bounds
    // keep track of overall # of rows we've read.
    int const is_new_row = start_depth == 0 ? 1 : 0;
    int num_prior_new_rows, total_num_new_rows;
    {
      block_scan_results new_row_scan_results;
      scan_block_exclusive_sum<decode_block_size>(is_new_row, new_row_scan_results);
      num_prior_new_rows = new_row_scan_results.thread_count_within_block;
      total_num_new_rows = new_row_scan_results.block_count;
    }

if constexpr (enable_print_large_list) {
  if(within_batch && (bool(is_new_row) != (t % 4 == 0))) {
    printf("CUB GARBAGE: blockIdx.x %d, value_count %d, target_value_count %d, t %d, is_new_row %d, start_depth %d\n", 
      blockIdx.x, value_count, target_value_count, t, is_new_row, start_depth);
  }
  if(within_batch && (num_prior_new_rows != ((t + 3) / 4))) {
    printf("CUB GARBAGE: blockIdx.x %d, value_count %d, target_value_count %d, t %d, num_prior_new_rows %d\n", 
      blockIdx.x, value_count, target_value_count, t, num_prior_new_rows);
  }
  if((value_count + 128 <= target_value_count) && (total_num_new_rows != 32)) {
    printf("CUB GARBAGE: blockIdx.x %d, value_count %d, target_value_count %d, t %d, total_num_new_rows %d\n", 
      blockIdx.x, value_count, target_value_count, t, total_num_new_rows);
  }
}

    if constexpr (enable_print) {
      if (t == 0) { printf("num_prior_new_rows %d, total_num_new_rows %d\n", num_prior_new_rows, total_num_new_rows); }
    }

    int const row_index = input_row_count + (num_prior_new_rows + is_new_row - 1);
    input_row_count += total_num_new_rows;
    int const in_row_bounds = (row_index >= row_index_lower_bound) && (row_index < last_row);

    // thread and block value count

    // if we are within the range of nesting levels we should be adding value indices for
    // is from/in current rep level to/in the rep level AT the depth with the def value
    int in_nesting_bounds = ((0 >= start_depth && 0 <= end_depth) && in_row_bounds) ? 1 : 0;

    if constexpr (enable_print) {
      if(t == 0) { printf("LIST ROWS: row_index %d, row_index_lower_bound %d, last_row %d, in_row_bounds %d, in_nesting_bounds %d\n", 
        row_index, row_index_lower_bound, last_row, in_row_bounds, in_nesting_bounds); }
      if (t < 32) { printf("t %d, is_new_row %d, num_prior_new_rows %d, row_index %d, in_row_bounds %d\n", 
        t, is_new_row, num_prior_new_rows, row_index, in_row_bounds); }
    }

    // queries is_valid from all threads, stores prior total and total total

    //WARP VALUE COUNT:
    int thread_value_count_within_warp, warp_value_count, thread_value_count, block_value_count;
    {
      block_scan_results value_count_scan_results;
      scan_block_exclusive_sum<decode_block_size>(in_nesting_bounds, value_count_scan_results);

      thread_value_count_within_warp = value_count_scan_results.thread_count_within_warp;
      warp_value_count = value_count_scan_results.warp_count;
      thread_value_count = value_count_scan_results.thread_count_within_block;
      block_value_count = value_count_scan_results.block_count;
    }

if constexpr (enable_print_large_list) {
  if(within_batch && in_row_bounds && (in_nesting_bounds != (t % 4 == 0))) {
    printf("CUB GARBAGE: blockIdx.x %d, value_count %d, target_value_count %d, t %d, in_nesting_bounds %d, start_depth %d, end_depth %d, "
      "in_row_bounds %d, row_index %d, input_row_count %d, row_index_lower_bound %d, last_row %d, first_row %d, s->num_rows %d\n", 
      blockIdx.x, value_count, target_value_count, t, in_nesting_bounds, start_depth, end_depth, in_row_bounds, row_index, input_row_count, 
      row_index_lower_bound, last_row, first_row, s->num_rows);
  }
  if(within_batch && in_row_bounds && (thread_value_count != ((t + 3) / 4))) {
    printf("CUB GARBAGE: blockIdx.x %d, value_count %d, target_value_count %d, t %d, thread_value_count %d\n", 
      blockIdx.x, value_count, target_value_count, t, thread_value_count);
  }
  if((value_count + 128 <= target_value_count) && (input_row_count + total_num_new_rows <= last_row) && (block_value_count != 32)) {
    printf("CUB GARBAGE: blockIdx.x %d, value_count %d, target_value_count %d, t %d, block_value_count %d\n", 
      blockIdx.x, value_count, target_value_count, t, block_value_count);
  }
}

    if constexpr (enable_print) {
      if (t == 0) { printf("block_value_count %d\n", block_value_count); }
      if (t < 32) { printf("t %d, thread_value_count %d, in_nesting_bounds %d\n", 
        t, thread_value_count, in_nesting_bounds); }
    }

    // column is either nullable or is a list (or both): iterate by depth
    for (int d_idx = 0; d_idx <= max_depth; d_idx++) {

      auto& ni = s->nesting_info[d_idx];

      // everything up to the max_def_level is a non-null value
      int is_valid;
      if constexpr (nullable) {
        is_valid = ((def_level >= ni.max_def_level) && in_nesting_bounds) ? 1 : 0;
      } else {
        is_valid = in_nesting_bounds;
      }

      if constexpr (enable_print) {
        if (t == 0) { printf("nullable %d, depth %d, max_depth %d, max_def_level %d, value_count %d\n", 
          int(nullable), d_idx, max_depth, ni.max_def_level, value_count); }
        if (t < 32) { printf("t %d, def_level %d, in_nesting_bounds %d, is_valid %d\n", 
          t, def_level, in_nesting_bounds, is_valid); }
      }

      // thread and block validity count
      // queries is_valid of all threads, stores prior total and total total

      // for nested lists, it's more complicated.  This block will visit 128 incoming values,
      // however not all of them will necessarily represent a value at this nesting level. so
      // the validity bit for thread t might actually represent output value t-6. the correct
      // position for thread t's bit is thread_value_count. 


//WARP VALID COUNT:
        // for nested schemas, it's more complicated.  This warp will visit 32 incoming values,
        // however not all of them will necessarily represent a value at this nesting level. so
        // the validity bit for thread t might actually represent output value t-6. the correct
        // position for thread t's bit is thread_value_count. for cuda 11 we could use
        // __reduce_or_sync(), but until then we have to do a warp reduce.
        uint32_t const warp_valid_mask = WarpReduceOr32((uint32_t)is_valid << thread_value_count_within_warp);
        int thread_valid_count, block_valid_count;
        {
          auto thread_mask = (uint32_t(1) << thread_value_count_within_warp) - 1;

          block_scan_results valid_count_scan_results;
          scan_block_exclusive_sum<decode_block_size>(warp_valid_mask, warp_lane, warp_index, thread_mask, valid_count_scan_results);
          thread_valid_count = valid_count_scan_results.thread_count_within_block;
          block_valid_count = valid_count_scan_results.block_count;
        }

if constexpr (enable_print_large_list) {
  if(within_batch && in_row_bounds && (((d_idx == 0) && (is_valid != (t % 4 == 0))) || ((d_idx == 1) && !is_valid))) {
    printf("CUB GARBAGE: blockIdx.x %d, value_count %d, target_value_count %d, t %d, d_idx %d, is_valid %d, in_nesting_bounds %d\n", 
      blockIdx.x, value_count, target_value_count, t, d_idx, is_valid, in_nesting_bounds);
  }
  if (within_batch && in_row_bounds && (((d_idx == 0) && (thread_valid_count != ((t + 3)/ 4))) || ((d_idx == 1) && (thread_valid_count != t)))) {
    printf("CUB GARBAGE: blockIdx.x %d, value_count %d, target_value_count %d, t %d, d_idx %d, thread_valid_count %d\n", 
      blockIdx.x, value_count, target_value_count, t, d_idx, thread_valid_count);
  }
  if((value_count + 128 <= target_value_count) && (input_row_count + total_num_new_rows <= last_row) && (((d_idx == 0) && (block_valid_count != 32)) || ((d_idx == 1) && (block_valid_count != 128)))) {
    printf("CUB GARBAGE: blockIdx.x %d, value_count %d, target_value_count %d, t %d, d_idx %d, block_valid_count %d\n", 
      blockIdx.x, value_count, target_value_count, t, d_idx, block_valid_count);
  }
}

      if constexpr (enable_print) {
        if((block_valid_count == 0) && (t == 0) && (d_idx == max_depth)) { 
          printf("EMPTY VALID MASK: def_level %d, max_def_level %d, in_nesting_bounds %d, start_depth %d, "
            "end_depth %d, in_row_bounds %d, row_index %d, row_index_lower_bound %d, last_row %d, input_row_count %d\n", 
            def_level, ni.max_def_level, in_nesting_bounds, start_depth, end_depth, in_row_bounds, row_index, 
            row_index_lower_bound, last_row, input_row_count); }

        if (t == 0) { printf("block_valid_count %u\n", int(block_valid_count)); }
        if (t < 32) { printf("t %d, thread_valid_count %d\n", t, thread_valid_count); }
      }

      // compute warp and thread value counts for the -next- nesting level. we need to
      // do this for nested schemas so that we can emit an offset for the -current- nesting
      // level. more concretely : the offset for the current nesting level == current length of the
      // next nesting level
      int next_thread_value_count_within_warp = 0, next_warp_value_count = 0;
      int next_thread_value_count = 0, next_block_value_count = 0;
      int next_in_nesting_bounds = 0;
      if (d_idx < max_depth) {
        //mask is different between depths
        next_in_nesting_bounds = 
          (d_idx + 1 >= start_depth && d_idx + 1 <= end_depth && in_row_bounds) ? 1 : 0;

//NEXT WARP VALUE COUNT:
        {
          block_scan_results next_value_count_scan_results;
          scan_block_exclusive_sum<decode_block_size>(next_in_nesting_bounds, next_value_count_scan_results);

          next_thread_value_count_within_warp = next_value_count_scan_results.thread_count_within_warp;
          next_warp_value_count = next_value_count_scan_results.warp_count;
          next_thread_value_count = next_value_count_scan_results.thread_count_within_block;
          next_block_value_count = next_value_count_scan_results.block_count;
        }

if constexpr (enable_print_large_list) {
  if(within_batch && in_row_bounds && (next_in_nesting_bounds != 1)) {
    printf("CUB GARBAGE: blockIdx.x %d, value_count %d, target_value_count %d, t %d, next_in_nesting_bounds %d, start_depth %d, end_depth %d, in_row_bounds %d, row_index %d, input_row_count %d\n", 
      blockIdx.x, value_count, target_value_count, t, next_in_nesting_bounds, start_depth, end_depth, in_row_bounds, row_index, input_row_count);
  }
  if(within_batch && in_row_bounds && (next_thread_value_count != t)) {
    printf("CUB GARBAGE: blockIdx.x %d, value_count %d, target_value_count %d, t %d, next_thread_value_count %d\n", 
      blockIdx.x, value_count, target_value_count, t, next_thread_value_count);
  }
  if((value_count + 128 <= target_value_count) && (input_row_count + total_num_new_rows <= last_row) && (next_block_value_count != 128)) {
    printf("CUB GARBAGE: blockIdx.x %d, value_count %d, target_value_count %d, t %d, next_block_value_count %d\n", 
      blockIdx.x, value_count, target_value_count, t, next_block_value_count);
  }
}

        if constexpr (enable_print) {
          if (t == 0) { printf("next depth %d, next_block_value_count %d\n", d_idx + 1, next_block_value_count); }
          if (t < 32) { printf("t %d, start_depth %d, end_depth %d, in_row_bounds %d, next_in_nesting_bounds %d\n", 
            t, start_depth, end_depth, in_row_bounds, next_in_nesting_bounds); }
          if (t < 32) { printf("t %d, next_thread_value_count %d\n", t, next_thread_value_count); }
        }

        // if we're -not- at a leaf column and we're within nesting/row bounds
        // and we have a valid data_out pointer, it implies this is a list column, so
        // emit an offset.
        if (in_nesting_bounds && ni.data_out != nullptr) {
          const auto& next_ni = s->nesting_info[d_idx + 1];
          int const idx             = ni.value_count + thread_value_count;
          cudf::size_type const ofs = next_ni.value_count + next_thread_value_count + next_ni.page_start_value;

          //STORE THE OFFSET FOR THE NEW LIST LOCATION
          (reinterpret_cast<cudf::size_type*>(ni.data_out))[idx] = ofs;

/*
if constexpr (enable_print_large_list) {
  int overall_index = 4*(blockIdx.x * 20000 + idx);
  if(overall_index != ofs) {
    printf("WHOA BAD OFFSET\n");
    printf("WHOA BAD OFFSET: WROTE %d to %d! t %d, blockIdx.x %d, idx %d, d_idx %d, start_depth %d, end_depth %d, max_depth %d, "
      "in_row_bounds %d, in_nesting_bounds %d, next_in_nesting_bounds %d, row_index %d, row_index_lower_bound %d, last_row %d, "
      "input_row_count %d, num_prior_new_rows %d, is_new_row %d, total_num_new_rows %d, def_level %d, ni.value_count %d, "
      "thread_value_count %d, next_ni.value_count %d, next_thread_value_count %d, next_ni.page_start_value %d, value_count %d, "
      "target_value_count %d, block_value_count %d, next_block_value_count %d\n", 
      ofs, overall_index, t, blockIdx.x, idx, d_idx, start_depth, end_depth, max_depth, in_row_bounds, in_nesting_bounds, 
      next_in_nesting_bounds, row_index, row_index_lower_bound, last_row, input_row_count, num_prior_new_rows, is_new_row, 
      total_num_new_rows, def_level, ni.value_count, thread_value_count, next_ni.value_count, 
      next_thread_value_count, next_ni.page_start_value, value_count, target_value_count, block_value_count, next_block_value_count);
  }
}
*/
          if constexpr (enable_print || enable_print_range_error) {
            if((idx < 0) || (idx > 50000)){ printf("WHOA: offset index %d out of bounds!\n", idx); }
            if(ofs < 0){ printf("WHOA: offset value %d out of bounds!\n", ofs); }
          }

          if constexpr (enable_print) {
            if(idx < 0) { printf("WHOA: offset index out of bounds!\n"); }
            if (t < 32) { printf("OFFSETS: t %d, idx %d, next value count %d, next page_start_value %d, ofs %d\n", 
              t, idx, next_ni.value_count, next_ni.page_start_value, ofs); }
          }
        }
      }

      // validity is processed per-warp (on lane 0's), because writes are atomic
      //
      // nested schemas always read and write to the same bounds 
      // (that is, read and write positions are already pre-bounded by first_row/num_rows). 
      // since we are about to write the validity vector
      // here we need to adjust our computed mask to take into account the write row bounds.
      if constexpr (nullable) {
//TODO: Consider OR'ING for next_thread_value_count and popc() for next_thread_value_count
//so that we don't have to take a ballot here. Is uint128 so may deconstruct to this anyway ...

        if(is_first_lane && (ni.valid_map != nullptr) && (warp_value_count > 0)) {
          // last bit in the warp to store //in old is warp_valid_mask_bit_count
//so it's a count of everything in nesting bounds, though bits can be zero if NULL at this level            

          // absolute bit offset into the output validity map
          //is cumulative sum of warp_value_count at the given nesting depth
          // DON'T subtract by first_row: since it's lists it's not 1-row-per-value
          int const bit_offset = ni.valid_map_offset + thread_value_count;
          store_validity(bit_offset, ni.valid_map, warp_valid_mask, warp_value_count);

          if constexpr (enable_print) {
              printf("STORE VALIDITY: t %d, depth %d, thread_value_count %d, valid_map_offset %d, bit_offset %d, warp_value_count %d, warp_valid_mask %u\n", 
                t, d_idx, thread_value_count, ni.valid_map_offset, bit_offset, warp_value_count, warp_valid_mask);
            }
        }

        if (t == 0) { 
          size_type const block_null_count = block_value_count - block_valid_count;
          if constexpr (enable_print) {
            if (t == 0) { printf("BLOCK NULLS: depth %d, prior %d, block_null_count %u\n", 
              d_idx, ni.null_count, block_null_count); }
          }
          ni.null_count += block_null_count;
        }
      }

      // if this is valid and we're at the leaf, output dst_pos
      // Read these before the sync, so that when thread 0 modifies them we've already read their values
      int current_value_count = ni.value_count;
      __syncthreads();  // handle modification of ni.value_count from below
      if (d_idx == max_depth) {
        if (is_valid) {
          // for non-list types, the value count is always the same across
          int const dst_pos = current_value_count + thread_value_count;
          int const src_pos = max_depth_valid_count + thread_valid_count;
          int const output_index = rolling_index<state_buf::nz_buf_size>(src_pos);

          if constexpr (enable_print || enable_print_range_error) {
            if((output_index < 0) || (output_index >= state_buf::nz_buf_size)) {
              printf("WHOA: output index STORE %d out of bounds!\n", output_index);
            }
            if(dst_pos < 0) { printf("WHOA: dst_pos STORE %d out of bounds!\n", dst_pos); }
          }

          if constexpr (enable_print) {
            if (t == 0) { printf("ni.value_count %d, max_depth_valid_count %d\n", int(ni.value_count), max_depth_valid_count); }
            if (t < 32) { printf("t %d, src_pos %d, output_index %d\n", t, src_pos, output_index); }

            if((t == 0) && (src_pos == 0)) {printf("SPECIAL: output_index %d, dst_pos %d, ni.value_count %d, max_depth_valid_count %d, thread_value_count %d, thread_valid_count %d\n", 
              output_index, dst_pos, ni.value_count, max_depth_valid_count, thread_value_count, thread_valid_count);}

            if (t == 0) { printf("OUTPUT_INDICES: output_index %d, dst_pos %d\n", output_index, dst_pos); }
          }

          //Index from rolling buffer of values (which doesn't include nulls) to final array (which includes gaps for nulls)        
          sb->nz_idx[output_index] = dst_pos;
        }
        max_depth_valid_count += block_valid_count;
      }

      // update stuff
      if (t == 0) {
        ni.value_count += block_value_count;
        ni.valid_map_offset += block_value_count;
      }
      __syncthreads();  // handle modification of ni.value_count from below

      // propagate value counts for the next depth level
      block_value_count  = next_block_value_count;
      thread_value_count = next_thread_value_count;
      in_nesting_bounds  = next_in_nesting_bounds;
      warp_value_count = next_warp_value_count;
      thread_value_count_within_warp = next_thread_value_count_within_warp;
    } //END OF DEPTH LOOP

    if constexpr (enable_print) {
      if (t == 0) { printf("END DEPTH LOOP\n"); }
    }

    int const batch_size = min(max_batch_size, target_value_count - value_count);
    value_count += batch_size;
  }

  if constexpr (enable_print) {
    if (t == 0) { printf("END LOOP\n"); }
  }

  if (t == 0) {
    // update valid value count for decoding and total # of values we've processed
    s->nesting_info[max_depth].valid_count = max_depth_valid_count;
    s->nz_count          = max_depth_valid_count;
    s->input_value_count = value_count;

    // If we have lists # rows != # values
    s->input_row_count = input_row_count;
  }

  return max_depth_valid_count;
=======
template <int decode_block_size, typename state_buf>
static __device__ int gpuUpdateValidityAndRowIndicesNonNullable(int32_t target_value_count,
                                                                page_state_s* s,
                                                                state_buf* sb,
                                                                int t)
{
  constexpr int num_warps      = decode_block_size / cudf::detail::warp_size;
  constexpr int max_batch_size = num_warps * cudf::detail::warp_size;

  // cap by last row so that we don't process any rows past what we want to output.
  int const first_row                 = s->first_row;
  int const last_row                  = first_row + s->num_rows;
  int const capped_target_value_count = min(target_value_count, last_row);
  int const row_index_lower_bound     = s->row_index_lower_bound;

  // how many (input) values we've processed in the page so far
  int value_count = s->input_value_count;

  int const max_depth = s->col.max_nesting_depth - 1;
  auto& ni            = s->nesting_info[max_depth];
  int valid_count     = ni.valid_count;

  __syncthreads();

  while (value_count < capped_target_value_count) {
    int const batch_size = min(max_batch_size, capped_target_value_count - value_count);

    int const thread_value_count = t;
    int const block_value_count  = batch_size;

    // compute our row index, whether we're in row bounds, and validity
    int const row_index     = thread_value_count + value_count;
    int const in_row_bounds = (row_index >= row_index_lower_bound) && (row_index < last_row);

    int const is_valid           = in_row_bounds;
    int const thread_valid_count = thread_value_count;
    int const block_valid_count  = block_value_count;

    // if this is valid and we're at the leaf, output dst_pos
    if (is_valid) {
      // for non-list types, the value count is always the same across
      int const dst_pos = value_count + thread_value_count;
      int const src_pos = valid_count + thread_valid_count;

      sb->nz_idx[rolling_index<state_buf::nz_buf_size>(src_pos)] = dst_pos;
    }

    // update stuff
    value_count += block_value_count;
    valid_count += block_valid_count;
  }  // end loop

  if (t == 0) {
    // update valid value count for decoding and total # of values we've processed
    ni.valid_count       = valid_count;
    ni.value_count       = value_count;
    s->nz_count          = valid_count;
    s->input_value_count = value_count;
    s->input_row_count   = value_count;
  }

  return valid_count;
>>>>>>> b898cbab
}

// is the page marked nullable or not
__device__ inline bool is_nullable(page_state_s* s)
{
  auto const lvl           = level_type::DEFINITION;
  auto const max_def_level = s->col.max_level[lvl];
  return max_def_level > 0;
}

// for a nullable page, check to see if it could have nulls
__device__ inline bool maybe_has_nulls(page_state_s* s)
{
  auto const lvl      = level_type::DEFINITION;
  auto const init_run = s->initial_rle_run[lvl];
  // literal runs, lets assume they could hold nulls
  if (is_literal_run(init_run)) { return true; }

  // repeated run with number of items in the run not equal
  // to the rows in the page, assume that means we could have nulls
  if (s->page.num_input_values != (init_run >> 1)) { return true; }

  auto const lvl_bits = s->col.level_bits[lvl];
  auto const run_val  = lvl_bits == 0 ? 0 : s->initial_rle_value[lvl];

  // the encoded repeated value isn't valid, we have (all) nulls
  return run_val != s->col.max_level[lvl];
}

template <int decode_block_size_t, typename stream_type>
__device__ int skip_decode(stream_type& parquet_stream, int num_to_skip, int t)
{
  static constexpr bool enable_print = false;

  //Dictionary
  int num_skipped = parquet_stream.skip_decode(t, num_to_skip);
  if constexpr (enable_print) {
    if (t == 0) { printf("SKIPPED: num_skipped %d, for %d\n", num_skipped, num_to_skip); }
  }
  //it could be that (e.g.) we skip 5000 but starting at row 4000 we have a run of length 2000:
  //in that case skip_decode() only skips 4000, and we have to process the remaining 1000 up front
  //modulo 2 * block_size of course, since that's as many as we process at once
  while (num_skipped < num_to_skip) {
    auto const to_skip = min(2*decode_block_size_t, num_to_skip - num_skipped);
    parquet_stream.decode_next(t, to_skip);
    num_skipped += to_skip;
    if constexpr (enable_print) {
      if (t == 0) { printf("EXTRA SKIPPED: to_skip %d, at %d, for %d\n", to_skip, num_skipped, num_to_skip); }
    }
    __syncthreads();
  }

  return num_skipped;
}

/**
 * @brief Kernel for computing fixed width non dictionary column data stored in the pages
 *
 * This function will write the page data and the page data's validity to the
 * output specified in the page's column chunk. If necessary, additional
 * conversion will be performed to translate from the Parquet datatype to
 * desired output datatype.
 *
 * @param pages List of pages
 * @param chunks List of column chunks
 * @param min_row Row index to start reading at
 * @param num_rows Maximum number of rows to read
 * @param error_code Error code to set if an error is encountered
 */
template <typename level_t,
          int decode_block_size_t,
          decode_kernel_mask kernel_mask_t,
          bool has_dict_t,
          bool has_nesting_t,
          bool has_lists_t,
          template <int block_size, bool decode_has_lists_t, typename state_buf>
          typename DecodeValuesFunc>
CUDF_KERNEL void __launch_bounds__(decode_block_size_t)
  gpuDecodePageDataGeneric(PageInfo* pages,
                           device_span<ColumnChunkDesc const> chunks,
                           size_t min_row,
                           size_t num_rows,
                           kernel_error::pointer error_code)
{
  constexpr int rolling_buf_size    = decode_block_size_t * 2;
  constexpr int rle_run_buffer_size = rle_stream_required_run_buffer_size<decode_block_size_t>();

  __shared__ __align__(16) page_state_s state_g;
  using state_buf_t = page_state_buffers_s<rolling_buf_size,  // size of nz_idx buffer
                                           has_dict_t ? rolling_buf_size : 1,
                                           1>;
  __shared__ __align__(16) state_buf_t state_buffers;

  page_state_s* const s = &state_g;
  auto* const sb        = &state_buffers;
  int const page_idx    = blockIdx.x;
  int const t           = threadIdx.x;
  PageInfo* pp          = &pages[page_idx];

  if (!(BitAnd(pages[page_idx].kernel_mask, kernel_mask_t))) { return; }

  // must come after the kernel mask check
  [[maybe_unused]] null_count_back_copier _{s, t};

  if (!setupLocalPageInfo(s,
                          pp,
                          chunks,
                          min_row,
                          num_rows,
                          mask_filter{kernel_mask_t},
                          page_processing_stage::DECODE)) {
    return;
  }

  // if we have no work to do (eg, in a skip_rows/num_rows case) in this page.
  if (s->num_rows == 0) { return; }

  DecodeValuesFunc<decode_block_size_t, has_lists_t, state_buf_t> decode_values;

  bool const should_process_nulls = is_nullable(s) && maybe_has_nulls(s);

  // shared buffer. all shared memory is suballocated out of here
  static constexpr auto align_test = false;
  static constexpr size_t buffer_alignment = align_test ? 128 : 16;
  constexpr int shared_rep_size = has_lists_t ? cudf::util::round_up_unsafe(rle_run_buffer_size *
    sizeof(rle_run<level_t>), buffer_alignment) : 0;
  constexpr int shared_dict_size =
    has_dict_t
      ? cudf::util::round_up_unsafe(rle_run_buffer_size * sizeof(rle_run<uint32_t>), buffer_alignment)
      : 0;
  constexpr int shared_def_size =
    cudf::util::round_up_unsafe(rle_run_buffer_size * sizeof(rle_run<level_t>), buffer_alignment);
  constexpr int shared_buf_size = shared_rep_size + shared_dict_size + shared_def_size;
  __shared__ __align__(buffer_alignment) uint8_t shared_buf[shared_buf_size];

  // setup all shared memory buffers
  int shared_offset = 0;
  rle_run<level_t>* rep_runs = reinterpret_cast<rle_run<level_t>*>(shared_buf + shared_offset);
  if constexpr (has_lists_t){ shared_offset += shared_rep_size; }

  rle_run<uint32_t>* dict_runs = reinterpret_cast<rle_run<uint32_t>*>(shared_buf + shared_offset);
  if constexpr (has_dict_t) { shared_offset += shared_dict_size; }
  rle_run<level_t>* def_runs = reinterpret_cast<rle_run<level_t>*>(shared_buf + shared_offset);

  // initialize the stream decoders (requires values computed in setupLocalPageInfo)
  rle_stream<level_t, decode_block_size_t, rolling_buf_size> def_decoder{def_runs};
  level_t* const def = reinterpret_cast<level_t*>(pp->lvl_decode_buf[level_type::DEFINITION]);
  if (should_process_nulls) {
    def_decoder.init(s->col.level_bits[level_type::DEFINITION],
                     s->abs_lvl_start[level_type::DEFINITION],
                     s->abs_lvl_end[level_type::DEFINITION],
                     def,
                     s->page.num_input_values);
  }
  
  rle_stream<level_t, decode_block_size_t, rolling_buf_size> rep_decoder{rep_runs};
  level_t* const rep = reinterpret_cast<level_t*>(pp->lvl_decode_buf[level_type::REPETITION]);
  if constexpr (has_lists_t){
    rep_decoder.init(s->col.level_bits[level_type::REPETITION],
                     s->abs_lvl_start[level_type::REPETITION],
                     s->abs_lvl_end[level_type::REPETITION],
                     rep,
                     s->page.num_input_values);
  }

  static constexpr bool enable_print = false;

  rle_stream<uint32_t, decode_block_size_t, rolling_buf_size> dict_stream{dict_runs};
  if constexpr (has_dict_t) {
    dict_stream.init(
      s->dict_bits, s->data_start, s->data_end, sb->dict_idx, s->page.num_input_values);
    if constexpr (enable_print) {
      if(t == 0) { printf("INIT DICT: dict_bits %d, data_start %p, data_end %p, dict_idx %p, page.num_input_values %d, s->dict_pos %d \n", 
        s->dict_bits, s->data_start, s->data_end, sb->dict_idx, s->page.num_input_values, s->dict_pos); }
    }
  }
  
  if constexpr (enable_print) {
    if((t == 0) && (page_idx == 0)){
      printf("SIZES: shared_rep_size %d, shared_dict_size %d, shared_def_size %d\n", shared_rep_size, shared_dict_size, shared_def_size);
    }
    if constexpr (has_lists_t){
      printf("Is fixed list page\n");
    } else {
      printf("Is fixed non-list page\n");
    }
  }

  // We use two counters in the loop below: processed_count and valid_count.
  // - processed_count: number of values out of num_input_values that we have decoded so far.
  //   the definition stream returns the number of total rows it has processed in each call
  //   to decode_next and we accumulate in process_count.
  // - valid_count: number of non-null values we have decoded so far. In each iteration of the
  //   loop below, we look at the number of valid items (which could be all for non-nullable),
  //   and valid_count is that running count.
  int processed_count = 0;
  int valid_count     = 0;
  // the core loop. decode batches of level stream data using rle_stream objects
  // and pass the results to gpuDecodeValues
<<<<<<< HEAD

  //For lists (which can have skipped values, skip ahead in the decoding so that we don't repeat work
  if constexpr (has_lists_t){
    if(s->page.skipped_leaf_values > 0) {
      if (should_process_nulls) {
        skip_decode<decode_block_size_t>(def_decoder, s->page.skipped_leaf_values, t);
      }
      processed_count = skip_decode<decode_block_size_t>(rep_decoder, s->page.skipped_leaf_values, t);
      if constexpr (has_dict_t) {
        skip_decode<decode_block_size_t>(dict_stream, s->page.skipped_leaf_values, t);
      }
    }
  }

  if constexpr (enable_print) {
    if(t == 0) { printf("page_idx %d, should_process_nulls %d, has_lists_t %d, has_dict_t %d, num_rows %lu, page.num_input_values %d\n", 
      page_idx, int(should_process_nulls), int(has_lists_t), int(has_dict_t), num_rows, s->page.num_input_values); }
  }

  auto print_nestings = [&](bool is_post){
    if constexpr (enable_print) {
      auto print_nesting_level = [&](const PageNestingDecodeInfo& ni) {
        printf("page_idx %d, max_def_level %d, start_depth %d, end_depth %d, page_start_value %d, null_count %d, "
          "valid_map_offset %d, valid_count %d, value_count %d\n", 
          page_idx, ni.max_def_level, ni.start_depth, ni.end_depth, ni.page_start_value, ni.null_count, 
          ni.valid_map_offset, ni.valid_count, ni.value_count);
      };

      if(t == 0) {
        printf("POST %d NESTING 0: ", int(is_post));
        print_nesting_level(s->nesting_info[0]);
        printf("POST %d NESTING 1: ", int(is_post));
        print_nesting_level(s->nesting_info[1]);
        //printf("POST %d NESTING 2: ", int(is_post));
        //print_nesting_level(s->nesting_info[2]);
      }
    }
  };

  print_nestings(false);
  if constexpr (enable_print) {
    if(t == 0) {printf("LOOP START page_idx %d\n", page_idx);}
  }

  while (s->error == 0 && processed_count < s->page.num_input_values) {
=======
  // For chunked reads we may not process all of the rows on the page; if not stop early
  int last_row = s->first_row + s->num_rows;
  while ((s->error == 0) && (processed_count < s->page.num_input_values) &&
         (s->input_row_count <= last_row)) {
>>>>>>> b898cbab
    int next_valid_count;

    // only need to process definition levels if this is a nullable column
    if (should_process_nulls) {
      processed_count += def_decoder.decode_next(t);
      __syncthreads();

<<<<<<< HEAD
      if constexpr (has_lists_t) {
        rep_decoder.decode_next(t);
        __syncthreads();

        int value_count = s->input_value_count;
        next_valid_count = gpuUpdateValidityAndRowIndicesLists<decode_block_size_t, true, level_t>(
          processed_count, s, sb, def, rep, t);
        if constexpr (enable_print) {
          if(t == 0) { printf("LISTS NEXT: next_valid_count %d\n", next_valid_count); }
          if(t == 0) { printf("PROCESSING: page total values %d, num_input_values %d, pre value_count %d, post value_count %d, "
            "processed_count %d, valid_count %d, next_valid_count %d\n", 
            s->page.num_input_values, s->input_value_count, value_count, s->input_value_count, processed_count, valid_count, next_valid_count); }
        }
      } else if constexpr (has_nesting_t) {
        next_valid_count = gpuUpdateValidityAndRowIndicesNested<decode_block_size_t, true, level_t>(
=======
      if constexpr (has_nesting_t) {
        next_valid_count = gpuUpdateValidityAndRowIndicesNested<decode_block_size_t, level_t>(
>>>>>>> b898cbab
          processed_count, s, sb, def, t);
        if constexpr (enable_print) {
          if(t == 0) { printf("NESTED NEXT: next_valid_count %d\n", next_valid_count); }
        }
      } else {
        next_valid_count = gpuUpdateValidityAndRowIndicesFlat<decode_block_size_t, level_t>(
          processed_count, s, sb, def, t);
      }
    }
    // if we wanted to split off the skip_rows/num_rows case into a separate kernel, we could skip
    // this function call entirely since all it will ever generate is a mapping of (i -> i) for
    // nz_idx.  gpuDecodeFixedWidthValues would be the only work that happens.
    else {
<<<<<<< HEAD
      if constexpr (has_lists_t) {
        processed_count += rep_decoder.decode_next(t);
        __syncthreads();

        next_valid_count =
          gpuUpdateValidityAndRowIndicesLists<decode_block_size_t, false, level_t>(
            processed_count, s, sb, nullptr, rep, t);
      } else {
        processed_count += min(rolling_buf_size, s->page.num_input_values - processed_count);

        if constexpr (has_nesting_t) {
          next_valid_count =
            gpuUpdateValidityAndRowIndicesNested<decode_block_size_t, false, level_t>(
              processed_count, s, sb, nullptr, t);
        } else {
          next_valid_count = gpuUpdateValidityAndRowIndicesFlat<decode_block_size_t, false, level_t>(
            processed_count, s, sb, nullptr, t);
        }
      }
=======
      processed_count += min(rolling_buf_size, s->page.num_input_values - processed_count);
      next_valid_count =
        gpuUpdateValidityAndRowIndicesNonNullable<decode_block_size_t>(processed_count, s, sb, t);
>>>>>>> b898cbab
    }
    __syncthreads();

    // if we have dictionary data
    if constexpr (has_dict_t) {
      // We want to limit the number of dictionary items we decode, that correspond to
      // the rows we have processed in this iteration that are valid.
      // We know the number of valid rows to process with: next_valid_count - valid_count.
      dict_stream.decode_next(t, next_valid_count - valid_count);
      __syncthreads();
    }

    // decode the values themselves
    decode_values(s, sb, valid_count, next_valid_count, t);
    __syncthreads();

    valid_count = next_valid_count;

    if constexpr (enable_print) {
      if(t == 0) { printf("LOOP: processed_count %d, #page values %d, error %d\n", 
        processed_count, s->page.num_input_values, s->error); }
    }
  }
  if (t == 0 and s->error != 0) { set_error(s->error, error_code); }

  print_nestings(true);
}

}  // anonymous namespace

void __host__ DecodePageDataFixed(cudf::detail::hostdevice_span<PageInfo> pages,
                                  cudf::detail::hostdevice_span<ColumnChunkDesc const> chunks,
                                  size_t num_rows,
                                  size_t min_row,
                                  int level_type_size,
                                  bool has_nesting,
                                  bool is_list,
                                  kernel_error::pointer error_code,
                                  rmm::cuda_stream_view stream)
{
  constexpr int decode_block_size = 128;

  dim3 dim_block(decode_block_size, 1);
  dim3 dim_grid(pages.size(), 1);  // 1 threadblock per page
  if (level_type_size == 1) {
    if (is_list) {
      gpuDecodePageDataGeneric<uint8_t,
                               decode_block_size,
                               decode_kernel_mask::FIXED_WIDTH_NO_DICT_LIST,
                               false,
                               true,
                               true,
                               decode_fixed_width_values_func>
        <<<dim_grid, dim_block, 0, stream.value()>>>(
          pages.device_ptr(), chunks, min_row, num_rows, error_code);
    } else if (has_nesting) {
      gpuDecodePageDataGeneric<uint8_t,
                               decode_block_size,
                               decode_kernel_mask::FIXED_WIDTH_NO_DICT_NESTED,
                               false,
                               true,
                               false,
                               decode_fixed_width_values_func>
        <<<dim_grid, dim_block, 0, stream.value()>>>(
          pages.device_ptr(), chunks, min_row, num_rows, error_code);
    } else {
      gpuDecodePageDataGeneric<uint8_t,
                               decode_block_size,
                               decode_kernel_mask::FIXED_WIDTH_NO_DICT,
                               false,
                               false,
                               false,
                               decode_fixed_width_values_func>
        <<<dim_grid, dim_block, 0, stream.value()>>>(
          pages.device_ptr(), chunks, min_row, num_rows, error_code);
    }
  } else {
    if (is_list) {
      gpuDecodePageDataGeneric<uint16_t,
                               decode_block_size,
                               decode_kernel_mask::FIXED_WIDTH_NO_DICT_LIST,
                               false,
                               true,
                               true,
                               decode_fixed_width_values_func>
        <<<dim_grid, dim_block, 0, stream.value()>>>(
          pages.device_ptr(), chunks, min_row, num_rows, error_code);
    } else if (has_nesting) {
      gpuDecodePageDataGeneric<uint16_t,
                               decode_block_size,
                               decode_kernel_mask::FIXED_WIDTH_NO_DICT_NESTED,
                               false,
                               true,
                               false,
                               decode_fixed_width_values_func>
        <<<dim_grid, dim_block, 0, stream.value()>>>(
          pages.device_ptr(), chunks, min_row, num_rows, error_code);
    } else {
      gpuDecodePageDataGeneric<uint16_t,
                               decode_block_size,
                               decode_kernel_mask::FIXED_WIDTH_NO_DICT,
                               false,
                               false,
                               false,
                               decode_fixed_width_values_func>
        <<<dim_grid, dim_block, 0, stream.value()>>>(
          pages.device_ptr(), chunks, min_row, num_rows, error_code);
    }
  }
}

void __host__ DecodePageDataFixedDict(cudf::detail::hostdevice_span<PageInfo> pages,
                                      cudf::detail::hostdevice_span<ColumnChunkDesc const> chunks,
                                      size_t num_rows,
                                      size_t min_row,
                                      int level_type_size,
                                      bool has_nesting,
                                      bool is_list,
                                      kernel_error::pointer error_code,
                                      rmm::cuda_stream_view stream)
{
  constexpr int decode_block_size = 128;

  dim3 dim_block(decode_block_size, 1);  // decode_block_size = 128 threads per block
  dim3 dim_grid(pages.size(), 1);        // 1 thread block per page => # blocks

  if (level_type_size == 1) {
    if (is_list) {
      gpuDecodePageDataGeneric<uint8_t,
                               decode_block_size,
                               decode_kernel_mask::FIXED_WIDTH_DICT_LIST,
                               true,
                               true,
                               true,
                               decode_fixed_width_values_func>
        <<<dim_grid, dim_block, 0, stream.value()>>>(
          pages.device_ptr(), chunks, min_row, num_rows, error_code);
    } else if (has_nesting) {
      gpuDecodePageDataGeneric<uint8_t,
                               decode_block_size,
                               decode_kernel_mask::FIXED_WIDTH_DICT_NESTED,
                               true,
                               true,
                               false,
                               decode_fixed_width_values_func>
        <<<dim_grid, dim_block, 0, stream.value()>>>(
          pages.device_ptr(), chunks, min_row, num_rows, error_code);
    } else {
      gpuDecodePageDataGeneric<uint8_t,
                               decode_block_size,
                               decode_kernel_mask::FIXED_WIDTH_DICT,
                               true,
                               false,
                               false,
                               decode_fixed_width_values_func>
        <<<dim_grid, dim_block, 0, stream.value()>>>(
          pages.device_ptr(), chunks, min_row, num_rows, error_code);
    }
  } else {
    if (is_list) {
      gpuDecodePageDataGeneric<uint16_t,
                               decode_block_size,
                               decode_kernel_mask::FIXED_WIDTH_DICT_LIST,
                               true,
                               true,
                               true,
                               decode_fixed_width_values_func>
        <<<dim_grid, dim_block, 0, stream.value()>>>(
          pages.device_ptr(), chunks, min_row, num_rows, error_code);
    } else if (has_nesting) {
      gpuDecodePageDataGeneric<uint16_t,
                               decode_block_size,
                               decode_kernel_mask::FIXED_WIDTH_DICT_NESTED,
                               true,
                               true,
                               false,
                               decode_fixed_width_values_func>
        <<<dim_grid, dim_block, 0, stream.value()>>>(
          pages.device_ptr(), chunks, min_row, num_rows, error_code);
    } else {
      gpuDecodePageDataGeneric<uint16_t,
                               decode_block_size,
                               decode_kernel_mask::FIXED_WIDTH_DICT,
                               true,
                               false,
                               true,
                               decode_fixed_width_values_func>
        <<<dim_grid, dim_block, 0, stream.value()>>>(
          pages.device_ptr(), chunks, min_row, num_rows, error_code);
    }
  }
}

void __host__
DecodeSplitPageFixedWidthData(cudf::detail::hostdevice_span<PageInfo> pages,
                              cudf::detail::hostdevice_span<ColumnChunkDesc const> chunks,
                              size_t num_rows,
                              size_t min_row,
                              int level_type_size,
                              bool has_nesting,
                              bool is_list,
                              kernel_error::pointer error_code,
                              rmm::cuda_stream_view stream)
{
  constexpr int decode_block_size = 128;

  dim3 dim_block(decode_block_size, 1);  // decode_block_size = 128 threads per block
  dim3 dim_grid(pages.size(), 1);        // 1 thread block per page => # blocks

  if (level_type_size == 1) {
    if (is_list) {
      gpuDecodePageDataGeneric<uint8_t,
                               decode_block_size,
                               decode_kernel_mask::BYTE_STREAM_SPLIT_FIXED_WIDTH_LIST,
                               true,
                               true,
                               true,
                               decode_fixed_width_split_values_func>
        <<<dim_grid, dim_block, 0, stream.value()>>>(
          pages.device_ptr(), chunks, min_row, num_rows, error_code);
    } else if (has_nesting) {
      gpuDecodePageDataGeneric<uint8_t,
                               decode_block_size,
                               decode_kernel_mask::BYTE_STREAM_SPLIT_FIXED_WIDTH_NESTED,
                               false,
                               true,
                               false,
                               decode_fixed_width_split_values_func>
        <<<dim_grid, dim_block, 0, stream.value()>>>(
          pages.device_ptr(), chunks, min_row, num_rows, error_code);
    } else {
      gpuDecodePageDataGeneric<uint8_t,
                               decode_block_size,
                               decode_kernel_mask::BYTE_STREAM_SPLIT_FIXED_WIDTH_FLAT,
                               false,
                               false,
                               false,
                               decode_fixed_width_split_values_func>
        <<<dim_grid, dim_block, 0, stream.value()>>>(
          pages.device_ptr(), chunks, min_row, num_rows, error_code);
    }
  } else {
    if (is_list) {
      gpuDecodePageDataGeneric<uint16_t,
                               decode_block_size,
                               decode_kernel_mask::BYTE_STREAM_SPLIT_FIXED_WIDTH_LIST,
                               true,
                               true,
                               true,
                               decode_fixed_width_split_values_func>
        <<<dim_grid, dim_block, 0, stream.value()>>>(
          pages.device_ptr(), chunks, min_row, num_rows, error_code);
    } else if (has_nesting) {
      gpuDecodePageDataGeneric<uint16_t,
                               decode_block_size,
                               decode_kernel_mask::BYTE_STREAM_SPLIT_FIXED_WIDTH_NESTED,
                               false,
                               true,
                               false,
                               decode_fixed_width_split_values_func>
        <<<dim_grid, dim_block, 0, stream.value()>>>(
          pages.device_ptr(), chunks, min_row, num_rows, error_code);
    } else {
      gpuDecodePageDataGeneric<uint16_t,
                               decode_block_size,
                               decode_kernel_mask::BYTE_STREAM_SPLIT_FIXED_WIDTH_FLAT,
                               false,
                               false,
                               false,
                               decode_fixed_width_split_values_func>
        <<<dim_grid, dim_block, 0, stream.value()>>>(
          pages.device_ptr(), chunks, min_row, num_rows, error_code);
    }
  }
}

}  // namespace cudf::io::parquet::detail<|MERGE_RESOLUTION|>--- conflicted
+++ resolved
@@ -24,14 +24,9 @@
 
 namespace {
 
-<<<<<<< HEAD
-// Unlike cub's algorithm, this provides warp-wide and block-wide results simultaneously. 
-// Also, this provides the ability to compute warp_bits & lane_mask manually, which we need for lists. 
-=======
 // Unlike cub's algorithm, this provides warp-wide and block-wide results simultaneously.
 // Also, this provides the ability to compute warp_bits & lane_mask manually, which we need for
 // lists.
->>>>>>> b898cbab
 struct block_scan_results {
   uint32_t warp_bits;
   int thread_count_within_warp;
@@ -42,15 +37,9 @@
 };
 
 template <int decode_block_size>
-<<<<<<< HEAD
 __device__ inline static void scan_block_exclusive_sum(int thread_bit, block_scan_results& results)
 {
   int const t = threadIdx.x;
-=======
-static __device__ void scan_block_exclusive_sum(int thread_bit, block_scan_results& results)
-{
-  int const t              = threadIdx.x;
->>>>>>> b898cbab
   int const warp_index     = t / cudf::detail::warp_size;
   int const warp_lane      = t % cudf::detail::warp_size;
   uint32_t const lane_mask = (uint32_t(1) << warp_lane) - 1;
@@ -60,39 +49,21 @@
 }
 
 template <int decode_block_size>
-<<<<<<< HEAD
 __device__ inline static void scan_block_exclusive_sum(uint32_t warp_bits, int warp_lane, int warp_index, uint32_t lane_mask, block_scan_results& results)
 {
   //Compute # warps
   constexpr int num_warps = decode_block_size / cudf::detail::warp_size;
   
   //Compute the warp-wide results
-=======
-__device__ static void scan_block_exclusive_sum(uint32_t warp_bits,
-                                                int warp_lane,
-                                                int warp_index,
-                                                uint32_t lane_mask,
-                                                block_scan_results& results)
-{
-  // Compute # warps
-  constexpr int num_warps = decode_block_size / cudf::detail::warp_size;
-
-  // Compute the warp-wide results
->>>>>>> b898cbab
   results.warp_bits                = warp_bits;
   results.warp_count               = __popc(results.warp_bits);
   results.thread_count_within_warp = __popc(results.warp_bits & lane_mask);
 
-<<<<<<< HEAD
   //Share the warp counts amongst the block threads
-=======
-  // Share the warp counts amongst the block threads
->>>>>>> b898cbab
   __shared__ int warp_counts[num_warps];
   if (warp_lane == 0) { warp_counts[warp_index] = results.warp_count; }
   __syncthreads();
 
-<<<<<<< HEAD
   //Compute block-wide results
   results.block_count               = 0;
   results.thread_count_within_block = results.thread_count_within_warp;
@@ -103,28 +74,6 @@
 }
 
 template <int block_size, bool has_lists_t, typename state_buf>
-=======
-  // Compute block-wide results
-  results.block_count               = 0;
-  results.thread_count_within_block = results.thread_count_within_warp;
-  if constexpr ((num_warps == 4) || (num_warps == 8)) {
-    results.block_count = warp_counts[0] + warp_counts[1] + warp_counts[2] + warp_counts[3];
-    if constexpr (num_warps == 8) {
-      results.block_count += warp_counts[4] + warp_counts[5] + warp_counts[6] + warp_counts[7];
-    }
-    for (int warp_idx = 0; warp_idx < warp_index; ++warp_idx) {
-      results.thread_count_within_block += warp_counts[warp_idx];
-    }
-  } else {
-    for (int warp_idx = 0; warp_idx < num_warps; ++warp_idx) {
-      results.block_count += warp_counts[warp_idx];
-      if (warp_idx < warp_index) { results.thread_count_within_block += warp_counts[warp_idx]; }
-    }
-  }
-}
-
-template <int block_size, typename state_buf>
->>>>>>> b898cbab
 __device__ inline void gpuDecodeFixedWidthValues(
   page_state_s* s, state_buf* const sb, int start, int end, int t)
 {
@@ -467,27 +416,18 @@
       if (t == 0) { ni.null_count += block_null_count; }
 
       // if this is valid and we're at the leaf, output dst_pos
-<<<<<<< HEAD
-      __syncthreads();  // handle modification of ni.value_count from below
-      if (is_valid && d_idx == max_depth) {
-        // for non-list types, the value count is always the same across
-        int const dst_pos = (value_count + thread_value_count) - 1;
-        int const src_pos = (ni.valid_count + thread_valid_count) - 1;
-        sb->nz_idx[rolling_index<state_buf::nz_buf_size>(src_pos)] = dst_pos;
-        if constexpr (enable_print) {
-          if(t == 0) {printf("NESTED STORE: first_row %d, row_index %d dst_pos %d, src_pos %d\n", 
-            first_row, row_index, dst_pos, src_pos);}
-        }
-=======
       if (d_idx == max_depth) {
         if (is_valid) {
           int const dst_pos = value_count + thread_value_count;
           int const src_pos = max_depth_valid_count + thread_valid_count;
           sb->nz_idx[rolling_index<state_buf::nz_buf_size>(src_pos)] = dst_pos;
+          if constexpr (enable_print) {
+            if(t == 0) {printf("NESTED STORE: first_row %d, row_index %d dst_pos %d, src_pos %d\n", 
+              first_row, row_index, dst_pos, src_pos);}
+          }
         }
         // update stuff
         max_depth_valid_count += block_valid_count;
->>>>>>> b898cbab
       }
 
     }  // end depth loop
@@ -536,13 +476,10 @@
   __syncthreads();
 
   while (value_count < capped_target_value_count) {
-<<<<<<< HEAD
     if constexpr (enable_print) {
       if(t == 0) { printf("FLAT VALUE COUNT: %d\n", value_count); }
     }
 
-=======
->>>>>>> b898cbab
     int const batch_size = min(max_batch_size, capped_target_value_count - value_count);
 
     int const thread_value_count = t;
@@ -552,21 +489,6 @@
     int const row_index     = thread_value_count + value_count;
     int const in_row_bounds = (row_index >= row_index_lower_bound) && (row_index < last_row);
 
-<<<<<<< HEAD
-    // determine if is valid
-    // everything up to the max_def_level is a non-null value
-    int is_valid;
-    if constexpr (nullable) {
-      // get definition level. only need to process for nullable columns
-      if (t >= batch_size) {
-        is_valid = 0;
-      } else if (def) {
-        int const def_level = static_cast<int>(def[rolling_index<state_buf::nz_buf_size>(value_count + t)]);
-        is_valid = ((def_level > 0) && in_row_bounds) ? 1 : 0;
-      } else {
-        is_valid = in_row_bounds;
-      }
-=======
     // use definition level & row bounds to determine if is valid
     int is_valid;
     if (t >= batch_size) {
@@ -575,7 +497,6 @@
       int const def_level =
         static_cast<int>(def[rolling_index<state_buf::nz_buf_size>(value_count + t)]);
       is_valid = ((def_level > 0) && in_row_bounds) ? 1 : 0;
->>>>>>> b898cbab
     } else {
       is_valid = in_row_bounds;
     }
@@ -584,59 +505,6 @@
     using block_scan = cub::BlockScan<int, decode_block_size>;
     __shared__ typename block_scan::TempStorage scan_storage;
     int thread_valid_count, block_valid_count;
-<<<<<<< HEAD
-    if constexpr (nullable) {
-      // use a scan to compute the total number of valid values, as well as the total number of valid 
-      // values for each individual thread (how many valids there are including me, but no one after me)
-      using block_scan = cub::BlockScan<int, decode_block_size>;
-      __shared__ typename block_scan::TempStorage scan_storage;
-      block_scan(scan_storage).ExclusiveSum(is_valid, thread_valid_count, block_valid_count);
-      __syncthreads();
-
-      // validity is processed per-warp, because storing is an atomic operation
-      //
-      // nested schemas always read and write to the same bounds (that is, read and write
-      // positions are already pre-bounded by first_row/num_rows). flat schemas will start reading
-      // at the first value, even if that is before first_row, because we cannot trivially jump to
-      // the correct position to start reading. since we are about to write the validity vector
-      // here we need to adjust our computed mask to take into account the write row bounds.
-      int const in_write_row_bounds = row_index >= first_row && row_index < last_row;
-      int const in_write_row_bounds_mask = ballot(in_write_row_bounds);
-      //is first_thread_in_write_range in old
-      int const write_start = __ffs(in_write_row_bounds_mask) - 1;  // first bit in the warp to store
-
-      int warp_null_count = 0;
-      if ((write_start >= 0) && (ni.valid_map != nullptr)) {
-        uint32_t const warp_validity_mask = ballot(is_valid); // is warp_valid_mask in old
-        // lane 0 from each warp writes out validity
-        if ((t % cudf::detail::warp_size) == 0) {
-          int const vindex = value_count + thread_value_count;  // absolute input value index
-
-          // absolute bit offset into the output validity map
-          int const bit_offset = (valid_map_offset + vindex + write_start) - first_row;
-
-          int const write_end =
-            cudf::detail::warp_size - __clz(in_write_row_bounds_mask);  // last bit in the warp to store
-          int const bit_count = write_end - write_start;
-          warp_null_count     = bit_count - __popc(warp_validity_mask >> write_start); //#set bits
-
-          store_validity(bit_offset, ni.valid_map, warp_validity_mask >> write_start, bit_count);
-        }
-      }
-
-      // sum null counts. we have to do it this way instead of just incrementing by (value_count -
-      // valid_count) because valid_count also includes rows that potentially start before our row
-      // bounds. if we could come up with a way to clean that up, we could remove this and just
-      // compute it directly at the end of the kernel.
-      size_type const block_null_count =
-        cudf::detail::single_lane_block_sum_reduce<decode_block_size, 0>(warp_null_count);
-      if (t == 0) { ni.null_count += block_null_count; }
-    }
-    // trivial for non-nullable columns
-    else {
-      thread_valid_count = thread_value_count;
-      block_valid_count  = block_value_count;
-=======
     block_scan(scan_storage).ExclusiveSum(is_valid, thread_valid_count, block_valid_count);
     uint32_t const warp_validity_mask = ballot(is_valid);
 
@@ -661,7 +529,6 @@
       warp_null_count     = bit_count - __popc(warp_validity_mask >> write_start);
 
       store_validity(bit_offset, ni.valid_map, warp_validity_mask >> write_start, bit_count);
->>>>>>> b898cbab
     }
 
     // sum null counts. we have to do it this way instead of just incrementing by (value_count -
@@ -674,13 +541,9 @@
 
     // output offset
     if (is_valid) {
-<<<<<<< HEAD
       int const dst_pos = value_count + thread_value_count;
       int const src_pos = valid_count + thread_valid_count;
-=======
-      int const dst_pos                                          = value_count + thread_value_count;
-      int const src_pos                                          = valid_count + thread_valid_count;
->>>>>>> b898cbab
+
       sb->nz_idx[rolling_index<state_buf::nz_buf_size>(src_pos)] = dst_pos;
     }
 
@@ -701,7 +564,70 @@
   return valid_count;
 }
 
-<<<<<<< HEAD
+template <int decode_block_size, typename state_buf>
+static __device__ int gpuUpdateValidityAndRowIndicesNonNullable(int32_t target_value_count,
+                                                                page_state_s* s,
+                                                                state_buf* sb,
+                                                                int t)
+{
+  constexpr int num_warps      = decode_block_size / cudf::detail::warp_size;
+  constexpr int max_batch_size = num_warps * cudf::detail::warp_size;
+
+  // cap by last row so that we don't process any rows past what we want to output.
+  int const first_row                 = s->first_row;
+  int const last_row                  = first_row + s->num_rows;
+  int const capped_target_value_count = min(target_value_count, last_row);
+  int const row_index_lower_bound     = s->row_index_lower_bound;
+
+  // how many (input) values we've processed in the page so far
+  int value_count = s->input_value_count;
+
+  int const max_depth = s->col.max_nesting_depth - 1;
+  auto& ni            = s->nesting_info[max_depth];
+  int valid_count     = ni.valid_count;
+
+  __syncthreads();
+
+  while (value_count < capped_target_value_count) {
+    int const batch_size = min(max_batch_size, capped_target_value_count - value_count);
+
+    int const thread_value_count = t;
+    int const block_value_count  = batch_size;
+
+    // compute our row index, whether we're in row bounds, and validity
+    int const row_index     = thread_value_count + value_count;
+    int const in_row_bounds = (row_index >= row_index_lower_bound) && (row_index < last_row);
+
+    int const is_valid           = in_row_bounds;
+    int const thread_valid_count = thread_value_count;
+    int const block_valid_count  = block_value_count;
+
+    // if this is valid and we're at the leaf, output dst_pos
+    if (is_valid) {
+      // for non-list types, the value count is always the same across
+      int const dst_pos = value_count + thread_value_count;
+      int const src_pos = valid_count + thread_valid_count;
+
+      sb->nz_idx[rolling_index<state_buf::nz_buf_size>(src_pos)] = dst_pos;
+    }
+
+    // update stuff
+    value_count += block_value_count;
+    valid_count += block_valid_count;
+  }  // end loop
+
+  if (t == 0) {
+    // update valid value count for decoding and total # of values we've processed
+    ni.valid_count       = valid_count;
+    ni.value_count       = value_count;
+    s->nz_count          = valid_count;
+    s->input_value_count = value_count;
+    s->input_row_count   = value_count;
+  }
+
+  return valid_count;
+}
+
 template <int decode_block_size, bool nullable, typename level_t, typename state_buf>
 static __device__ int gpuUpdateValidityAndRowIndicesLists(
   int32_t target_value_count, page_state_s* s, state_buf* sb, level_t const* const def, 
@@ -1138,70 +1064,6 @@
   }
 
   return max_depth_valid_count;
-=======
-template <int decode_block_size, typename state_buf>
-static __device__ int gpuUpdateValidityAndRowIndicesNonNullable(int32_t target_value_count,
-                                                                page_state_s* s,
-                                                                state_buf* sb,
-                                                                int t)
-{
-  constexpr int num_warps      = decode_block_size / cudf::detail::warp_size;
-  constexpr int max_batch_size = num_warps * cudf::detail::warp_size;
-
-  // cap by last row so that we don't process any rows past what we want to output.
-  int const first_row                 = s->first_row;
-  int const last_row                  = first_row + s->num_rows;
-  int const capped_target_value_count = min(target_value_count, last_row);
-  int const row_index_lower_bound     = s->row_index_lower_bound;
-
-  // how many (input) values we've processed in the page so far
-  int value_count = s->input_value_count;
-
-  int const max_depth = s->col.max_nesting_depth - 1;
-  auto& ni            = s->nesting_info[max_depth];
-  int valid_count     = ni.valid_count;
-
-  __syncthreads();
-
-  while (value_count < capped_target_value_count) {
-    int const batch_size = min(max_batch_size, capped_target_value_count - value_count);
-
-    int const thread_value_count = t;
-    int const block_value_count  = batch_size;
-
-    // compute our row index, whether we're in row bounds, and validity
-    int const row_index     = thread_value_count + value_count;
-    int const in_row_bounds = (row_index >= row_index_lower_bound) && (row_index < last_row);
-
-    int const is_valid           = in_row_bounds;
-    int const thread_valid_count = thread_value_count;
-    int const block_valid_count  = block_value_count;
-
-    // if this is valid and we're at the leaf, output dst_pos
-    if (is_valid) {
-      // for non-list types, the value count is always the same across
-      int const dst_pos = value_count + thread_value_count;
-      int const src_pos = valid_count + thread_valid_count;
-
-      sb->nz_idx[rolling_index<state_buf::nz_buf_size>(src_pos)] = dst_pos;
-    }
-
-    // update stuff
-    value_count += block_value_count;
-    valid_count += block_valid_count;
-  }  // end loop
-
-  if (t == 0) {
-    // update valid value count for decoding and total # of values we've processed
-    ni.valid_count       = valid_count;
-    ni.value_count       = value_count;
-    s->nz_count          = valid_count;
-    s->input_value_count = value_count;
-    s->input_row_count   = value_count;
-  }
-
-  return valid_count;
->>>>>>> b898cbab
 }
 
 // is the page marked nullable or not
@@ -1401,7 +1263,6 @@
   int valid_count     = 0;
   // the core loop. decode batches of level stream data using rle_stream objects
   // and pass the results to gpuDecodeValues
-<<<<<<< HEAD
 
   //For lists (which can have skipped values, skip ahead in the decoding so that we don't repeat work
   if constexpr (has_lists_t){
@@ -1446,13 +1307,9 @@
     if(t == 0) {printf("LOOP START page_idx %d\n", page_idx);}
   }
 
-  while (s->error == 0 && processed_count < s->page.num_input_values) {
-=======
-  // For chunked reads we may not process all of the rows on the page; if not stop early
   int last_row = s->first_row + s->num_rows;
   while ((s->error == 0) && (processed_count < s->page.num_input_values) &&
          (s->input_row_count <= last_row)) {
->>>>>>> b898cbab
     int next_valid_count;
 
     // only need to process definition levels if this is a nullable column
@@ -1460,7 +1317,6 @@
       processed_count += def_decoder.decode_next(t);
       __syncthreads();
 
-<<<<<<< HEAD
       if constexpr (has_lists_t) {
         rep_decoder.decode_next(t);
         __syncthreads();
@@ -1475,11 +1331,7 @@
             s->page.num_input_values, s->input_value_count, value_count, s->input_value_count, processed_count, valid_count, next_valid_count); }
         }
       } else if constexpr (has_nesting_t) {
-        next_valid_count = gpuUpdateValidityAndRowIndicesNested<decode_block_size_t, true, level_t>(
-=======
-      if constexpr (has_nesting_t) {
         next_valid_count = gpuUpdateValidityAndRowIndicesNested<decode_block_size_t, level_t>(
->>>>>>> b898cbab
           processed_count, s, sb, def, t);
         if constexpr (enable_print) {
           if(t == 0) { printf("NESTED NEXT: next_valid_count %d\n", next_valid_count); }
@@ -1493,7 +1345,6 @@
     // this function call entirely since all it will ever generate is a mapping of (i -> i) for
     // nz_idx.  gpuDecodeFixedWidthValues would be the only work that happens.
     else {
-<<<<<<< HEAD
       if constexpr (has_lists_t) {
         processed_count += rep_decoder.decode_next(t);
         __syncthreads();
@@ -1503,21 +1354,8 @@
             processed_count, s, sb, nullptr, rep, t);
       } else {
         processed_count += min(rolling_buf_size, s->page.num_input_values - processed_count);
-
-        if constexpr (has_nesting_t) {
-          next_valid_count =
-            gpuUpdateValidityAndRowIndicesNested<decode_block_size_t, false, level_t>(
-              processed_count, s, sb, nullptr, t);
-        } else {
-          next_valid_count = gpuUpdateValidityAndRowIndicesFlat<decode_block_size_t, false, level_t>(
-            processed_count, s, sb, nullptr, t);
-        }
-      }
-=======
-      processed_count += min(rolling_buf_size, s->page.num_input_values - processed_count);
-      next_valid_count =
-        gpuUpdateValidityAndRowIndicesNonNullable<decode_block_size_t>(processed_count, s, sb, t);
->>>>>>> b898cbab
+        next_valid_count = gpuUpdateValidityAndRowIndicesNonNullable<decode_block_size_t>(processed_count, s, sb, t);
+      }
     }
     __syncthreads();
 
