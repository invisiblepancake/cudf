# Copyright (c) 2018-2023, NVIDIA CORPORATION.

# Configuration file for the Sphinx documentation builder.
#
# For the full list of built-in configuration values, see the documentation:
# https://www.sphinx-doc.org/en/master/usage/configuration.html

# -- Project information -----------------------------------------------------
# https://www.sphinx-doc.org/en/master/usage/configuration.html#project-information

project = "dask-cudf"
copyright = "2018-2023, NVIDIA Corporation"
author = "NVIDIA Corporation"
<<<<<<< HEAD
version = '23.10'
release = '23.10.02'
=======
version = '23.12'
release = '23.12.00'
>>>>>>> 8eacf8f2

language = "en"


# -- General configuration ---------------------------------------------------
# https://www.sphinx-doc.org/en/master/usage/configuration.html#general-configuration

extensions = [
    "sphinx.ext.intersphinx",
    "sphinx.ext.autodoc",
    "sphinx_copybutton",
    "numpydoc",
    "IPython.sphinxext.ipython_console_highlighting",
    "IPython.sphinxext.ipython_directive",
    "myst_nb",
]

templates_path = ["_templates"]
exclude_patterns = []

copybutton_prompt_text = ">>> "

# Enable automatic generation of systematic, namespaced labels for sections
myst_heading_anchors = 2


# -- Options for HTML output -------------------------------------------------
# https://www.sphinx-doc.org/en/master/usage/configuration.html#options-for-html-output

html_theme = "pydata_sphinx_theme"
html_logo = "_static/RAPIDS-logo-purple.png"
htmlhelp_basename = "dask-cudfdoc"
html_use_modindex = True

html_static_path = ["_static"]

pygments_style = "sphinx"

html_theme_options = {
    "external_links": [],
    "github_url": "https://github.com/rapidsai/cudf",
    "twitter_url": "https://twitter.com/rapidsai",
    "show_toc_level": 1,
    "navbar_align": "right",
    "navigation_with_keys": True,
}
include_pandas_compat = True

intersphinx_mapping = {
    "python": ("https://docs.python.org/3", None),
    "cupy": ("https://docs.cupy.dev/en/stable/", None),
    "numpy": ("https://numpy.org/doc/stable", None),
    "pyarrow": ("https://arrow.apache.org/docs/", None),
    "cudf": ("https://docs.rapids.ai/api/cudf/stable/", None),
    "dask": ("https://docs.dask.org/en/stable/", None),
    "pandas": ("https://pandas.pydata.org/docs/", None),
}

numpydoc_show_inherited_class_members = True
numpydoc_class_members_toctree = False
numpydoc_attributes_as_param_list = False


def setup(app):
    app.add_css_file("https://docs.rapids.ai/assets/css/custom.css")
    app.add_js_file(
        "https://docs.rapids.ai/assets/js/custom.js", loading_method="defer"
    )<|MERGE_RESOLUTION|>--- conflicted
+++ resolved
@@ -11,13 +11,8 @@
 project = "dask-cudf"
 copyright = "2018-2023, NVIDIA Corporation"
 author = "NVIDIA Corporation"
-<<<<<<< HEAD
-version = '23.10'
-release = '23.10.02'
-=======
 version = '23.12'
 release = '23.12.00'
->>>>>>> 8eacf8f2
 
 language = "en"
 
