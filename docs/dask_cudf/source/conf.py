# Copyright (c) 2018-2023, NVIDIA CORPORATION.

# Configuration file for the Sphinx documentation builder.
#
# For the full list of built-in configuration values, see the documentation:
# https://www.sphinx-doc.org/en/master/usage/configuration.html

# -- Project information -----------------------------------------------------
# https://www.sphinx-doc.org/en/master/usage/configuration.html#project-information

project = "dask-cudf"
copyright = "2018-2023, NVIDIA Corporation"
author = "NVIDIA Corporation"
<<<<<<< HEAD
version = '23.12'
release = '23.12.01'
=======
version = '24.02'
release = '24.02.00'
>>>>>>> 82f6a535

language = "en"


# -- General configuration ---------------------------------------------------
# https://www.sphinx-doc.org/en/master/usage/configuration.html#general-configuration

extensions = [
    "sphinx.ext.intersphinx",
    "sphinx.ext.autodoc",
    "sphinx_copybutton",
    "numpydoc",
    "IPython.sphinxext.ipython_console_highlighting",
    "IPython.sphinxext.ipython_directive",
    "myst_nb",
]

templates_path = ["_templates"]
exclude_patterns = []

copybutton_prompt_text = ">>> "

# Enable automatic generation of systematic, namespaced labels for sections
myst_heading_anchors = 2


# -- Options for HTML output -------------------------------------------------
# https://www.sphinx-doc.org/en/master/usage/configuration.html#options-for-html-output

html_theme = "pydata_sphinx_theme"
html_logo = "_static/RAPIDS-logo-purple.png"
htmlhelp_basename = "dask-cudfdoc"
html_use_modindex = True

html_static_path = ["_static"]

pygments_style = "sphinx"

html_theme_options = {
    "external_links": [],
    "github_url": "https://github.com/rapidsai/cudf",
    "twitter_url": "https://twitter.com/rapidsai",
    "show_toc_level": 1,
    "navbar_align": "right",
    "navigation_with_keys": True,
}
include_pandas_compat = True

intersphinx_mapping = {
    "python": ("https://docs.python.org/3", None),
    "cupy": ("https://docs.cupy.dev/en/stable/", None),
    "numpy": ("https://numpy.org/doc/stable", None),
    "pyarrow": ("https://arrow.apache.org/docs/", None),
    "cudf": ("https://docs.rapids.ai/api/cudf/stable/", None),
    "dask": ("https://docs.dask.org/en/stable/", None),
    "pandas": ("https://pandas.pydata.org/docs/", None),
}

numpydoc_show_inherited_class_members = True
numpydoc_class_members_toctree = False
numpydoc_attributes_as_param_list = False


def setup(app):
    app.add_css_file("https://docs.rapids.ai/assets/css/custom.css")
    app.add_js_file(
        "https://docs.rapids.ai/assets/js/custom.js", loading_method="defer"
    )<|MERGE_RESOLUTION|>--- conflicted
+++ resolved
@@ -11,13 +11,8 @@
 project = "dask-cudf"
 copyright = "2018-2023, NVIDIA Corporation"
 author = "NVIDIA Corporation"
-<<<<<<< HEAD
-version = '23.12'
-release = '23.12.01'
-=======
 version = '24.02'
 release = '24.02.00'
->>>>>>> 82f6a535
 
 language = "en"
 
